package iotago

import (
	"bytes"
	"fmt"
	"time"

	hiveEd25519 "github.com/iotaledger/hive.go/crypto/ed25519"
	"github.com/iotaledger/hive.go/lo"
	"github.com/iotaledger/hive.go/serializer/v2/byteutils"
)

// Attestations is a slice of Attestation.
type Attestations = []*Attestation

type Attestation struct {
	IssuerID         AccountID    `serix:"0,mapKey=issuerID"`
	IssuingTime      time.Time    `serix:"1,mapKey=issuingTime"`
	SlotCommitmentID CommitmentID `serix:"2,mapKey=slotCommitmentID"`
	BlockContentHash Identifier   `serix:"3,mapKey=blockContentHash"`
	Signature        Signature    `serix:"4,mapKey=signature"`
	Nonce            uint64       `serix:"5,mapKey=nonce"`
}

func NewAttestation(block *Block) *Attestation {
	return &Attestation{
		IssuerID:         block.IssuerID,
		IssuingTime:      block.IssuingTime,
		SlotCommitmentID: block.SlotCommitment.MustID(),
		BlockContentHash: lo.PanicOnErr(block.ContentHash()),
		Signature:        block.Signature,
		Nonce:            block.Nonce,
	}
}

func (a *Attestation) Compare(other *Attestation) int {
	switch {
	case a == nil && other == nil:
		return 0
	case a == nil:
		return -1
	case other == nil:
		return 1
	case a.SlotCommitmentID.Index() > other.SlotCommitmentID.Index():
		return 1
	case a.SlotCommitmentID.Index() < other.SlotCommitmentID.Index():
		return -1
	case a.IssuingTime.After(other.IssuingTime):
		return 1
	case a.IssuingTime.Before(other.IssuingTime):
		return -1
	default:
		return bytes.Compare(a.BlockContentHash[:], other.BlockContentHash[:])
	}
}

<<<<<<< HEAD
func (a Attestation) BlockID(slotTimeProvider *TimeProvider) (BlockID, error) {
=======
func (a Attestation) BlockID(timeProvider *TimeProvider) (BlockID, error) {
>>>>>>> d38ac802
	signatureBytes, err := internalEncode(a.Signature)
	if err != nil {
		return EmptyBlockID(), fmt.Errorf("failed to serialize block's signature: %w", err)
	}

	nonceBytes, err := internalEncode(a.Nonce)
	if err != nil {
		return EmptyBlockID(), fmt.Errorf("failed to serialize block's nonce: %w", err)
	}

	blockIdentifier := IdentifierFromData(byteutils.ConcatBytes(a.BlockContentHash[:], signatureBytes[:], nonceBytes[:]))
<<<<<<< HEAD
	slotIndex := slotTimeProvider.SlotIndexFromTime(a.IssuingTime)
=======
	slotIndex := timeProvider.SlotIndexFromTime(a.IssuingTime)
>>>>>>> d38ac802

	return NewSlotIdentifier(slotIndex, blockIdentifier), nil
}

func (a Attestation) Bytes() (bytes []byte, err error) {
	return internalEncode(a)
}

func (a *Attestation) FromBytes(bytes []byte) (consumedBytes int, err error) {
	return internalDecode(bytes, a)
}

func (a *Attestation) signingMessage() ([]byte, error) {
	issuingTimeBytes, err := internalEncode(a.IssuingTime)
	if err != nil {
		return nil, fmt.Errorf("failed to serialize block's issuing time: %w", err)
	}

	return byteutils.ConcatBytes(issuingTimeBytes, a.SlotCommitmentID[:], a.BlockContentHash[:]), nil
}

func (a *Attestation) VerifySignature() (valid bool, err error) {
	signingMessage, err := a.signingMessage()
	if err != nil {
		return false, err
	}

	edSig, isEdSig := a.Signature.(*Ed25519Signature)
	if !isEdSig {
		return false, fmt.Errorf("only ed2519 signatures supported, got %s", a.Signature.Type())
	}

	return hiveEd25519.Verify(edSig.PublicKey[:], signingMessage, edSig.Signature[:]), nil
}<|MERGE_RESOLUTION|>--- conflicted
+++ resolved
@@ -54,11 +54,7 @@
 	}
 }
 
-<<<<<<< HEAD
-func (a Attestation) BlockID(slotTimeProvider *TimeProvider) (BlockID, error) {
-=======
 func (a Attestation) BlockID(timeProvider *TimeProvider) (BlockID, error) {
->>>>>>> d38ac802
 	signatureBytes, err := internalEncode(a.Signature)
 	if err != nil {
 		return EmptyBlockID(), fmt.Errorf("failed to serialize block's signature: %w", err)
@@ -70,11 +66,7 @@
 	}
 
 	blockIdentifier := IdentifierFromData(byteutils.ConcatBytes(a.BlockContentHash[:], signatureBytes[:], nonceBytes[:]))
-<<<<<<< HEAD
-	slotIndex := slotTimeProvider.SlotIndexFromTime(a.IssuingTime)
-=======
 	slotIndex := timeProvider.SlotIndexFromTime(a.IssuingTime)
->>>>>>> d38ac802
 
 	return NewSlotIdentifier(slotIndex, blockIdentifier), nil
 }
