--- conflicted
+++ resolved
@@ -81,22 +81,14 @@
 			VBFactorKey:  7,
 			VBFactorData: 8,
 		},
-<<<<<<< HEAD
 		TokenSupply:                  1234567890987654321,
 		GenesisUnixTimestamp:         1681373293,
 		SlotDurationInSeconds:        10,
 		EpochDurationInSlots:         10,
 		AllowedCommitmentsWindowSize: 10,
-=======
-		TokenSupply:           1234567890987654321,
-		GenesisUnixTimestamp:  1681373293,
-		SlotDurationInSeconds: 10,
-		EpochDurationInSlots:  10,
-		MaxCommittableAge:     10,
-		OrphanageThreshold:    3,
->>>>>>> fbbb0525
+		OrphanageThreshold:           3,
 	}
-	protoParamsJSON := `{"version":6,"networkName":"xxxNetwork","bech32Hrp":"xxx","minPowScore":666,"rentStructure":{"vByteCost":6,"vByteFactorData":8,"vByteFactorKey":7},"tokenSupply":"1234567890987654321","genesisUnixTimestamp":1681373293,"slotDurationInSeconds":10,"epochDurationInSlots":10,"maxCommittableAge":"10","orphanageThreshold":"3"}`
+	protoParamsJSON := `{"version":6,"networkName":"xxxNetwork","bech32Hrp":"xxx","minPowScore":666,"rentStructure":{"vByteCost":6,"vByteFactorData":8,"vByteFactorKey":7},"tokenSupply":"1234567890987654321","genesisUnixTimestamp":1681373293,"slotDurationInSeconds":10,"epochDurationInSlots":10,"allowedCommitmentsWindowSize":"10","orphanageThreshold":"3"}`
 
 	jsonProtoParams, err := v3API.JSONEncode(protoParams)
 	require.NoError(t, err)
