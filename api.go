--- conflicted
+++ resolved
@@ -111,19 +111,12 @@
 	ManaDecayFactors []uint32 // `serix:"10,mapKey=manaDecayFactors"`
 	// ManaDecayFactorsScaleFactor is the amount of bits that are used for the mana decay factors.
 	ManaDecayFactorsScaleFactor uint8 // `serix:"11,mapKey=manaDecayFactorsScaleFactor"`
-<<<<<<< HEAD
 	// AllowedCommitmentsWindowSize defines the size of the window in which a commitment can be consumed
 	// as a source of state, expressed in number of slots.
-	AllowedCommitmentsWindowSize SlotIndex `serix:"12,mapKey=maxCommittableAge"`
-	// StakingUnbondingPeriod defines the unbonding period in epochs before an account can stop staking.
-=======
-	// MaxCommittableAge defines the maximum age of a slot to which a block can commit relative to the block timestamp,
-	// expressed in number of slots.
-	MaxCommittableAge SlotIndex `serix:"12,mapKey=maxCommittableAge"`
+	AllowedCommitmentsWindowSize SlotIndex `serix:"12,mapKey=allowedCommitmentsWindowSize"`
 	// OrphanageThreshold denotes number of slots in the past in relation to Accepted Tangle Time (ATT) below
 	// which blocks cannot be attached to.
 	OrphanageThreshold SlotIndex `serix:"13,mapKey=orphanageThreshold"`
->>>>>>> fbbb0525
 }
 
 func (p ProtocolParameters) AsSerixContext() context.Context {
@@ -139,8 +132,8 @@
 }
 
 func (p ProtocolParameters) String() string {
-	return fmt.Sprintf("ProtocolParameters: {\n\tVersion: %d\n\tNetwork Name: %s\n\tBech32 HRP Prefix: %s\n\tMinimum PoW Score: %d\n\tRent Structure: %v\n\tToken Supply: %d\n\tGenesis Unix Timestamp: %d\n\tSlot Duration in Seconds: %d\n}",
-		p.Version, p.NetworkName, p.Bech32HRP, p.MinPoWScore, p.RentStructure, p.TokenSupply, p.GenesisUnixTimestamp, p.SlotDurationInSeconds)
+	return fmt.Sprintf("ProtocolParameters: {\n\tVersion: %d\n\tNetwork Name: %s\n\tBech32 HRP Prefix: %s\n\tMinimum PoW Score: %d\n\tRent Structure: %v\n\tToken Supply: %d\n\tGenesis Unix Timestamp: %d\n\tSlot Duration in Seconds: %d\n\tMana Generation Rate: %d\n\tMana Decay Factors: %v\n\tMana Decay Factors Scale Factor: %d\n\tAllowed Commitments Window Size: %d\n\tOrphanage Threshold: %d\n}",
+		p.Version, p.NetworkName, p.Bech32HRP, p.MinPoWScore, p.RentStructure, p.TokenSupply, p.GenesisUnixTimestamp, p.SlotDurationInSeconds, p.ManaGenerationRate, p.ManaDecayFactors, p.ManaDecayFactorsScaleFactor, p.AllowedCommitmentsWindowSize, p.OrphanageThreshold)
 }
 
 func (p ProtocolParameters) ManaDecayProvider() *ManaDecayProvider {
