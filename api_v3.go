package iotago

import (
	"context"
	"crypto/ed25519"
	"fmt"

	"github.com/iotaledger/hive.go/lo"
	"github.com/iotaledger/hive.go/serializer/v2"
	"github.com/iotaledger/hive.go/serializer/v2/serix"
)

const (
	apiV3Version = 3
)

func must(err error) {
	if err != nil {
		panic(err)
	}
}

var (
	nativeTokensV3ArrRules = &serix.ArrayRules{
		Min: MinNativeTokenCountPerOutput,
		Max: MaxNativeTokenCountPerOutput,
		// uniqueness must be checked only by examining the actual NativeTokenID bytes
		UniquenessSliceFunc: func(next []byte) []byte { return next[:NativeTokenIDLength] },
		ValidationMode:      serializer.ArrayValidationModeNoDuplicates | serializer.ArrayValidationModeLexicalOrdering,
	}

	basicOutputV3UnlockCondArrRules = &serix.ArrayRules{
		Min: 1,
		Max: 4,
		MustOccur: serializer.TypePrefixes{
			uint32(UnlockConditionAddress): struct{}{},
		},
		ValidationMode: serializer.ArrayValidationModeNoDuplicates |
			serializer.ArrayValidationModeLexicalOrdering |
			serializer.ArrayValidationModeAtMostOneOfEachTypeByte,
	}
	basicOutputV3FeatBlocksArrRules = &serix.ArrayRules{
		Min: 0,
		Max: 8,
		ValidationMode: serializer.ArrayValidationModeNoDuplicates |
			serializer.ArrayValidationModeLexicalOrdering |
			serializer.ArrayValidationModeAtMostOneOfEachTypeByte,
	}

	accountOutputV3UnlockCondArrRules = &serix.ArrayRules{
		Min: 2, Max: 2,
		MustOccur: serializer.TypePrefixes{
			uint32(UnlockConditionStateControllerAddress): struct{}{},
			uint32(UnlockConditionGovernorAddress):        struct{}{},
		},
		ValidationMode: serializer.ArrayValidationModeNoDuplicates |
			serializer.ArrayValidationModeLexicalOrdering |
			serializer.ArrayValidationModeAtMostOneOfEachTypeByte,
	}

	accountOutputV3FeatBlocksArrRules = &serix.ArrayRules{
		Min: 0,
		Max: 3,
		ValidationMode: serializer.ArrayValidationModeNoDuplicates |
			serializer.ArrayValidationModeLexicalOrdering |
			serializer.ArrayValidationModeAtMostOneOfEachTypeByte,
	}

	accountOutputV3BlockIssuerKeysArrRules = &serix.ArrayRules{
		Min: MinBlockIssuerKeysCount,
		Max: MaxBlockIssuerKeysCount,
		ValidationMode: serializer.ArrayValidationModeNoDuplicates |
			serializer.ArrayValidationModeLexicalOrdering |
			serializer.ArrayValidationModeAtMostOneOfEachTypeByte,
	}

	accountOutputV3ImmFeatBlocksArrRules = &serix.ArrayRules{
		Min: 0,
		Max: 2,
		ValidationMode: serializer.ArrayValidationModeNoDuplicates |
			serializer.ArrayValidationModeLexicalOrdering |
			serializer.ArrayValidationModeAtMostOneOfEachTypeByte,
	}

	foundryOutputV3UnlockCondArrRules = &serix.ArrayRules{
		Min: 1, Max: 1,
		MustOccur: serializer.TypePrefixes{
			uint32(UnlockConditionImmutableAccount): struct{}{},
		},
		ValidationMode: serializer.ArrayValidationModeNoDuplicates |
			serializer.ArrayValidationModeLexicalOrdering |
			serializer.ArrayValidationModeAtMostOneOfEachTypeByte,
	}

	foundryOutputV3FeatBlocksArrRules = &serix.ArrayRules{
		Min: 0, Max: 1,
		ValidationMode: serializer.ArrayValidationModeNoDuplicates |
			serializer.ArrayValidationModeLexicalOrdering |
			serializer.ArrayValidationModeAtMostOneOfEachTypeByte,
	}

	foundryOutputV3ImmFeatBlocksArrRules = &serix.ArrayRules{
		Min: 0, Max: 1,
		ValidationMode: serializer.ArrayValidationModeNoDuplicates |
			serializer.ArrayValidationModeLexicalOrdering |
			serializer.ArrayValidationModeAtMostOneOfEachTypeByte,
	}

	nftOutputV3UnlockCondArrRules = &serix.ArrayRules{
		Min: 1, Max: 4,
		MustOccur: serializer.TypePrefixes{
			uint32(UnlockConditionAddress): struct{}{},
		},
		ValidationMode: serializer.ArrayValidationModeNoDuplicates |
			serializer.ArrayValidationModeLexicalOrdering |
			serializer.ArrayValidationModeAtMostOneOfEachTypeByte,
	}

	nftOutputV3FeatBlocksArrRules = &serix.ArrayRules{
		Min: 0,
		Max: 3,
		ValidationMode: serializer.ArrayValidationModeNoDuplicates |
			serializer.ArrayValidationModeLexicalOrdering |
			serializer.ArrayValidationModeAtMostOneOfEachTypeByte,
	}

	nftOutputV3ImmFeatBlocksArrRules = &serix.ArrayRules{
		Min: 0,
		Max: 2,
		ValidationMode: serializer.ArrayValidationModeNoDuplicates |
			serializer.ArrayValidationModeLexicalOrdering |
			serializer.ArrayValidationModeAtMostOneOfEachTypeByte,
	}

	delegationOutputV3UnlockCondArrRules = &serix.ArrayRules{
		Min: 1, Max: 1,
		MustOccur: serializer.TypePrefixes{
			uint32(UnlockConditionAddress): struct{}{},
		},
		ValidationMode: serializer.ArrayValidationModeNoDuplicates |
			serializer.ArrayValidationModeLexicalOrdering |
			serializer.ArrayValidationModeAtMostOneOfEachTypeByte,
	}

	delegationOutputV3ImmFeatBlocksArrRules = &serix.ArrayRules{
		Min: 0,
		Max: 1,
		ValidationMode: serializer.ArrayValidationModeNoDuplicates |
			serializer.ArrayValidationModeLexicalOrdering |
			serializer.ArrayValidationModeAtMostOneOfEachTypeByte,
	}

	txEssenceV3ContextInputsArrRules = &serix.ArrayRules{
		Min:            MinContextInputsCount,
		Max:            MaxContextInputsCount,
		ValidationMode: serializer.ArrayValidationModeNoDuplicates,
	}

	txEssenceV3InputsArrRules = &serix.ArrayRules{
		Min:            MinInputsCount,
		Max:            MaxInputsCount,
		ValidationMode: serializer.ArrayValidationModeNoDuplicates,
	}

	txEssenceV3OutputsArrRules = &serix.ArrayRules{
		Min:            MinOutputsCount,
		Max:            MaxOutputsCount,
		ValidationMode: serializer.ArrayValidationModeNone,
	}

	txEssenceV3AllotmentsArrRules = &serix.ArrayRules{
		Min:            MinAllotmentCount,
		Max:            MaxAllotmentCount,
		ValidationMode: serializer.ArrayValidationModeNoDuplicates, // FIXME: it was LexicalOrdering - do we need it?
	}

	txV3UnlocksArrRules = &serix.ArrayRules{
		Min: 1, Max: MaxInputsCount,
	}

	blockV3StrongParentsArrRules = &serix.ArrayRules{
		Min: BlockMinStrongParents,
		Max: BlockMaxParents,

		ValidationMode: serializer.ArrayValidationModeNoDuplicates | serializer.ArrayValidationModeLexicalOrdering,
	}

	blockV3NonStrongParentsArrRules = &serix.ArrayRules{
		Min: BlockMinParents,
		Max: BlockMaxParents,

		ValidationMode: serializer.ArrayValidationModeNoDuplicates | serializer.ArrayValidationModeLexicalOrdering,
	}
)

// v3api implements the iota-core 1.0 protocol core models.
type v3api struct {
	serixAPI *serix.API

	protocolParameters *V3ProtocolParameters
	timeProvider       *TimeProvider
	manaDecayProvider  *ManaDecayProvider
}

func (v *v3api) JSONEncode(obj any, opts ...serix.Option) ([]byte, error) {
	return v.serixAPI.JSONEncode(context.TODO(), obj, opts...)
}

func (v *v3api) JSONDecode(jsonData []byte, obj any, opts ...serix.Option) error {
	return v.serixAPI.JSONDecode(context.TODO(), jsonData, obj, opts...)
}

func (v *v3api) Underlying() *serix.API {
	return v.serixAPI
}

func (v *v3api) ProtocolVersion() byte {
	return v.protocolParameters.Version()
}

func (v *v3api) ProtocolParameters() ProtocolParameters {
	return v.protocolParameters
}

func (v *v3api) TimeProvider() *TimeProvider {
	return v.timeProvider
}

func (v *v3api) ManaDecayProvider() *ManaDecayProvider {
	return v.manaDecayProvider
}

func (v *v3api) Encode(obj interface{}, opts ...serix.Option) ([]byte, error) {
	return v.serixAPI.Encode(context.TODO(), obj, opts...)
}

func (v *v3api) Decode(b []byte, obj interface{}, opts ...serix.Option) (int, error) {
	return v.serixAPI.Decode(context.TODO(), b, obj, opts...)
}

func commonSerixAPI() *serix.API {
	api := serix.NewAPI()

	{
		must(api.RegisterTypeSettings(Ed25519Address{},
			serix.TypeSettings{}.WithObjectType(uint8(AddressEd25519)).WithMapKey("pubKeyHash")),
		)
		must(api.RegisterTypeSettings(AccountAddress{},
			serix.TypeSettings{}.WithObjectType(uint8(AddressAccount)).WithMapKey("accountId")),
		)
		must(api.RegisterTypeSettings(NFTAddress{},
			serix.TypeSettings{}.WithObjectType(uint8(AddressNFT)).WithMapKey("nftId")),
		)
		must(api.RegisterInterfaceObjects((*Address)(nil), (*Ed25519Address)(nil)))
		must(api.RegisterInterfaceObjects((*Address)(nil), (*AccountAddress)(nil)))
		must(api.RegisterInterfaceObjects((*Address)(nil), (*NFTAddress)(nil)))
	}

	return api
}

// V3API instantiates an API instance with types registered conforming to protocol version 3 (iota-core 1.0) of the IOTA protocol.
func V3API(protoParams *V3ProtocolParameters) API {
	api := commonSerixAPI()

	v3 := &v3api{
		serixAPI:           api,
		protocolParameters: protoParams,
		timeProvider:       protoParams.TimeProvider(),
		manaDecayProvider:  protoParams.ManaDecayProvider(),
	}

	{
		must(api.RegisterTypeSettings(V3ProtocolParameters{},
			serix.TypeSettings{}.WithObjectType(uint8(ProtocolParametersV3))),
		)
		must(api.RegisterInterfaceObjects((*ProtocolParameters)(nil), (*V3ProtocolParameters)(nil)))
	}

	must(api.RegisterTypeSettings(RentStructure{}, serix.TypeSettings{}))

	must(api.RegisterTypeSettings(TaggedData{}, serix.TypeSettings{}.WithObjectType(uint32(PayloadTaggedData))))

	{
		must(api.RegisterTypeSettings(Ed25519Signature{},
			serix.TypeSettings{}.WithObjectType(uint8(SignatureEd25519))),
		)
		must(api.RegisterInterfaceObjects((*Signature)(nil), (*Ed25519Signature)(nil)))
	}

	{
		must(api.RegisterTypeSettings(IssuerFeature{}, serix.TypeSettings{}.WithObjectType(uint8(FeatureIssuer))))
		must(api.RegisterTypeSettings(MetadataFeature{}, serix.TypeSettings{}.WithObjectType(uint8(FeatureMetadata))))
		must(api.RegisterTypeSettings(SenderFeature{}, serix.TypeSettings{}.WithObjectType(uint8(FeatureSender))))
		must(api.RegisterTypeSettings(TagFeature{}, serix.TypeSettings{}.WithObjectType(uint8(FeatureTag))))
		must(api.RegisterTypeSettings(BlockIssuerFeature{}, serix.TypeSettings{}.WithObjectType(uint8(FeatureBlockIssuer))))
		must(api.RegisterTypeSettings(StakingFeature{}, serix.TypeSettings{}.WithObjectType(uint8(FeatureStaking))))
		must(api.RegisterInterfaceObjects((*Feature)(nil), (*IssuerFeature)(nil)))
		must(api.RegisterInterfaceObjects((*Feature)(nil), (*MetadataFeature)(nil)))
		must(api.RegisterInterfaceObjects((*Feature)(nil), (*SenderFeature)(nil)))
		must(api.RegisterInterfaceObjects((*Feature)(nil), (*TagFeature)(nil)))
		must(api.RegisterInterfaceObjects((*Feature)(nil), (*BlockIssuerFeature)(nil)))
		must(api.RegisterInterfaceObjects((*Feature)(nil), (*StakingFeature)(nil)))
	}

	{
		must(api.RegisterTypeSettings(AddressUnlockCondition{}, serix.TypeSettings{}.WithObjectType(uint8(UnlockConditionAddress))))
		must(api.RegisterTypeSettings(StorageDepositReturnUnlockCondition{}, serix.TypeSettings{}.WithObjectType(uint8(UnlockConditionStorageDepositReturn))))
		must(api.RegisterTypeSettings(TimelockUnlockCondition{}, serix.TypeSettings{}.WithObjectType(uint8(UnlockConditionTimelock))))
		must(api.RegisterTypeSettings(ExpirationUnlockCondition{}, serix.TypeSettings{}.WithObjectType(uint8(UnlockConditionExpiration))))
		must(api.RegisterTypeSettings(StateControllerAddressUnlockCondition{}, serix.TypeSettings{}.WithObjectType(uint8(UnlockConditionStateControllerAddress))))
		must(api.RegisterTypeSettings(GovernorAddressUnlockCondition{}, serix.TypeSettings{}.WithObjectType(uint8(UnlockConditionGovernorAddress))))
		must(api.RegisterTypeSettings(ImmutableAccountUnlockCondition{}, serix.TypeSettings{}.WithObjectType(uint8(UnlockConditionImmutableAccount))))
		must(api.RegisterInterfaceObjects((*UnlockCondition)(nil), (*AddressUnlockCondition)(nil)))
		must(api.RegisterInterfaceObjects((*UnlockCondition)(nil), (*StorageDepositReturnUnlockCondition)(nil)))
		must(api.RegisterInterfaceObjects((*UnlockCondition)(nil), (*TimelockUnlockCondition)(nil)))
		must(api.RegisterInterfaceObjects((*UnlockCondition)(nil), (*ExpirationUnlockCondition)(nil)))
		must(api.RegisterInterfaceObjects((*UnlockCondition)(nil), (*StateControllerAddressUnlockCondition)(nil)))
		must(api.RegisterInterfaceObjects((*UnlockCondition)(nil), (*GovernorAddressUnlockCondition)(nil)))
		must(api.RegisterInterfaceObjects((*UnlockCondition)(nil), (*ImmutableAccountUnlockCondition)(nil)))
	}

	{
		must(api.RegisterTypeSettings(SignatureUnlock{}, serix.TypeSettings{}.WithObjectType(uint8(UnlockSignature))))
		must(api.RegisterTypeSettings(ReferenceUnlock{}, serix.TypeSettings{}.WithObjectType(uint8(UnlockReference))))
		must(api.RegisterTypeSettings(AccountUnlock{}, serix.TypeSettings{}.WithObjectType(uint8(UnlockAccount))))
		must(api.RegisterTypeSettings(NFTUnlock{}, serix.TypeSettings{}.WithObjectType(uint8(UnlockNFT))))
		must(api.RegisterInterfaceObjects((*Unlock)(nil), (*SignatureUnlock)(nil)))
		must(api.RegisterInterfaceObjects((*Unlock)(nil), (*ReferenceUnlock)(nil)))
		must(api.RegisterInterfaceObjects((*Unlock)(nil), (*AccountUnlock)(nil)))
		must(api.RegisterInterfaceObjects((*Unlock)(nil), (*NFTUnlock)(nil)))
	}

	{
		must(api.RegisterTypeSettings(NativeToken{}, serix.TypeSettings{}))
		must(api.RegisterTypeSettings(NativeTokens{},
			serix.TypeSettings{}.WithLengthPrefixType(serix.LengthPrefixTypeAsByte).WithArrayRules(nativeTokensV3ArrRules),
		))
	}

	{
		must(api.RegisterTypeSettings(BasicOutput{}, serix.TypeSettings{}.WithObjectType(uint8(OutputBasic))))

		must(api.RegisterTypeSettings(BasicOutputUnlockConditions{},
			serix.TypeSettings{}.WithLengthPrefixType(serix.LengthPrefixTypeAsByte).WithArrayRules(basicOutputV3UnlockCondArrRules),
		))

		must(api.RegisterInterfaceObjects((*basicOutputUnlockCondition)(nil), (*AddressUnlockCondition)(nil)))
		must(api.RegisterInterfaceObjects((*basicOutputUnlockCondition)(nil), (*StorageDepositReturnUnlockCondition)(nil)))
		must(api.RegisterInterfaceObjects((*basicOutputUnlockCondition)(nil), (*TimelockUnlockCondition)(nil)))
		must(api.RegisterInterfaceObjects((*basicOutputUnlockCondition)(nil), (*ExpirationUnlockCondition)(nil)))

		must(api.RegisterTypeSettings(BasicOutputFeatures{},
			serix.TypeSettings{}.WithLengthPrefixType(serix.LengthPrefixTypeAsByte).WithArrayRules(basicOutputV3FeatBlocksArrRules),
		))

		must(api.RegisterInterfaceObjects((*basicOutputFeature)(nil), (*SenderFeature)(nil)))
		must(api.RegisterInterfaceObjects((*basicOutputFeature)(nil), (*MetadataFeature)(nil)))
		must(api.RegisterInterfaceObjects((*basicOutputFeature)(nil), (*TagFeature)(nil)))
	}

	{
		must(api.RegisterTypeSettings(AccountOutput{}, serix.TypeSettings{}.WithObjectType(uint8(OutputAccount))))

		must(api.RegisterTypeSettings(AccountOutputUnlockConditions{},
			serix.TypeSettings{}.WithLengthPrefixType(serix.LengthPrefixTypeAsByte).WithArrayRules(accountOutputV3UnlockCondArrRules),
		))

		must(api.RegisterInterfaceObjects((*accountOutputUnlockCondition)(nil), (*StateControllerAddressUnlockCondition)(nil)))
		must(api.RegisterInterfaceObjects((*accountOutputUnlockCondition)(nil), (*GovernorAddressUnlockCondition)(nil)))

		must(api.RegisterTypeSettings(AccountOutputFeatures{},
			serix.TypeSettings{}.WithLengthPrefixType(serix.LengthPrefixTypeAsByte).WithArrayRules(accountOutputV3FeatBlocksArrRules),
		))

		must(api.RegisterInterfaceObjects((*accountOutputFeature)(nil), (*SenderFeature)(nil)))
		must(api.RegisterInterfaceObjects((*accountOutputFeature)(nil), (*MetadataFeature)(nil)))
		must(api.RegisterInterfaceObjects((*accountOutputFeature)(nil), (*BlockIssuerFeature)(nil)))
		must(api.RegisterInterfaceObjects((*accountOutputFeature)(nil), (*StakingFeature)(nil)))

		must(api.RegisterTypeSettings(AccountOutputImmFeatures{},
			serix.TypeSettings{}.WithLengthPrefixType(serix.LengthPrefixTypeAsByte).WithArrayRules(accountOutputV3ImmFeatBlocksArrRules),
		))

		must(api.RegisterInterfaceObjects((*accountOutputImmFeature)(nil), (*IssuerFeature)(nil)))
		must(api.RegisterInterfaceObjects((*accountOutputImmFeature)(nil), (*MetadataFeature)(nil)))
	}

	{
		must(api.RegisterTypeSettings(FoundryOutput{}, serix.TypeSettings{}.WithObjectType(uint8(OutputFoundry))))

		must(api.RegisterTypeSettings(FoundryOutputUnlockConditions{},
			serix.TypeSettings{}.WithLengthPrefixType(serix.LengthPrefixTypeAsByte).WithArrayRules(foundryOutputV3UnlockCondArrRules),
		))

		must(api.RegisterInterfaceObjects((*foundryOutputUnlockCondition)(nil), (*ImmutableAccountUnlockCondition)(nil)))

		must(api.RegisterTypeSettings(FoundryOutputFeatures{},
			serix.TypeSettings{}.WithLengthPrefixType(serix.LengthPrefixTypeAsByte).WithArrayRules(foundryOutputV3FeatBlocksArrRules),
		))

		must(api.RegisterInterfaceObjects((*foundryOutputFeature)(nil), (*MetadataFeature)(nil)))

		must(api.RegisterTypeSettings(FoundryOutputImmFeatures{},
			serix.TypeSettings{}.WithLengthPrefixType(serix.LengthPrefixTypeAsByte).WithArrayRules(foundryOutputV3ImmFeatBlocksArrRules),
		))

		must(api.RegisterInterfaceObjects((*foundryOutputImmFeature)(nil), (*MetadataFeature)(nil)))

		must(api.RegisterTypeSettings(SimpleTokenScheme{}, serix.TypeSettings{}.WithObjectType(uint8(TokenSchemeSimple))))
		must(api.RegisterInterfaceObjects((*TokenScheme)(nil), (*SimpleTokenScheme)(nil)))
	}

	{
		must(api.RegisterTypeSettings(NFTOutput{}, serix.TypeSettings{}.WithObjectType(uint8(OutputNFT))))

		must(api.RegisterTypeSettings(NFTOutputUnlockConditions{},
			serix.TypeSettings{}.WithLengthPrefixType(serix.LengthPrefixTypeAsByte).WithArrayRules(nftOutputV3UnlockCondArrRules),
		))

		must(api.RegisterInterfaceObjects((*nftOutputUnlockCondition)(nil), (*AddressUnlockCondition)(nil)))
		must(api.RegisterInterfaceObjects((*nftOutputUnlockCondition)(nil), (*StorageDepositReturnUnlockCondition)(nil)))
		must(api.RegisterInterfaceObjects((*nftOutputUnlockCondition)(nil), (*TimelockUnlockCondition)(nil)))
		must(api.RegisterInterfaceObjects((*nftOutputUnlockCondition)(nil), (*ExpirationUnlockCondition)(nil)))

		must(api.RegisterTypeSettings(NFTOutputFeatures{},
			serix.TypeSettings{}.WithLengthPrefixType(serix.LengthPrefixTypeAsByte).WithArrayRules(nftOutputV3FeatBlocksArrRules),
		))

		must(api.RegisterInterfaceObjects((*nftOutputFeature)(nil), (*SenderFeature)(nil)))
		must(api.RegisterInterfaceObjects((*nftOutputFeature)(nil), (*MetadataFeature)(nil)))
		must(api.RegisterInterfaceObjects((*nftOutputFeature)(nil), (*TagFeature)(nil)))

		must(api.RegisterTypeSettings(NFTOutputImmFeatures{},
			serix.TypeSettings{}.WithLengthPrefixType(serix.LengthPrefixTypeAsByte).WithArrayRules(nftOutputV3ImmFeatBlocksArrRules),
		))

		must(api.RegisterInterfaceObjects((*nftOutputImmFeature)(nil), (*IssuerFeature)(nil)))
		must(api.RegisterInterfaceObjects((*nftOutputImmFeature)(nil), (*MetadataFeature)(nil)))
	}

	{
		must(api.RegisterTypeSettings(DelegationOutput{}, serix.TypeSettings{}.WithObjectType(uint8(OutputDelegation))))

		must(api.RegisterTypeSettings(DelegationOutputUnlockConditions{},
			serix.TypeSettings{}.WithLengthPrefixType(serix.LengthPrefixTypeAsByte).WithArrayRules(delegationOutputV3UnlockCondArrRules),
		))

		must(api.RegisterInterfaceObjects((*delegationOutputUnlockCondition)(nil), (*AddressUnlockCondition)(nil)))

		must(api.RegisterTypeSettings(DelegationOutputImmFeatures{},
			serix.TypeSettings{}.WithLengthPrefixType(serix.LengthPrefixTypeAsByte).WithArrayRules(delegationOutputV3ImmFeatBlocksArrRules),
		))

		must(api.RegisterInterfaceObjects((*delegationOutputImmFeature)(nil), (*IssuerFeature)(nil)))
	}

	{
		must(api.RegisterTypeSettings(TransactionEssence{}, serix.TypeSettings{}.WithObjectType(TransactionEssenceNormal)))

		must(api.RegisterTypeSettings(CommitmentInput{}, serix.TypeSettings{}.WithObjectType(uint8(InputCommitment))))
		must(api.RegisterTypeSettings(BICInput{}, serix.TypeSettings{}.WithObjectType(uint8(InputBlockIssuanceCredit))))
		must(api.RegisterTypeSettings(RewardInput{}, serix.TypeSettings{}.WithObjectType(uint8(InputReward))))

		must(api.RegisterTypeSettings(TxEssenceContextInputs{},
			serix.TypeSettings{}.WithLengthPrefixType(serix.LengthPrefixTypeAsUint16).WithArrayRules(txEssenceV3ContextInputsArrRules),
		))

		must(api.RegisterInterfaceObjects((*txEssenceContextInput)(nil), (*CommitmentInput)(nil)))
		must(api.RegisterInterfaceObjects((*txEssenceContextInput)(nil), (*BICInput)(nil)))
		must(api.RegisterInterfaceObjects((*txEssenceContextInput)(nil), (*RewardInput)(nil)))

		must(api.RegisterTypeSettings(UTXOInput{}, serix.TypeSettings{}.WithObjectType(uint8(InputUTXO))))

		must(api.RegisterTypeSettings(TxEssenceInputs{},
			serix.TypeSettings{}.WithLengthPrefixType(serix.LengthPrefixTypeAsUint16).WithArrayRules(txEssenceV3InputsArrRules),
		))
		must(api.RegisterInterfaceObjects((*txEssenceInput)(nil), (*UTXOInput)(nil)))

		must(api.RegisterTypeSettings(TxEssenceOutputs{},
			serix.TypeSettings{}.WithLengthPrefixType(serix.LengthPrefixTypeAsUint16).WithArrayRules(txEssenceV3OutputsArrRules),
		))

		must(api.RegisterTypeSettings(TxEssenceAllotments{},
			serix.TypeSettings{}.WithLengthPrefixType(serix.LengthPrefixTypeAsUint16).WithArrayRules(txEssenceV3AllotmentsArrRules),
		))

		must(api.RegisterInterfaceObjects((*TxEssencePayload)(nil), (*TaggedData)(nil)))
		must(api.RegisterInterfaceObjects((*TxEssenceOutput)(nil), (*BasicOutput)(nil)))
		must(api.RegisterInterfaceObjects((*TxEssenceOutput)(nil), (*AccountOutput)(nil)))
		must(api.RegisterInterfaceObjects((*TxEssenceOutput)(nil), (*FoundryOutput)(nil)))
		must(api.RegisterInterfaceObjects((*TxEssenceOutput)(nil), (*NFTOutput)(nil)))
	}

	{
		must(api.RegisterTypeSettings(Transaction{}, serix.TypeSettings{}.WithObjectType(uint32(PayloadTransaction))))
		must(api.RegisterTypeSettings(Unlocks{},
			serix.TypeSettings{}.WithLengthPrefixType(serix.LengthPrefixTypeAsUint16).WithArrayRules(txV3UnlocksArrRules),
		))
		must(api.RegisterValidators(&Transaction{}, nil, func(ctx context.Context, tx *Transaction) error {
			// limit unlock block count = input count
			if len(tx.Unlocks) != len(tx.Essence.Inputs) {
				return fmt.Errorf("unlock block count must match inputs in essence, %d vs. %d", len(tx.Unlocks), len(tx.Essence.Inputs))
			}
			return tx.syntacticallyValidate(v3)
		}))
		must(api.RegisterInterfaceObjects((*TxEssencePayload)(nil), (*TaggedData)(nil)))
	}

	{
		must(api.RegisterTypeSettings((*ValidatorBlock)(nil), serix.TypeSettings{}.WithObjectType(byte(BlockTypeValidator))))

		// TODO: register specific parent rules
		must(api.RegisterTypeSettings(strongParentsIDs{},
			serix.TypeSettings{}.WithLengthPrefixType(serix.LengthPrefixTypeAsByte).WithArrayRules(blockV3StrongParentsArrRules),
		))
		must(api.RegisterTypeSettings(WeakParentsIDs{},
			serix.TypeSettings{}.WithLengthPrefixType(serix.LengthPrefixTypeAsByte).WithArrayRules(blockV3NonStrongParentsArrRules),
		))
		must(api.RegisterTypeSettings(ShallowLikeParentIDs{},
			serix.TypeSettings{}.WithLengthPrefixType(serix.LengthPrefixTypeAsByte).WithArrayRules(blockV3NonStrongParentsArrRules),
		))
	}

	{
		must(api.RegisterTypeSettings((*BasicBlock)(nil), serix.TypeSettings{}.WithObjectType(byte(BlockTypeBasic))))

		must(api.RegisterTypeSettings(strongParentsIDs{},
			serix.TypeSettings{}.WithLengthPrefixType(serix.LengthPrefixTypeAsByte).WithArrayRules(blockV3StrongParentsArrRules),
		))
		must(api.RegisterTypeSettings(WeakParentsIDs{},
			serix.TypeSettings{}.WithLengthPrefixType(serix.LengthPrefixTypeAsByte).WithArrayRules(blockV3NonStrongParentsArrRules),
		))
		must(api.RegisterTypeSettings(ShallowLikeParentIDs{},
			serix.TypeSettings{}.WithLengthPrefixType(serix.LengthPrefixTypeAsByte).WithArrayRules(blockV3NonStrongParentsArrRules),
		))
	}

	{
		must(api.RegisterInterfaceObjects((*Block)(nil), (*BasicBlock)(nil)))
		must(api.RegisterInterfaceObjects((*Block)(nil), (*ValidatorBlock)(nil)))

		must(api.RegisterInterfaceObjects((*BlockPayload)(nil), (*Transaction)(nil)))
		must(api.RegisterInterfaceObjects((*BlockPayload)(nil), (*TaggedData)(nil)))

		// TODO: make sure to register type settings and validators on non-pointer types
		must(api.RegisterTypeSettings(ProtocolBlock{}, serix.TypeSettings{}))
		must(api.RegisterValidators(ProtocolBlock{}, func(ctx context.Context, bytes []byte) error {
			if len(bytes) > MaxBlockSize {
				return fmt.Errorf("max size of a block is %d but got %d bytes", MaxBlockSize, len(bytes))
			}
			return nil
<<<<<<< HEAD
		}, func(ctx context.Context, block *Block) error {
			if protoParams.Version() != block.ProtocolVersion {
				return fmt.Errorf("mismatched protocol version: wanted %d, got %d in block", protoParams.Version(), block.ProtocolVersion)
=======
		}, func(ctx context.Context, protocolBlock ProtocolBlock) error {
			val := ctx.Value(ProtocolAPIContextKey)
			if val == nil {
				return fmt.Errorf("unable to validate block: %w", ErrMissingProtocolParams)
			}
			protocolParameters := val.(*ProtocolParameters)
			// TODO: do we need this protocol version check?
			if protocolParameters.Version != protocolBlock.ProtocolVersion {
				return fmt.Errorf("mismatched protocol version: wanted %d, got %d in block", protocolParameters.Version, protocolBlock.ProtocolVersion)
>>>>>>> 2563c381
			}

			block := protocolBlock.Block
			if len(block.WeakParentIDs()) > 0 {
				// weak parents must be disjunct to the rest of the parents
				nonWeakParents := lo.KeyOnlyBy(append(block.StrongParentIDs(), block.ShallowLikeParentIDs()...), func(v BlockID) BlockID {
					return v
				})

				for _, parent := range block.WeakParentIDs() {
					if _, contains := nonWeakParents[parent]; contains {
						return fmt.Errorf("weak parents must be disjunct to the rest of the parents")
					}
				}
			}

			if validatorBlock, ok := block.(*ValidatorBlock); ok {
				if validatorBlock.HighestSupportedVersion < protocolBlock.ProtocolVersion {
					return fmt.Errorf("highest supported version %d must be greater equal protocol version %d", validatorBlock.HighestSupportedVersion, protocolBlock.ProtocolVersion)
				}
			}

			return nil
		}))
	}

	{
		must(api.RegisterTypeSettings(Attestation{}, serix.TypeSettings{}))
		must(api.RegisterTypeSettings(Attestations{},
			serix.TypeSettings{}.WithLengthPrefixType(serix.LengthPrefixTypeAsByte),
		))
	}

	{
		must(api.RegisterTypeSettings(BlockIssuerKeys{},
			serix.TypeSettings{}.WithLengthPrefixType(serix.LengthPrefixTypeAsByte).WithArrayRules(accountOutputV3BlockIssuerKeysArrRules),
		))
		must(api.RegisterTypeSettings(ed25519.PublicKey{},
			serix.TypeSettings{}.WithLengthPrefixType(serix.LengthPrefixTypeAsByte),
		))
	}

	return v3
}<|MERGE_RESOLUTION|>--- conflicted
+++ resolved
@@ -550,21 +550,9 @@
 				return fmt.Errorf("max size of a block is %d but got %d bytes", MaxBlockSize, len(bytes))
 			}
 			return nil
-<<<<<<< HEAD
-		}, func(ctx context.Context, block *Block) error {
-			if protoParams.Version() != block.ProtocolVersion {
-				return fmt.Errorf("mismatched protocol version: wanted %d, got %d in block", protoParams.Version(), block.ProtocolVersion)
-=======
 		}, func(ctx context.Context, protocolBlock ProtocolBlock) error {
-			val := ctx.Value(ProtocolAPIContextKey)
-			if val == nil {
-				return fmt.Errorf("unable to validate block: %w", ErrMissingProtocolParams)
-			}
-			protocolParameters := val.(*ProtocolParameters)
-			// TODO: do we need this protocol version check?
-			if protocolParameters.Version != protocolBlock.ProtocolVersion {
-				return fmt.Errorf("mismatched protocol version: wanted %d, got %d in block", protocolParameters.Version, protocolBlock.ProtocolVersion)
->>>>>>> 2563c381
+			if protoParams.Version() != protocolBlock.ProtocolVersion {
+				return fmt.Errorf("mismatched protocol version: wanted %d, got %d in block", protoParams.Version(), protocolBlock.ProtocolVersion)
 			}
 
 			block := protocolBlock.Block
