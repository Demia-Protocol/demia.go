package iotago

import (
	"context"
	"crypto/ed25519"
	"fmt"

	"github.com/iotaledger/hive.go/lo"
	"github.com/iotaledger/hive.go/serializer/v2"
	"github.com/iotaledger/hive.go/serializer/v2/serix"
)

func must(err error) {
	if err != nil {
		panic(err)
	}
}

var (
	nativeTokensV3ArrRules = &serix.ArrayRules{
		Min: MinNativeTokenCountPerOutput,
		Max: MaxNativeTokenCountPerOutput,
		// uniqueness must be checked only by examining the actual NativeTokenID bytes
		UniquenessSliceFunc: func(next []byte) []byte { return next[:NativeTokenIDLength] },
		ValidationMode:      serializer.ArrayValidationModeNoDuplicates | serializer.ArrayValidationModeLexicalOrdering,
	}

	basicOutputV3UnlockCondArrRules = &serix.ArrayRules{
		Min: 1,
		Max: 4,
		MustOccur: serializer.TypePrefixes{
			uint32(UnlockConditionAddress): struct{}{},
		},
		ValidationMode: serializer.ArrayValidationModeNoDuplicates |
			serializer.ArrayValidationModeLexicalOrdering |
			serializer.ArrayValidationModeAtMostOneOfEachTypeByte,
	}
	basicOutputV3FeatBlocksArrRules = &serix.ArrayRules{
		Min: 0,
		Max: 8,
		ValidationMode: serializer.ArrayValidationModeNoDuplicates |
			serializer.ArrayValidationModeLexicalOrdering |
			serializer.ArrayValidationModeAtMostOneOfEachTypeByte,
	}

	accountOutputV3UnlockCondArrRules = &serix.ArrayRules{
		Min: 2, Max: 2,
		MustOccur: serializer.TypePrefixes{
			uint32(UnlockConditionStateControllerAddress): struct{}{},
			uint32(UnlockConditionGovernorAddress):        struct{}{},
		},
		ValidationMode: serializer.ArrayValidationModeNoDuplicates |
			serializer.ArrayValidationModeLexicalOrdering |
			serializer.ArrayValidationModeAtMostOneOfEachTypeByte,
	}

	accountOutputV3FeatBlocksArrRules = &serix.ArrayRules{
		Min: 0,
		Max: 3,
		ValidationMode: serializer.ArrayValidationModeNoDuplicates |
			serializer.ArrayValidationModeLexicalOrdering |
			serializer.ArrayValidationModeAtMostOneOfEachTypeByte,
	}

	accountOutputV3BlockIssuerKeysArrRules = &serix.ArrayRules{
		Min: MinBlockIssuerKeysCount,
		Max: MaxBlockIssuerKeysCount,
		ValidationMode: serializer.ArrayValidationModeNoDuplicates |
			serializer.ArrayValidationModeLexicalOrdering |
			serializer.ArrayValidationModeAtMostOneOfEachTypeByte,
	}

	accountOutputV3ImmFeatBlocksArrRules = &serix.ArrayRules{
		Min: 0,
		Max: 2,
		ValidationMode: serializer.ArrayValidationModeNoDuplicates |
			serializer.ArrayValidationModeLexicalOrdering |
			serializer.ArrayValidationModeAtMostOneOfEachTypeByte,
	}

	foundryOutputV3UnlockCondArrRules = &serix.ArrayRules{
		Min: 1, Max: 1,
		MustOccur: serializer.TypePrefixes{
			uint32(UnlockConditionImmutableAccount): struct{}{},
		},
		ValidationMode: serializer.ArrayValidationModeNoDuplicates |
			serializer.ArrayValidationModeLexicalOrdering |
			serializer.ArrayValidationModeAtMostOneOfEachTypeByte,
	}

	foundryOutputV3FeatBlocksArrRules = &serix.ArrayRules{
		Min: 0, Max: 1,
		ValidationMode: serializer.ArrayValidationModeNoDuplicates |
			serializer.ArrayValidationModeLexicalOrdering |
			serializer.ArrayValidationModeAtMostOneOfEachTypeByte,
	}

	foundryOutputV3ImmFeatBlocksArrRules = &serix.ArrayRules{
		Min: 0, Max: 1,
		ValidationMode: serializer.ArrayValidationModeNoDuplicates |
			serializer.ArrayValidationModeLexicalOrdering |
			serializer.ArrayValidationModeAtMostOneOfEachTypeByte,
	}

	nftOutputV3UnlockCondArrRules = &serix.ArrayRules{
		Min: 1, Max: 4,
		MustOccur: serializer.TypePrefixes{
			uint32(UnlockConditionAddress): struct{}{},
		},
		ValidationMode: serializer.ArrayValidationModeNoDuplicates |
			serializer.ArrayValidationModeLexicalOrdering |
			serializer.ArrayValidationModeAtMostOneOfEachTypeByte,
	}

	nftOutputV3FeatBlocksArrRules = &serix.ArrayRules{
		Min: 0,
		Max: 3,
		ValidationMode: serializer.ArrayValidationModeNoDuplicates |
			serializer.ArrayValidationModeLexicalOrdering |
			serializer.ArrayValidationModeAtMostOneOfEachTypeByte,
	}

	nftOutputV3ImmFeatBlocksArrRules = &serix.ArrayRules{
		Min: 0,
		Max: 2,
		ValidationMode: serializer.ArrayValidationModeNoDuplicates |
			serializer.ArrayValidationModeLexicalOrdering |
			serializer.ArrayValidationModeAtMostOneOfEachTypeByte,
	}

	txEssenceV3ContextInputsArrRules = &serix.ArrayRules{
		Min:            MinContextInputsCount,
		Max:            MaxContextInputsCount,
		ValidationMode: serializer.ArrayValidationModeNoDuplicates,
	}

	txEssenceV3InputsArrRules = &serix.ArrayRules{
		Min:            MinInputsCount,
		Max:            MaxInputsCount,
		ValidationMode: serializer.ArrayValidationModeNoDuplicates,
	}

	txEssenceV3OutputsArrRules = &serix.ArrayRules{
		Min:            MinOutputsCount,
		Max:            MaxOutputsCount,
		ValidationMode: serializer.ArrayValidationModeNone,
	}

	txEssenceV3AllotmentsArrRules = &serix.ArrayRules{
		Min:            MinAllotmentCount,
		Max:            MaxAllotmentCount,
		ValidationMode: serializer.ArrayValidationModeNoDuplicates, // FIXME: it was LexicalOrdering - do we need it?
	}

	txV3UnlocksArrRules = &serix.ArrayRules{
		Min: 1, Max: MaxInputsCount,
	}

	blockV3StrongParentsArrRules = &serix.ArrayRules{
		Min: BlockMinStrongParents,
		Max: BlockMaxParents,

		ValidationMode: serializer.ArrayValidationModeNoDuplicates | serializer.ArrayValidationModeLexicalOrdering,
	}

	blockV3NonStrongParentsArrRules = &serix.ArrayRules{
		Min: BlockMinParents,
		Max: BlockMaxParents,

		ValidationMode: serializer.ArrayValidationModeNoDuplicates | serializer.ArrayValidationModeLexicalOrdering,
	}

	protocolVersionsV3 = &serix.ArrayRules{
		Min: 1,
		Max: 256,

		ValidationMode: serializer.ArrayValidationModeNoDuplicates | serializer.ArrayValidationModeLexicalOrdering,
	}
)

// v3api implements the iota-core 1.0 protocol core models.
type v3api struct {
<<<<<<< HEAD
	ctx          context.Context
	serixAPI     *serix.API
	timeProvider *TimeProvider
=======
	ctx               context.Context
	serixAPI          *serix.API
	timeProvider      *TimeProvider
	manaDecayProvider *ManaDecayProvider
>>>>>>> 31dbbdf4
}

func (v *v3api) JSONEncode(obj any, opts ...serix.Option) ([]byte, error) {
	return v.serixAPI.JSONEncode(v.ctx, obj, opts...)
}

func (v *v3api) JSONDecode(jsonData []byte, obj any, opts ...serix.Option) error {
	return v.serixAPI.JSONDecode(v.ctx, jsonData, obj, opts...)
}

func (v *v3api) Underlying() *serix.API {
	return v.serixAPI
}

func (v *v3api) TimeProvider() *TimeProvider {
	return v.timeProvider
}

func (v *v3api) ManaDecayProvider() *ManaDecayProvider {
	return v.manaDecayProvider
}

func (v *v3api) Encode(obj interface{}, opts ...serix.Option) ([]byte, error) {
	return v.serixAPI.Encode(v.ctx, obj, opts...)
}

func (v *v3api) Decode(b []byte, obj interface{}, opts ...serix.Option) (int, error) {
	return v.serixAPI.Decode(v.ctx, b, obj, opts...)
}

// V3API instantiates an API instance with types registered conforming to protocol version 3 (iota-core 1.0) of the IOTA protocol.
func V3API(protoParams *ProtocolParameters) API {
	api := serix.NewAPI()

	{
		must(api.RegisterTypeSettings(ProtocolParameters{}, serix.TypeSettings{}))
		must(api.RegisterTypeSettings(ProtocolVersion{}, serix.TypeSettings{}))
		must(api.RegisterTypeSettings(ProtocolVersions{},
			serix.TypeSettings{}.WithLengthPrefixType(serix.LengthPrefixTypeAsByte).WithArrayRules(protocolVersionsV3),
		))
	}

	must(api.RegisterTypeSettings(RentStructure{}, serix.TypeSettings{}))

	must(api.RegisterTypeSettings(TaggedData{}, serix.TypeSettings{}.WithObjectType(uint32(PayloadTaggedData))))

	{
		must(api.RegisterTypeSettings(Ed25519Signature{},
			serix.TypeSettings{}.WithObjectType(uint8(SignatureEd25519))),
		)
		must(api.RegisterInterfaceObjects((*Signature)(nil), (*Ed25519Signature)(nil)))
	}

	{
		must(api.RegisterTypeSettings(Ed25519Address{},
			serix.TypeSettings{}.WithObjectType(uint8(AddressEd25519)).WithMapKey("pubKeyHash")),
		)
		must(api.RegisterTypeSettings(AccountAddress{},
			serix.TypeSettings{}.WithObjectType(uint8(AddressAccount)).WithMapKey("accountId")),
		)
		must(api.RegisterTypeSettings(NFTAddress{},
			serix.TypeSettings{}.WithObjectType(uint8(AddressNFT)).WithMapKey("nftId")),
		)
		must(api.RegisterInterfaceObjects((*Address)(nil), (*Ed25519Address)(nil)))
		must(api.RegisterInterfaceObjects((*Address)(nil), (*AccountAddress)(nil)))
		must(api.RegisterInterfaceObjects((*Address)(nil), (*NFTAddress)(nil)))
	}

	{
		must(api.RegisterTypeSettings(IssuerFeature{}, serix.TypeSettings{}.WithObjectType(uint8(FeatureIssuer))))
		must(api.RegisterTypeSettings(MetadataFeature{}, serix.TypeSettings{}.WithObjectType(uint8(FeatureMetadata))))
		must(api.RegisterTypeSettings(SenderFeature{}, serix.TypeSettings{}.WithObjectType(uint8(FeatureSender))))
		must(api.RegisterTypeSettings(TagFeature{}, serix.TypeSettings{}.WithObjectType(uint8(FeatureTag))))
		must(api.RegisterTypeSettings(BlockIssuerFeature{}, serix.TypeSettings{}.WithObjectType(uint8(FeatureBlockIssuer))))
		must(api.RegisterInterfaceObjects((*Feature)(nil), (*IssuerFeature)(nil)))
		must(api.RegisterInterfaceObjects((*Feature)(nil), (*MetadataFeature)(nil)))
		must(api.RegisterInterfaceObjects((*Feature)(nil), (*SenderFeature)(nil)))
		must(api.RegisterInterfaceObjects((*Feature)(nil), (*TagFeature)(nil)))
		must(api.RegisterInterfaceObjects((*Feature)(nil), (*BlockIssuerFeature)(nil)))
	}

	{
		must(api.RegisterTypeSettings(AddressUnlockCondition{}, serix.TypeSettings{}.WithObjectType(uint8(UnlockConditionAddress))))
		must(api.RegisterTypeSettings(StorageDepositReturnUnlockCondition{}, serix.TypeSettings{}.WithObjectType(uint8(UnlockConditionStorageDepositReturn))))
		must(api.RegisterTypeSettings(TimelockUnlockCondition{}, serix.TypeSettings{}.WithObjectType(uint8(UnlockConditionTimelock))))
		must(api.RegisterTypeSettings(ExpirationUnlockCondition{}, serix.TypeSettings{}.WithObjectType(uint8(UnlockConditionExpiration))))
		must(api.RegisterTypeSettings(StateControllerAddressUnlockCondition{}, serix.TypeSettings{}.WithObjectType(uint8(UnlockConditionStateControllerAddress))))
		must(api.RegisterTypeSettings(GovernorAddressUnlockCondition{}, serix.TypeSettings{}.WithObjectType(uint8(UnlockConditionGovernorAddress))))
		must(api.RegisterTypeSettings(ImmutableAccountUnlockCondition{}, serix.TypeSettings{}.WithObjectType(uint8(UnlockConditionImmutableAccount))))
		must(api.RegisterInterfaceObjects((*UnlockCondition)(nil), (*AddressUnlockCondition)(nil)))
		must(api.RegisterInterfaceObjects((*UnlockCondition)(nil), (*StorageDepositReturnUnlockCondition)(nil)))
		must(api.RegisterInterfaceObjects((*UnlockCondition)(nil), (*TimelockUnlockCondition)(nil)))
		must(api.RegisterInterfaceObjects((*UnlockCondition)(nil), (*ExpirationUnlockCondition)(nil)))
		must(api.RegisterInterfaceObjects((*UnlockCondition)(nil), (*StateControllerAddressUnlockCondition)(nil)))
		must(api.RegisterInterfaceObjects((*UnlockCondition)(nil), (*GovernorAddressUnlockCondition)(nil)))
		must(api.RegisterInterfaceObjects((*UnlockCondition)(nil), (*ImmutableAccountUnlockCondition)(nil)))
	}

	{
		must(api.RegisterTypeSettings(SignatureUnlock{}, serix.TypeSettings{}.WithObjectType(uint8(UnlockSignature))))
		must(api.RegisterTypeSettings(ReferenceUnlock{}, serix.TypeSettings{}.WithObjectType(uint8(UnlockReference))))
		must(api.RegisterTypeSettings(AccountUnlock{}, serix.TypeSettings{}.WithObjectType(uint8(UnlockAccount))))
		must(api.RegisterTypeSettings(NFTUnlock{}, serix.TypeSettings{}.WithObjectType(uint8(UnlockNFT))))
		must(api.RegisterInterfaceObjects((*Unlock)(nil), (*SignatureUnlock)(nil)))
		must(api.RegisterInterfaceObjects((*Unlock)(nil), (*ReferenceUnlock)(nil)))
		must(api.RegisterInterfaceObjects((*Unlock)(nil), (*AccountUnlock)(nil)))
		must(api.RegisterInterfaceObjects((*Unlock)(nil), (*NFTUnlock)(nil)))
	}

	{
		must(api.RegisterTypeSettings(NativeToken{}, serix.TypeSettings{}))
		must(api.RegisterTypeSettings(NativeTokens{},
			serix.TypeSettings{}.WithLengthPrefixType(serix.LengthPrefixTypeAsByte).WithArrayRules(nativeTokensV3ArrRules),
		))
	}

	{
		must(api.RegisterTypeSettings(BasicOutput{}, serix.TypeSettings{}.WithObjectType(uint8(OutputBasic))))

		must(api.RegisterTypeSettings(BasicOutputUnlockConditions{},
			serix.TypeSettings{}.WithLengthPrefixType(serix.LengthPrefixTypeAsByte).WithArrayRules(basicOutputV3UnlockCondArrRules),
		))

		must(api.RegisterInterfaceObjects((*basicOutputUnlockCondition)(nil), (*AddressUnlockCondition)(nil)))
		must(api.RegisterInterfaceObjects((*basicOutputUnlockCondition)(nil), (*StorageDepositReturnUnlockCondition)(nil)))
		must(api.RegisterInterfaceObjects((*basicOutputUnlockCondition)(nil), (*TimelockUnlockCondition)(nil)))
		must(api.RegisterInterfaceObjects((*basicOutputUnlockCondition)(nil), (*ExpirationUnlockCondition)(nil)))

		must(api.RegisterTypeSettings(BasicOutputFeatures{},
			serix.TypeSettings{}.WithLengthPrefixType(serix.LengthPrefixTypeAsByte).WithArrayRules(basicOutputV3FeatBlocksArrRules),
		))

		must(api.RegisterInterfaceObjects((*basicOutputFeature)(nil), (*SenderFeature)(nil)))
		must(api.RegisterInterfaceObjects((*basicOutputFeature)(nil), (*MetadataFeature)(nil)))
		must(api.RegisterInterfaceObjects((*basicOutputFeature)(nil), (*TagFeature)(nil)))
	}

	{
		must(api.RegisterTypeSettings(AccountOutput{}, serix.TypeSettings{}.WithObjectType(uint8(OutputAccount))))

		must(api.RegisterTypeSettings(AccountOutputUnlockConditions{},
			serix.TypeSettings{}.WithLengthPrefixType(serix.LengthPrefixTypeAsByte).WithArrayRules(accountOutputV3UnlockCondArrRules),
		))

		must(api.RegisterInterfaceObjects((*accountOutputUnlockCondition)(nil), (*StateControllerAddressUnlockCondition)(nil)))
		must(api.RegisterInterfaceObjects((*accountOutputUnlockCondition)(nil), (*GovernorAddressUnlockCondition)(nil)))

		must(api.RegisterTypeSettings(AccountOutputFeatures{},
			serix.TypeSettings{}.WithLengthPrefixType(serix.LengthPrefixTypeAsByte).WithArrayRules(accountOutputV3FeatBlocksArrRules),
		))

		must(api.RegisterInterfaceObjects((*accountOutputFeature)(nil), (*SenderFeature)(nil)))
		must(api.RegisterInterfaceObjects((*accountOutputFeature)(nil), (*MetadataFeature)(nil)))

		must(api.RegisterTypeSettings(AccountOutputImmFeatures{},
			serix.TypeSettings{}.WithLengthPrefixType(serix.LengthPrefixTypeAsByte).WithArrayRules(accountOutputV3ImmFeatBlocksArrRules),
		))

		must(api.RegisterInterfaceObjects((*accountOutputImmFeature)(nil), (*IssuerFeature)(nil)))
		must(api.RegisterInterfaceObjects((*accountOutputImmFeature)(nil), (*MetadataFeature)(nil)))
		must(api.RegisterInterfaceObjects((*accountOutputImmFeature)(nil), (*BlockIssuerFeature)(nil)))
	}

	{
		must(api.RegisterTypeSettings(FoundryOutput{}, serix.TypeSettings{}.WithObjectType(uint8(OutputFoundry))))

		must(api.RegisterTypeSettings(FoundryOutputUnlockConditions{},
			serix.TypeSettings{}.WithLengthPrefixType(serix.LengthPrefixTypeAsByte).WithArrayRules(foundryOutputV3UnlockCondArrRules),
		))

		must(api.RegisterInterfaceObjects((*foundryOutputUnlockCondition)(nil), (*ImmutableAccountUnlockCondition)(nil)))

		must(api.RegisterTypeSettings(FoundryOutputFeatures{},
			serix.TypeSettings{}.WithLengthPrefixType(serix.LengthPrefixTypeAsByte).WithArrayRules(foundryOutputV3FeatBlocksArrRules),
		))

		must(api.RegisterInterfaceObjects((*foundryOutputFeature)(nil), (*MetadataFeature)(nil)))

		must(api.RegisterTypeSettings(FoundryOutputImmFeatures{},
			serix.TypeSettings{}.WithLengthPrefixType(serix.LengthPrefixTypeAsByte).WithArrayRules(foundryOutputV3ImmFeatBlocksArrRules),
		))

		must(api.RegisterInterfaceObjects((*foundryOutputImmFeature)(nil), (*MetadataFeature)(nil)))

		must(api.RegisterTypeSettings(SimpleTokenScheme{}, serix.TypeSettings{}.WithObjectType(uint8(TokenSchemeSimple))))
		must(api.RegisterInterfaceObjects((*TokenScheme)(nil), (*SimpleTokenScheme)(nil)))
	}

	{
		must(api.RegisterTypeSettings(NFTOutput{}, serix.TypeSettings{}.WithObjectType(uint8(OutputNFT))))

		must(api.RegisterTypeSettings(NFTOutputUnlockConditions{},
			serix.TypeSettings{}.WithLengthPrefixType(serix.LengthPrefixTypeAsByte).WithArrayRules(nftOutputV3UnlockCondArrRules),
		))

		must(api.RegisterInterfaceObjects((*nftOutputUnlockCondition)(nil), (*AddressUnlockCondition)(nil)))
		must(api.RegisterInterfaceObjects((*nftOutputUnlockCondition)(nil), (*StorageDepositReturnUnlockCondition)(nil)))
		must(api.RegisterInterfaceObjects((*nftOutputUnlockCondition)(nil), (*TimelockUnlockCondition)(nil)))
		must(api.RegisterInterfaceObjects((*nftOutputUnlockCondition)(nil), (*ExpirationUnlockCondition)(nil)))

		must(api.RegisterTypeSettings(NFTOutputFeatures{},
			serix.TypeSettings{}.WithLengthPrefixType(serix.LengthPrefixTypeAsByte).WithArrayRules(nftOutputV3FeatBlocksArrRules),
		))

		must(api.RegisterInterfaceObjects((*nftOutputFeature)(nil), (*SenderFeature)(nil)))
		must(api.RegisterInterfaceObjects((*nftOutputFeature)(nil), (*MetadataFeature)(nil)))
		must(api.RegisterInterfaceObjects((*nftOutputFeature)(nil), (*TagFeature)(nil)))

		must(api.RegisterTypeSettings(NFTOutputImmFeatures{},
			serix.TypeSettings{}.WithLengthPrefixType(serix.LengthPrefixTypeAsByte).WithArrayRules(nftOutputV3ImmFeatBlocksArrRules),
		))

		must(api.RegisterInterfaceObjects((*nftOutputImmFeature)(nil), (*IssuerFeature)(nil)))
		must(api.RegisterInterfaceObjects((*nftOutputImmFeature)(nil), (*MetadataFeature)(nil)))
	}

	{
		must(api.RegisterTypeSettings(TransactionEssence{}, serix.TypeSettings{}.WithObjectType(TransactionEssenceNormal)))

		must(api.RegisterTypeSettings(CommitmentInput{}, serix.TypeSettings{}.WithObjectType(uint8(InputCommitment))))
		must(api.RegisterTypeSettings(BICInput{}, serix.TypeSettings{}.WithObjectType(uint8(InputBlockIssuanceCredit))))

		must(api.RegisterTypeSettings(TxEssenceContextInputs{},
			serix.TypeSettings{}.WithLengthPrefixType(serix.LengthPrefixTypeAsUint16).WithArrayRules(txEssenceV3ContextInputsArrRules),
		))

		must(api.RegisterInterfaceObjects((*txEssenceContextInput)(nil), (*CommitmentInput)(nil)))
		must(api.RegisterInterfaceObjects((*txEssenceContextInput)(nil), (*BICInput)(nil)))

		must(api.RegisterTypeSettings(UTXOInput{}, serix.TypeSettings{}.WithObjectType(uint8(InputUTXO))))

		must(api.RegisterTypeSettings(TxEssenceInputs{},
			serix.TypeSettings{}.WithLengthPrefixType(serix.LengthPrefixTypeAsUint16).WithArrayRules(txEssenceV3InputsArrRules),
		))
		must(api.RegisterInterfaceObjects((*txEssenceInput)(nil), (*UTXOInput)(nil)))

		must(api.RegisterTypeSettings(TxEssenceOutputs{},
			serix.TypeSettings{}.WithLengthPrefixType(serix.LengthPrefixTypeAsUint16).WithArrayRules(txEssenceV3OutputsArrRules),
		))

		must(api.RegisterTypeSettings(TxEssenceAllotments{},
			serix.TypeSettings{}.WithLengthPrefixType(serix.LengthPrefixTypeAsUint16).WithArrayRules(txEssenceV3AllotmentsArrRules),
		))

		must(api.RegisterInterfaceObjects((*TxEssencePayload)(nil), (*TaggedData)(nil)))
		must(api.RegisterInterfaceObjects((*TxEssenceOutput)(nil), (*BasicOutput)(nil)))
		must(api.RegisterInterfaceObjects((*TxEssenceOutput)(nil), (*AccountOutput)(nil)))
		must(api.RegisterInterfaceObjects((*TxEssenceOutput)(nil), (*FoundryOutput)(nil)))
		must(api.RegisterInterfaceObjects((*TxEssenceOutput)(nil), (*NFTOutput)(nil)))
	}

	{
		must(api.RegisterTypeSettings(Transaction{}, serix.TypeSettings{}.WithObjectType(uint32(PayloadTransaction))))
		must(api.RegisterTypeSettings(Unlocks{},
			serix.TypeSettings{}.WithLengthPrefixType(serix.LengthPrefixTypeAsUint16).WithArrayRules(txV3UnlocksArrRules),
		))
		must(api.RegisterValidators(&Transaction{}, nil, func(ctx context.Context, tx *Transaction) error {
			// limit unlock block count = input count
			if len(tx.Unlocks) != len(tx.Essence.Inputs) {
				return fmt.Errorf("unlock block count must match inputs in essence, %d vs. %d", len(tx.Unlocks), len(tx.Essence.Inputs))
			}
			protoParams := ctx.Value(ProtocolAPIContextKey)
			if protoParams == nil {
				return fmt.Errorf("unable to validate transaction: %w", ErrMissingProtocolParams)
			}
			return tx.syntacticallyValidate(protoParams.(*ProtocolParameters))
		}))
		must(api.RegisterInterfaceObjects((*TxEssencePayload)(nil), (*TaggedData)(nil)))
	}

	{
		must(api.RegisterTypeSettings(Block{}, serix.TypeSettings{}))
		must(api.RegisterValidators(&Block{}, func(ctx context.Context, bytes []byte) error {
			if len(bytes) > MaxBlockSize {
				return fmt.Errorf("max size of a block is %d but got %d bytes", MaxBlockSize, len(bytes))
			}
			return nil
		}, func(ctx context.Context, block *Block) error {
			val := ctx.Value(ProtocolAPIContextKey)
			if val == nil {
				return fmt.Errorf("unable to validate block: %w", ErrMissingProtocolParams)
			}
			protoParams := val.(*ProtocolParameters)
			if protoParams.Version != block.ProtocolVersion {
				return fmt.Errorf("mismatched protocol version: wanted %d, got %d in block", protoParams.Version, block.ProtocolVersion)
			}

			if len(block.WeakParents) > 0 {
				// weak parents must be disjunct to the rest of the parents
				nonWeakParents := lo.KeyOnlyBy(append(block.StrongParents, block.ShallowLikeParents...), func(v BlockID) BlockID {
					return v
				})

				for _, parent := range block.WeakParents {
					if _, contains := nonWeakParents[parent]; contains {
						return fmt.Errorf("weak parents must be disjunct to the rest of the parents")
					}
				}
			}

			return nil
		}))

		must(api.RegisterTypeSettings(StrongParentsIDs{},
			serix.TypeSettings{}.WithLengthPrefixType(serix.LengthPrefixTypeAsByte).WithArrayRules(blockV3StrongParentsArrRules),
		))
		must(api.RegisterTypeSettings(WeakParentsIDs{},
			serix.TypeSettings{}.WithLengthPrefixType(serix.LengthPrefixTypeAsByte).WithArrayRules(blockV3NonStrongParentsArrRules),
		))
		must(api.RegisterTypeSettings(ShallowLikeParentIDs{},
			serix.TypeSettings{}.WithLengthPrefixType(serix.LengthPrefixTypeAsByte).WithArrayRules(blockV3NonStrongParentsArrRules),
		))

		must(api.RegisterInterfaceObjects((*BlockPayload)(nil), (*Transaction)(nil)))
		must(api.RegisterInterfaceObjects((*BlockPayload)(nil), (*TaggedData)(nil)))
	}

	{
		must(api.RegisterTypeSettings(Attestation{}, serix.TypeSettings{}))
		must(api.RegisterTypeSettings(Attestations{},
			serix.TypeSettings{}.WithLengthPrefixType(serix.LengthPrefixTypeAsByte),
		))
	}

	{
		must(api.RegisterTypeSettings(BlockIssuerKeys{},
			serix.TypeSettings{}.WithLengthPrefixType(serix.LengthPrefixTypeAsByte).WithArrayRules(accountOutputV3BlockIssuerKeysArrRules),
		))
		must(api.RegisterTypeSettings(ed25519.PublicKey{},
			serix.TypeSettings{}.WithLengthPrefixType(serix.LengthPrefixTypeAsByte),
		))
	}

	return &v3api{
<<<<<<< HEAD
		ctx:          protoParams.AsSerixContext(),
		serixAPI:     api,
		timeProvider: protoParams.TimeProvider(),
=======
		ctx:               protoParams.AsSerixContext(),
		serixAPI:          api,
		timeProvider:      protoParams.TimeProvider(),
		manaDecayProvider: protoParams.ManaDecayProvider(),
>>>>>>> 31dbbdf4
	}
}<|MERGE_RESOLUTION|>--- conflicted
+++ resolved
@@ -180,16 +180,10 @@
 
 // v3api implements the iota-core 1.0 protocol core models.
 type v3api struct {
-<<<<<<< HEAD
-	ctx          context.Context
-	serixAPI     *serix.API
-	timeProvider *TimeProvider
-=======
 	ctx               context.Context
 	serixAPI          *serix.API
 	timeProvider      *TimeProvider
 	manaDecayProvider *ManaDecayProvider
->>>>>>> 31dbbdf4
 }
 
 func (v *v3api) JSONEncode(obj any, opts ...serix.Option) ([]byte, error) {
@@ -524,15 +518,9 @@
 	}
 
 	return &v3api{
-<<<<<<< HEAD
-		ctx:          protoParams.AsSerixContext(),
-		serixAPI:     api,
-		timeProvider: protoParams.TimeProvider(),
-=======
 		ctx:               protoParams.AsSerixContext(),
 		serixAPI:          api,
 		timeProvider:      protoParams.TimeProvider(),
 		manaDecayProvider: protoParams.ManaDecayProvider(),
->>>>>>> 31dbbdf4
 	}
 }