--- conflicted
+++ resolved
@@ -23,38 +23,22 @@
 	tests := []deSerializeTest{
 		{
 			name:   "ok - no payload",
-<<<<<<< HEAD
-			source: tpkg.RandBlock(tpkg.RandBasicBlock(tpkg.ZeroCostTestAPI, 255), tpkg.ZeroCostTestAPI, 0),
-=======
-			source: tpkg.RandBlock(tpkg.RandBasicBlockBody(tpkg.TestAPI, 255), tpkg.TestAPI, 0),
->>>>>>> 9c12053a
+			source: tpkg.RandBlock(tpkg.RandBasicBlockBody(tpkg.ZeroCostTestAPI, 255), tpkg.ZeroCostTestAPI, 0),
 			target: &iotago.Block{},
 		},
 		{
 			name:   "ok - transaction",
-<<<<<<< HEAD
-			source: tpkg.RandBlock(tpkg.RandBasicBlock(tpkg.ZeroCostTestAPI, iotago.PayloadSignedTransaction), tpkg.ZeroCostTestAPI, 0),
-=======
-			source: tpkg.RandBlock(tpkg.RandBasicBlockBody(tpkg.TestAPI, iotago.PayloadSignedTransaction), tpkg.TestAPI, 0),
->>>>>>> 9c12053a
+			source: tpkg.RandBlock(tpkg.RandBasicBlockBody(tpkg.ZeroCostTestAPI, iotago.PayloadSignedTransaction), tpkg.ZeroCostTestAPI, 0),
 			target: &iotago.Block{},
 		},
 		{
 			name:   "ok - tagged data",
-<<<<<<< HEAD
-			source: tpkg.RandBlock(tpkg.RandBasicBlock(tpkg.ZeroCostTestAPI, iotago.PayloadTaggedData), tpkg.ZeroCostTestAPI, 0),
-=======
-			source: tpkg.RandBlock(tpkg.RandBasicBlockBody(tpkg.TestAPI, iotago.PayloadTaggedData), tpkg.TestAPI, 0),
->>>>>>> 9c12053a
+			source: tpkg.RandBlock(tpkg.RandBasicBlockBody(tpkg.ZeroCostTestAPI, iotago.PayloadTaggedData), tpkg.ZeroCostTestAPI, 0),
 			target: &iotago.Block{},
 		},
 		{
 			name:   "ok - validation block",
-<<<<<<< HEAD
-			source: tpkg.RandBlock(tpkg.RandValidationBlock(tpkg.ZeroCostTestAPI), tpkg.ZeroCostTestAPI, 0),
-=======
-			source: tpkg.RandBlock(tpkg.RandValidationBlockBody(tpkg.TestAPI), tpkg.TestAPI, 0),
->>>>>>> 9c12053a
+			source: tpkg.RandBlock(tpkg.RandValidationBlockBody(tpkg.ZeroCostTestAPI), tpkg.ZeroCostTestAPI, 0),
 			target: &iotago.Block{},
 		},
 	}
@@ -450,12 +434,8 @@
 	minBlock := &iotago.Block{
 		API: tpkg.ZeroCostTestAPI,
 		Header: iotago.BlockHeader{
-<<<<<<< HEAD
 			ProtocolVersion:  tpkg.ZeroCostTestAPI.Version(),
-=======
-			ProtocolVersion:  tpkg.TestAPI.Version(),
-			NetworkID:        tpkg.TestAPI.ProtocolParameters().NetworkID(),
->>>>>>> 9c12053a
+			NetworkID:        tpkg.ZeroCostTestAPI.ProtocolParameters().NetworkID(),
 			IssuingTime:      tpkg.RandUTCTime(),
 			SlotCommitmentID: iotago.NewEmptyCommitment(tpkg.ZeroCostTestAPI).MustID(),
 		},
@@ -483,12 +463,8 @@
 	minBlock := &iotago.Block{
 		API: tpkg.ZeroCostTestAPI,
 		Header: iotago.BlockHeader{
-<<<<<<< HEAD
 			ProtocolVersion:  tpkg.ZeroCostTestAPI.Version(),
-=======
-			ProtocolVersion:  tpkg.TestAPI.Version(),
-			NetworkID:        tpkg.TestAPI.ProtocolParameters().NetworkID(),
->>>>>>> 9c12053a
+			NetworkID:        tpkg.ZeroCostTestAPI.ProtocolParameters().NetworkID(),
 			IssuingTime:      tpkg.RandUTCTime(),
 			SlotCommitmentID: iotago.NewEmptyCommitment(tpkg.ZeroCostTestAPI).MustID(),
 		},
@@ -516,12 +492,8 @@
 	block := &iotago.Block{
 		API: tpkg.ZeroCostTestAPI,
 		Header: iotago.BlockHeader{
-<<<<<<< HEAD
 			ProtocolVersion:  tpkg.ZeroCostTestAPI.Version(),
-=======
-			ProtocolVersion:  tpkg.TestAPI.Version(),
-			NetworkID:        tpkg.TestAPI.ProtocolParameters().NetworkID(),
->>>>>>> 9c12053a
+			NetworkID:        tpkg.ZeroCostTestAPI.ProtocolParameters().NetworkID(),
 			IssuingTime:      tpkg.RandUTCTime(),
 			SlotCommitmentID: iotago.NewEmptyCommitment(tpkg.ZeroCostTestAPI).MustID(),
 		},
