package iotago

import (
	"bytes"
	"context"
	"crypto/ed25519"
	"encoding/json"
	"errors"
	"fmt"
	"sort"

	"golang.org/x/crypto/blake2b"
	"google.golang.org/grpc"

	"github.com/iotaledger/hive.go/serializer/v2"
	iotagoEd25519 "github.com/iotaledger/iota.go/v3/ed25519"
	"github.com/iotaledger/iota.go/v3/util"

	"github.com/iotaledger/iota.go/v3/remotesigner"
)

const (
	// MilestoneMerkleProofLength defines the length of a merkle proof within a milestone payload.
	MilestoneMerkleProofLength = blake2b.Size256
	// MilestoneSignatureLength defines the length of the milestone signature.
	MilestoneSignatureLength = ed25519.SignatureSize
	// MilestoneIDLength defines the length of a Milestone ID.
	MilestoneIDLength = blake2b.Size256
	// MilestonePublicKeyLength defines the length of a public key within a milestone.
	MilestonePublicKeyLength = ed25519.PublicKeySize
	// MaxSignaturesInAMilestone is the maximum amount of signatures in a milestone.
	MaxSignaturesInAMilestone = 255
	// MinSignaturesInAMilestone is the minimum amount of signatures in a milestone.
	MinSignaturesInAMilestone = 1
)

var (
	// ErrMilestoneTooFewSignatures gets returned if a to be deserialized Milestone does not contain at least one signature.
	ErrMilestoneTooFewSignatures = errors.New("a milestone must hold at least one signature")
	// ErrMilestoneTooFewSignaturesForVerificationThreshold gets returned if there are less signatures within a Milestone than the min. threshold.
	ErrMilestoneTooFewSignaturesForVerificationThreshold = errors.New("too few signatures for verification")
	// ErrMilestoneProducedSignaturesCountMismatch gets returned when a MilestoneSigningFunc produces less signatures than expected.
	ErrMilestoneProducedSignaturesCountMismatch = errors.New("produced and wanted signature count mismatch")
	// ErrMilestoneTooManySignatures gets returned when a Milestone holds more than 255 signatures.
	ErrMilestoneTooManySignatures = fmt.Errorf("a milestone can hold max %d signatures", MaxSignaturesInAMilestone)
	// ErrMilestoneInvalidMinSignatureThreshold gets returned when an invalid min signatures threshold is given to the verification function.
	ErrMilestoneInvalidMinSignatureThreshold = fmt.Errorf("min threshold must be at least 1")
	// ErrMilestoneNonApplicablePublicKey gets returned when a Milestone contains a public key which isn't in the applicable public key set.
	ErrMilestoneNonApplicablePublicKey = fmt.Errorf("non applicable public key found")
	// ErrMilestoneSignatureThresholdGreaterThanApplicablePublicKeySet gets returned when a min. signature threshold is greater than a given applicable public key set.
	ErrMilestoneSignatureThresholdGreaterThanApplicablePublicKeySet = fmt.Errorf("the min. signature threshold must be less or equal the applicable public key set")
	// ErrMilestoneInvalidSignature gets returned when a Milestone's signature is invalid.
	ErrMilestoneInvalidSignature = fmt.Errorf("invalid milestone signature")
	// ErrMilestoneInMemorySignerPrivateKeyMissing gets returned when an InMemoryEd25519MilestoneSigner is missing a private key.
	ErrMilestoneInMemorySignerPrivateKeyMissing = fmt.Errorf("private key missing")

	milestoneSupportedMsOptTypes = MilestoneOptTypeSet{MilestoneOptReceipt: struct{}{}, MilestoneOptProtocolParams: struct{}{}}
	milestoneOptsArrayRules      = serializer.ArrayRules{
		Min: 0,
		Max: 2,
		Guards: serializer.SerializableGuard{
			ReadGuard:  msOptReadGuard(milestoneSupportedMsOptTypes),
			WriteGuard: msOptWriteGuard(milestoneSupportedMsOptTypes),
		},
		ValidationMode: serializer.ArrayValidationModeNoDuplicates | serializer.ArrayValidationModeLexicalOrdering,
	}

	// restrictions around parents within a Milestone.
	milestoneParentArrayRules = serializer.ArrayRules{
		Min:            MinParentsInAMessage,
		Max:            MaxParentsInAMessage,
		ValidationMode: serializer.ArrayValidationModeNoDuplicates | serializer.ArrayValidationModeLexicalOrdering,
	}

	milestoneSupportedSigTypes = SignatureTypeSet{SignatureEd25519: struct{}{}}

	// restrictions around signatures within a Milestone.
	milestoneSignatureArrayRules = serializer.ArrayRules{
		Min: MinSignaturesInAMilestone,
		Max: MaxSignaturesInAMilestone,
		Guards: serializer.SerializableGuard{
			ReadGuard:  sigReadGuard(milestoneSupportedSigTypes),
			WriteGuard: sigWriteGuard(milestoneSupportedSigTypes),
		},
		UniquenessSliceFunc: func(next []byte) []byte { return next[:ed25519.PublicKeySize] },
		ValidationMode:      serializer.ArrayValidationModeNoDuplicates | serializer.ArrayValidationModeLexicalOrdering,
	}
)

// MilestoneParentArrayRules returns array rules defining the constraints on a slice of milestone parent references.
func MilestoneParentArrayRules() serializer.ArrayRules {
	return milestoneParentArrayRules
}

// MilestoneSignatureArrayRules returns array rules defining the constraints on a slice of signatures within a milestone.
func MilestoneSignatureArrayRules() serializer.ArrayRules {
	return milestoneSignatureArrayRules
}

type (
	// MilestoneID is the ID of a Milestone.
	MilestoneID = [MilestoneIDLength]byte
	// MilestonePublicKey is a public key within a Milestone.
	MilestonePublicKey = [MilestonePublicKeyLength]byte
	// MilestonePublicKeySet is a set of unique MilestonePublicKey.
	MilestonePublicKeySet = map[MilestonePublicKey]struct{}
	// MilestoneSignature is a signature within a Milestone.
	MilestoneSignature = [MilestoneSignatureLength]byte
	// MilestonePublicKeyMapping is a mapping from a public key to a private key.
	MilestonePublicKeyMapping = map[MilestonePublicKey]ed25519.PrivateKey
	// MilestoneParentMessageID is a reference to a parent message.
	MilestoneParentMessageID = MessageID
	// MilestoneParentMessageIDs are references to parent messages.
	MilestoneParentMessageIDs = []MilestoneParentMessageID
	// MilestoneMerkleProof is the merkle root within a milestone.
	MilestoneMerkleProof = [MilestoneMerkleProofLength]byte
)

// NewMilestone creates a new unsigned Milestone.
<<<<<<< HEAD
func NewMilestone(index uint32, timestamp uint64, lastMs MilestoneID, parents MilestoneParentMessageIDs, confMerkleRoot MilestoneMerkleProof, appliedMerkleRoot MilestoneMerkleProof) (*Milestone, error) {
=======
func NewMilestone(index uint32, timestamp uint32, lastMs MilestoneID, parents MilestoneParentMessageIDs, pastConeMerkleProof MilestoneMerkleProof, inclMerkleProof MilestoneMerkleProof) (*Milestone, error) {
>>>>>>> 35b22a85
	ms := &Milestone{
		Index:               index,
		Timestamp:           timestamp,
		LastMilestone:       lastMs,
		Parents:             parents,
		ConfirmedMerkleRoot: confMerkleRoot,
		AppliedMerkleRoot:   appliedMerkleRoot,
	}
	return ms, nil
}

// Milestone represents a special payload which defines the inclusion set of other messages in the Tangle.
type Milestone struct {
	// The index of this milestone.
	Index uint32
	// The time at which this milestone was issued.
	Timestamp uint32
	// The pointer to the previous milestone.
	// Zeroed if there wasn't a previous milestone.
	LastMilestone MilestoneID
	// The parents where this milestone attaches to.
	Parents MilestoneParentMessageIDs
	// The merkle root of all directly/indirectly referenced messages (their IDs) which
	// were newly confirmed by this milestone.
	ConfirmedMerkleRoot MilestoneMerkleProof
	// The merkle root of all messages (their IDs) carrying ledger state mutating transactions.
	AppliedMerkleRoot MilestoneMerkleProof
	// The metadata associated with this milestone.
	Metadata []byte
	// The milestone options carried with this milestone.
	Opts MilestoneOpts
	// The signatures held by the milestone.
	Signatures Signatures
}

func (m *Milestone) PayloadType() PayloadType {
	return PayloadMilestone
}

// ID computes the ID of the Milestone.
func (m *Milestone) ID() (*MilestoneID, error) {
	data, err := m.Serialize(serializer.DeSeriModeNoValidation, nil)
	if err != nil {
		return nil, fmt.Errorf("can't compute milestone payload ID: %w", err)
	}
	h := blake2b.Sum256(data)
	mID := &MilestoneID{}
	copy(mID[:], h[:])
	return mID, nil
}

// Essence returns the essence bytes (the bytes to be signed) of the Milestone.
func (m *Milestone) Essence() ([]byte, error) {
	essenceBytes, err := serializer.NewSerializer().
		WriteNum(m.Index, func(err error) error {
			return fmt.Errorf("unable to serialize milestone index for essence: %w", err)
		}).
		WriteNum(m.Timestamp, func(err error) error {
			return fmt.Errorf("unable to serialize milestone timestamp for essence: %w", err)
		}).
		WriteBytes(m.LastMilestone[:], func(err error) error {
			return fmt.Errorf("unable to serialize milestone last milestone for essence: %w", err)
		}).
		Write32BytesArraySlice(m.Parents, serializer.DeSeriModePerformValidation, serializer.SeriLengthPrefixTypeAsByte, &milestoneParentArrayRules, func(err error) error {
			return fmt.Errorf("unable to serialize milestone parents for essence: %w", err)
		}).
		WriteBytes(m.ConfirmedMerkleRoot[:], func(err error) error {
			return fmt.Errorf("unable to serialize milestone past cone merkle proof for essence: %w", err)
		}).
		WriteBytes(m.AppliedMerkleRoot[:], func(err error) error {
			return fmt.Errorf("unable to serialize milestone inclusion merkle proof for essence: %w", err)
		}).
		WriteVariableByteSlice(m.Metadata, serializer.SeriLengthPrefixTypeAsUint16, func(err error) error {
			return fmt.Errorf("unable to serialize milestone metadata for essence: %w", err)
		}).
		WriteSliceOfObjects(&m.Opts, serializer.DeSeriModePerformValidation, nil, serializer.SeriLengthPrefixTypeAsByte, &milestoneOptsArrayRules, func(err error) error {
			return fmt.Errorf("unable to serialize milestone options for essence: %w", err)
		}).
		Serialize()
	if err != nil {
		return nil, err
	}
	essenceHash := blake2b.Sum256(essenceBytes)
	return essenceHash[:], nil
}

// VerifySignatures verifies that min. minSigThreshold signatures occur in the Milestone and that all
// signatures within it are valid with respect to the given applicable public key set.
// The public key set must only contain keys applicable for the given Milestone index.
// The caller must only call this function on a Milestone which was deserialized with validation.
func (m *Milestone) VerifySignatures(minSigThreshold int, applicablePubKeys MilestonePublicKeySet) error {
	switch {
	case minSigThreshold == 0:
		return ErrMilestoneInvalidMinSignatureThreshold
	case len(m.Signatures) == 0:
		return ErrMilestoneTooFewSignatures
	case len(m.Signatures) < minSigThreshold:
		return fmt.Errorf("%w: wanted min. %d but only had %d", ErrMilestoneTooFewSignaturesForVerificationThreshold, minSigThreshold, len(m.Signatures))
	case len(applicablePubKeys) < minSigThreshold:
		return ErrMilestoneSignatureThresholdGreaterThanApplicablePublicKeySet
	}

	msEssence, err := m.Essence()
	if err != nil {
		return fmt.Errorf("unable to compute milestone essence for signature verification: %w", err)
	}

	// it is guaranteed by the serialization logic that this milestone does not contain duplicated public keys.
	for msSigIndex, msSig := range m.Signatures {
		// guaranteed by deserialization
		edSig := msSig.(*Ed25519Signature)

		if _, has := applicablePubKeys[edSig.PublicKey]; !has {
			return fmt.Errorf("%w: public key %s is not applicable", ErrMilestoneNonApplicablePublicKey, EncodeHex(edSig.PublicKey[:]))
		}

		if ok := iotagoEd25519.Verify(edSig.PublicKey[:], msEssence[:], edSig.Signature[:]); !ok {
			return fmt.Errorf("%w: at index %d, %s", ErrMilestoneInvalidSignature, msSigIndex, edSig)
		}
	}

	return nil
}

// MilestoneSigningFunc is a function which produces a set of signatures for the given Milestone essence data.
// The given public keys dictate in which order the returned signatures must occur.
type MilestoneSigningFunc func(pubKeys []MilestonePublicKey, msEssence []byte) ([]MilestoneSignature, error)

// InMemoryEd25519MilestoneSigner is a function which uses the provided Ed25519 MilestonePublicKeyMapping to produce signatures for the Milestone essence data.
func InMemoryEd25519MilestoneSigner(prvKeys MilestonePublicKeyMapping) MilestoneSigningFunc {
	return func(pubKeys []MilestonePublicKey, msEssence []byte) ([]MilestoneSignature, error) {
		sigs := make([]MilestoneSignature, len(pubKeys))
		for i, pubKey := range pubKeys {
			prvKey, ok := prvKeys[pubKey]
			if !ok {
				return nil, fmt.Errorf("%w: needed for public key %s", ErrMilestoneInMemorySignerPrivateKeyMissing, EncodeHex(pubKey[:]))
			}
			sig := ed25519.Sign(prvKey, msEssence)
			copy(sigs[i][:], sig)
		}
		return sigs, nil
	}
}

// InsecureRemoteEd25519MilestoneSigner is a function which uses a remote RPC server via an insecure connection
// to produce signatures for the Milestone essence data.
// You must only use this function if the remote lives on the same host as the caller.
func InsecureRemoteEd25519MilestoneSigner(remoteEndpoint string) MilestoneSigningFunc {
	return func(pubKeys []MilestonePublicKey, msEssence []byte) ([]MilestoneSignature, error) {
		pubKeysUnbound := make([][]byte, len(pubKeys))
		for i := range pubKeys {
			pubKeysUnbound[i] = make([]byte, 32)
			copy(pubKeysUnbound[i][:], pubKeys[i][:32])
		}

		// insecure because this RPC remote should be local; in turns, it employs TLS mutual authentication to reach the actual signers.
		conn, err := grpc.Dial(remoteEndpoint, grpc.WithInsecure())
		if err != nil {
			return nil, err
		}
		defer conn.Close()

		client := remotesigner.NewSignatureDispatcherClient(conn)
		response, err := client.SignMilestone(context.Background(), &remotesigner.SignMilestoneRequest{
			PubKeys:   pubKeysUnbound,
			MsEssence: msEssence,
		})
		if err != nil {
			return nil, err
		}

		sigs := response.GetSignatures()
		if len(sigs) != len(pubKeys) {
			return nil, fmt.Errorf("%w: remote did not provide the correct count of signatures", ErrMilestoneProducedSignaturesCountMismatch)
		}

		sigs64 := make([]MilestoneSignature, len(sigs))
		for i := range sigs {
			copy(sigs64[i][:], sigs[i][:64])
		}
		return sigs64, nil
	}
}

// Sign produces the signatures with the given envelope message and updates the Signatures field of the Milestone
// with the resulting signatures of the given MilestoneSigningFunc. pubKeys are passed to the given MilestoneSigningFunc
// so it can determine which signatures to produce.
func (m *Milestone) Sign(pubKeys []MilestonePublicKey, signingFunc MilestoneSigningFunc) error {
	msEssence, err := m.Essence()
	if err != nil {
		return fmt.Errorf("unable to compute milestone essence for signing: %w", err)
	}

	sigs, err := signingFunc(pubKeys, msEssence)
	if err != nil {
		return fmt.Errorf("unable to produce milestone signatures: %w", err)
	}

	switch {
	case len(pubKeys) != len(sigs):
		return fmt.Errorf("%w: wanted %d signatures but only produced %d", ErrMilestoneProducedSignaturesCountMismatch, len(pubKeys), len(sigs))
	case len(sigs) < MinSignaturesInAMilestone:
		return fmt.Errorf("%w: not enough signatures were produced during signing", ErrMilestoneTooFewSignatures)
	case len(sigs) > MaxSignaturesInAMilestone:
		return fmt.Errorf("%w: too many signatures were produced during signing", ErrMilestoneTooManySignatures)
	}

	edSigs := make([]Signature, len(sigs))
	for i, sig := range sigs {
		edSig := &Ed25519Signature{}
		copy(edSig.PublicKey[:], pubKeys[i][:])
		copy(edSig.Signature[:], sig[:])
		edSigs[i] = edSig
	}

	sort.Slice(edSigs, func(i, j int) bool {
		return bytes.Compare(edSigs[i].(*Ed25519Signature).PublicKey[:], edSigs[j].(*Ed25519Signature).PublicKey[:]) == -1
	})

	m.Signatures = edSigs
	return nil
}

func (m *Milestone) Deserialize(data []byte, deSeriMode serializer.DeSerializationMode, deSeriCtx interface{}) (int, error) {
	return serializer.NewDeserializer(data).
		CheckTypePrefix(uint32(PayloadMilestone), serializer.TypeDenotationUint32, func(err error) error {
			return fmt.Errorf("unable to deserialize milestone: %w", err)
		}).
		ReadNum(&m.Index, func(err error) error {
			return fmt.Errorf("unable to deserialize milestone index: %w", err)
		}).
		ReadNum(&m.Timestamp, func(err error) error {
			return fmt.Errorf("unable to deserialize milestone timestamp: %w", err)
		}).
		ReadArrayOf32Bytes(&m.LastMilestone, func(err error) error {
			return fmt.Errorf("unable to deserialize milestone last milestone hash: %w", err)
		}).
		ReadSliceOfArraysOf32Bytes(&m.Parents, deSeriMode, serializer.SeriLengthPrefixTypeAsByte, &milestoneParentArrayRules, func(err error) error {
			return fmt.Errorf("unable to deserialize milestone parents: %w", err)
		}).
		ReadArrayOf32Bytes(&m.ConfirmedMerkleRoot, func(err error) error {
			return fmt.Errorf("unable to deserialize milestone past cone merkle proof: %w", err)
		}).
		ReadArrayOf32Bytes(&m.AppliedMerkleRoot, func(err error) error {
			return fmt.Errorf("unable to deserialize milestone inclusion merkle proof: %w", err)
		}).
		ReadVariableByteSlice(&m.Metadata, serializer.SeriLengthPrefixTypeAsUint16, func(err error) error {
			return fmt.Errorf("unable to deserialize milestone metadata: %w", err)
		}, MaxMetadataLength).
		ReadSliceOfObjects(&m.Opts, deSeriMode, deSeriCtx, serializer.SeriLengthPrefixTypeAsByte, serializer.TypeDenotationByte, &milestoneOptsArrayRules, func(err error) error {
			return fmt.Errorf("unable to deserialize milestone options: %w", err)
		}).
		ReadSliceOfObjects(&m.Signatures, deSeriMode, deSeriCtx, serializer.SeriLengthPrefixTypeAsByte, serializer.TypeDenotationByte, &milestoneSignatureArrayRules, func(err error) error {
			return fmt.Errorf("unable to deserialize milestone signatures: %w", err)
		}).
		Done()
}

func (m *Milestone) Serialize(deSeriMode serializer.DeSerializationMode, deSeriCtx interface{}) ([]byte, error) {
	return serializer.NewSerializer().
		WriteNum(PayloadMilestone, func(err error) error {
			return fmt.Errorf("unable to serialize milestone payload ID: %w", err)
		}).
		WriteNum(m.Index, func(err error) error {
			return fmt.Errorf("unable to serialize milestone index: %w", err)
		}).
		WriteNum(m.Timestamp, func(err error) error {
			return fmt.Errorf("unable to serialize milestone timestamp: %w", err)
		}).
		WriteBytes(m.LastMilestone[:], func(err error) error {
			return fmt.Errorf("unable to serialize milestone last milestone for essence: %w", err)
		}).
		Write32BytesArraySlice(m.Parents, deSeriMode, serializer.SeriLengthPrefixTypeAsByte, &milestoneParentArrayRules, func(err error) error {
			return fmt.Errorf("unable to serialize milestone parents: %w", err)
		}).
		WriteBytes(m.ConfirmedMerkleRoot[:], func(err error) error {
			return fmt.Errorf("unable to serialize milestone past cone merkle proof: %w", err)
		}).
		WriteBytes(m.AppliedMerkleRoot[:], func(err error) error {
			return fmt.Errorf("unable to serialize milestone inclusion merkle proof: %w", err)
		}).
		WriteVariableByteSlice(m.Metadata, serializer.SeriLengthPrefixTypeAsUint16, func(err error) error {
			return fmt.Errorf("unable to serialize milestone metadata: %w", err)
		}).
		WriteSliceOfObjects(&m.Opts, deSeriMode, deSeriCtx, serializer.SeriLengthPrefixTypeAsByte, &milestoneOptsArrayRules, func(err error) error {
			return fmt.Errorf("unable to serialize milestone options: %w", err)
		}).
		WriteSliceOfObjects(&m.Signatures, deSeriMode, deSeriCtx, serializer.SeriLengthPrefixTypeAsByte, &milestoneSignatureArrayRules, func(err error) error {
			return fmt.Errorf("unable to serialize milestone signatures: %w", err)
		}).
		Serialize()
}

func (m *Milestone) Size() int {
	// 1 byte for length prefixes
	parentMessagesByteLen := serializer.OneByte + MessageIDLength*len(m.Parents)
	signatureByteLen := serializer.OneByte + ((&Ed25519Signature{}).Size())*len(m.Signatures)
	metadataLen := serializer.UInt16ByteSize + len(m.Metadata)

	return util.NumByteLen(uint32(PayloadMilestone)) + util.NumByteLen(m.Index) + util.NumByteLen(m.Timestamp) +
		MilestoneIDLength + parentMessagesByteLen + MilestoneMerkleProofLength + MilestoneMerkleProofLength +
		metadataLen + m.Opts.Size() + signatureByteLen
}

func (m *Milestone) MarshalJSON() ([]byte, error) {
	jMilestone := &jsonMilestone{}
	jMilestone.Type = int(PayloadMilestone)
	jMilestone.Index = int(m.Index)
	jMilestone.Timestamp = int(m.Timestamp)
	jMilestone.LastMilestone = EncodeHex(m.LastMilestone[:])
	jMilestone.Parents = make([]string, len(m.Parents))
	for i, parent := range m.Parents {
		jMilestone.Parents[i] = EncodeHex(parent[:])
	}
	jMilestone.PastConeMerkleProof = EncodeHex(m.ConfirmedMerkleRoot[:])
	jMilestone.InclusionMerkleProof = EncodeHex(m.AppliedMerkleRoot[:])

	jMilestone.Opts = make([]*json.RawMessage, len(m.Opts))
	for i, opt := range m.Opts {
		jsonOpt, err := opt.MarshalJSON()
		if err != nil {
			return nil, err
		}
		rawJsonSig := json.RawMessage(jsonOpt)
		jMilestone.Opts[i] = &rawJsonSig
	}

	jMilestone.Metadata = EncodeHex(m.Metadata[:])

	jMilestone.Signatures = make([]*json.RawMessage, len(m.Signatures))
	for i, sig := range m.Signatures {
		jsonSig, err := sig.MarshalJSON()
		if err != nil {
			return nil, err
		}
		rawJsonSig := json.RawMessage(jsonSig)
		jMilestone.Signatures[i] = &rawJsonSig
	}

	return json.Marshal(jMilestone)
}

func (m *Milestone) UnmarshalJSON(bytes []byte) error {
	jMilestone := &jsonMilestone{}
	if err := json.Unmarshal(bytes, jMilestone); err != nil {
		return err
	}
	seri, err := jMilestone.ToSerializable()
	if err != nil {
		return err
	}
	*m = *seri.(*Milestone)
	return nil
}

// jsonMilestone defines the json representation of a Milestone.
type jsonMilestone struct {
	Type                 int                `json:"type"`
	Index                int                `json:"index"`
	Timestamp            int                `json:"timestamp"`
	LastMilestone        string             `json:"lastMilestone"`
	Parents              []string           `json:"parentMessageIds"`
	PastConeMerkleProof  string             `json:"pastConeMerkleProof"`
	InclusionMerkleProof string             `json:"inclusionMerkleProof"`
	Metadata             string             `json:"metadata,omitempty"`
	Opts                 []*json.RawMessage `json:"options,omitempty"`
	Signatures           []*json.RawMessage `json:"signatures"`
}

func (j *jsonMilestone) ToSerializable() (serializer.Serializable, error) {
	var err error

	payload := &Milestone{}
	payload.Index = uint32(j.Index)
	payload.Timestamp = uint32(j.Timestamp)
	lastMilestone, err := DecodeHex(j.LastMilestone)
	if err != nil {
		return nil, fmt.Errorf("unable to decode milestone last milestone from JSON: %w", err)
	}
	copy(payload.LastMilestone[:], lastMilestone)

	payload.Parents = make(MilestoneParentMessageIDs, len(j.Parents))
	for i, jParent := range j.Parents {
		parentBytes, err := DecodeHex(jParent)
		if err != nil {
			return nil, fmt.Errorf("unable to decode parent %d from JSON: %w", i+1, err)
		}
		copy(payload.Parents[i][:], parentBytes)
	}

	pastConeMerklePRoof, err := DecodeHex(j.PastConeMerkleProof)
	if err != nil {
		return nil, fmt.Errorf("unable to decode past cone merkle proof from JSON: %w", err)
	}
	copy(payload.ConfirmedMerkleRoot[:], pastConeMerklePRoof)

	inclusionMerkleProofBytes, err := DecodeHex(j.InclusionMerkleProof)
	if err != nil {
		return nil, fmt.Errorf("unable to decode inlcusion merkle proof from JSON: %w", err)
	}
	copy(payload.AppliedMerkleRoot[:], inclusionMerkleProofBytes)

	payload.Metadata, err = DecodeHex(j.Metadata)
	if err != nil {
		return nil, err
	}

	payload.Opts, err = milestoneOptsFromJSONRawMsg(j.Opts)
	if err != nil {
		return nil, err
	}

	payload.Signatures, err = signaturesFromJSONRawMsg(j.Signatures)
	if err != nil {
		return nil, err
	}

	return payload, nil
}<|MERGE_RESOLUTION|>--- conflicted
+++ resolved
@@ -117,11 +117,7 @@
 )
 
 // NewMilestone creates a new unsigned Milestone.
-<<<<<<< HEAD
-func NewMilestone(index uint32, timestamp uint64, lastMs MilestoneID, parents MilestoneParentMessageIDs, confMerkleRoot MilestoneMerkleProof, appliedMerkleRoot MilestoneMerkleProof) (*Milestone, error) {
-=======
-func NewMilestone(index uint32, timestamp uint32, lastMs MilestoneID, parents MilestoneParentMessageIDs, pastConeMerkleProof MilestoneMerkleProof, inclMerkleProof MilestoneMerkleProof) (*Milestone, error) {
->>>>>>> 35b22a85
+func NewMilestone(index uint32, timestamp uint32, lastMs MilestoneID, parents MilestoneParentMessageIDs, confMerkleRoot MilestoneMerkleProof, appliedMerkleRoot MilestoneMerkleProof) (*Milestone, error) {
 	ms := &Milestone{
 		Index:               index,
 		Timestamp:           timestamp,
