--- conflicted
+++ resolved
@@ -59,7 +59,6 @@
 	exampleExistingFoundryOutputID := exampleExistingFoundryOutput.MustID()
 
 	protoParams := &iotago.ProtocolParameters{
-<<<<<<< HEAD
 		GenesisUnixTimestamp:   uint32(time.Now().Unix()),
 		StakingUnbondingPeriod: 10,
 		SlotDurationInSeconds:  10,
@@ -79,10 +78,6 @@
 		exampleAccountID: {
 			Credits: 100,
 		},
-=======
-		EpochDurationInSlots: 1 << 13,
-		LivenessThreshold:    10,
->>>>>>> b19b13e4
 	}
 
 	type test struct {
