//nolint:forcetypeassert,dupl,nlreturn,scopelint
package stardust_test

import (
	"bytes"
	"crypto/ed25519"
	"math/big"
	"slices"
	"testing"

	"github.com/stretchr/testify/require"

	"github.com/iotaledger/hive.go/core/safemath"
	"github.com/iotaledger/hive.go/lo"
	"github.com/iotaledger/hive.go/serializer/v2/serix"
	iotago "github.com/iotaledger/iota.go/v4"
	"github.com/iotaledger/iota.go/v4/builder"
	"github.com/iotaledger/iota.go/v4/tpkg"
	"github.com/iotaledger/iota.go/v4/vm"
	"github.com/iotaledger/iota.go/v4/vm/stardust"
)

const (
	OneMi = 1_000_000

	betaPerYear                  float64 = 1 / 3.0
	slotsPerEpochExponent                = 13
	slotDurationSeconds                  = 10
	bitsCount                            = 63
	generationRate                       = 1
	generationRateExponent               = 27
	decayFactorsExponent                 = 32
	decayFactorEpochsSumExponent         = 20
)

var (
	stardustVM = stardust.NewVirtualMachine()

	schedulerRate   iotago.WorkScore = 100000
	testProtoParams                  = iotago.NewV3ProtocolParameters(
		iotago.WithNetworkOptions("test", "test"),
		iotago.WithSupplyOptions(tpkg.TestTokenSupply, 100, 1, 10, 100, 100, 100),
		iotago.WithWorkScoreOptions(1, 100, 20, 20, 20, 20, 100, 100, 100, 200),
		iotago.WithTimeProviderOptions(100, slotDurationSeconds, slotsPerEpochExponent),
		iotago.WithManaOptions(bitsCount,
			generationRate,
			generationRateExponent,
			tpkg.ManaDecayFactors(betaPerYear, 1<<slotsPerEpochExponent, slotDurationSeconds, decayFactorsExponent),
			decayFactorsExponent,
			tpkg.ManaDecayFactorEpochsSum(betaPerYear, 1<<slotsPerEpochExponent, slotDurationSeconds, decayFactorEpochsSumExponent),
			decayFactorEpochsSumExponent,
		),
		iotago.WithStakingOptions(10, 10, 10),
		iotago.WithLivenessOptions(15, 30, 10, 20, 24),
		iotago.WithCongestionControlOptions(500, 500, 500, 8*schedulerRate, 5*schedulerRate, schedulerRate, 1, 1000, 100),
	)

	testAPI = iotago.V3API(testProtoParams)
)

func TestNFTTransition(t *testing.T) {
	_, ident1, ident1AddrKeys := tpkg.RandEd25519Identity()

	inputIDs := tpkg.RandOutputIDs(1)
	inputs := vm.InputSet{
		inputIDs[0]: &iotago.NFTOutput{
			Amount: OneMi,
			NFTID:  iotago.NFTID{},
			Conditions: iotago.NFTOutputUnlockConditions{
				&iotago.AddressUnlockCondition{Address: ident1},
			},
			Features: nil,
		},
	}

	nftAddr := iotago.NFTAddressFromOutputID(inputIDs[0])
	nftID := nftAddr.NFTID()

	transaction := &iotago.Transaction{
		API: testAPI,
		TransactionEssence: &iotago.TransactionEssence{
			Inputs:       inputIDs.UTXOInputs(),
			Capabilities: iotago.TransactionCapabilitiesBitMaskWithCapabilities(iotago.WithTransactionCanDoAnything()),
		},
		Outputs: iotago.TxEssenceOutputs{
			&iotago.NFTOutput{
				Amount: OneMi,
				NFTID:  nftID,
				Conditions: iotago.NFTOutputUnlockConditions{
					&iotago.AddressUnlockCondition{Address: ident1},
				},
				Features: nil,
			},
		},
	}

	sigs, err := transaction.Sign(inputIDs.OrderedSet(inputs.OutputSet()).MustCommitment(testAPI), ident1AddrKeys)
	require.NoError(t, err)

	tx := &iotago.SignedTransaction{
		API:         testAPI,
		Transaction: transaction,
		Unlocks: iotago.Unlocks{
			&iotago.SignatureUnlock{Signature: sigs[0]},
		},
	}

	require.NoError(t, validateAndExecuteSignedTransaction(tx, vm.ResolvedInputs{InputSet: inputs}))
}

func TestCirculatingSupplyMelting(t *testing.T) {
	_, ident1, ident1AddrKeys := tpkg.RandEd25519Identity()
	accountIdent1 := tpkg.RandAccountAddress()

	inputIDs := tpkg.RandOutputIDs(3)
	inputs := vm.InputSet{
		inputIDs[0]: &iotago.BasicOutput{
			Amount: OneMi,
			Conditions: iotago.BasicOutputUnlockConditions{
				&iotago.AddressUnlockCondition{Address: ident1},
			},
		},
		inputIDs[1]: &iotago.AccountOutput{
			Amount:         OneMi,
			NativeTokens:   nil,
			AccountID:      accountIdent1.AccountID(),
			StateIndex:     1,
			StateMetadata:  nil,
			FoundryCounter: 1,
			Conditions: iotago.AccountOutputUnlockConditions{
				&iotago.StateControllerAddressUnlockCondition{Address: ident1},
				&iotago.GovernorAddressUnlockCondition{Address: ident1},
			},
			Features: nil,
		},
		inputIDs[2]: &iotago.FoundryOutput{
			Amount:       OneMi,
			NativeTokens: nil,
			SerialNumber: 1,
			TokenScheme: &iotago.SimpleTokenScheme{
				MintedTokens:  big.NewInt(50),
				MeltedTokens:  big.NewInt(0),
				MaximumSupply: big.NewInt(50),
			},
			Conditions: iotago.FoundryOutputUnlockConditions{
				&iotago.ImmutableAccountUnlockCondition{Address: accountIdent1},
			},
			Features: nil,
		},
	}

	// set input BasicOutput NativeToken to 50 which get melted
	foundryNativeTokenID := inputs[inputIDs[2]].(*iotago.FoundryOutput).MustNativeTokenID()
	inputs[inputIDs[0]].(*iotago.BasicOutput).NativeTokens = iotago.NativeTokens{
		{
			ID:     foundryNativeTokenID,
			Amount: new(big.Int).SetInt64(50),
		},
	}

	transaction := &iotago.Transaction{
		API: testAPI,
		TransactionEssence: &iotago.TransactionEssence{
			Inputs:       inputIDs.UTXOInputs(),
			Capabilities: iotago.TransactionCapabilitiesBitMaskWithCapabilities(iotago.WithTransactionCanDoAnything()),
		},
		Outputs: iotago.TxEssenceOutputs{
			&iotago.AccountOutput{
				Amount:         OneMi,
				NativeTokens:   nil,
				AccountID:      accountIdent1.AccountID(),
				StateIndex:     2,
				StateMetadata:  nil,
				FoundryCounter: 1,
				Conditions: iotago.AccountOutputUnlockConditions{
					&iotago.StateControllerAddressUnlockCondition{Address: ident1},
					&iotago.GovernorAddressUnlockCondition{Address: ident1},
				},
				Features: nil,
			},
			&iotago.FoundryOutput{
				Amount:       2 * OneMi,
				NativeTokens: nil,
				SerialNumber: 1,
				TokenScheme: &iotago.SimpleTokenScheme{
					MintedTokens:  big.NewInt(50),
					MeltedTokens:  big.NewInt(50),
					MaximumSupply: big.NewInt(50),
				},
				Conditions: iotago.FoundryOutputUnlockConditions{
					&iotago.ImmutableAccountUnlockCondition{Address: accountIdent1},
				},
				Features: nil,
			},
		},
	}

	sigs, err := transaction.Sign(inputIDs.OrderedSet(inputs.OutputSet()).MustCommitment(testAPI), ident1AddrKeys)
	require.NoError(t, err)

	tx := &iotago.SignedTransaction{
		API:         testAPI,
		Transaction: transaction,
		Unlocks: iotago.Unlocks{
			&iotago.SignatureUnlock{Signature: sigs[0]},
			&iotago.ReferenceUnlock{Reference: 0},
			&iotago.AccountUnlock{Reference: 1},
		},
	}

	require.NoError(t, validateAndExecuteSignedTransaction(tx, vm.ResolvedInputs{InputSet: inputs}))
}

func TestStardustTransactionExecution(t *testing.T) {
	type test struct {
		name           string
		vmParams       *vm.Params
		resolvedInputs vm.ResolvedInputs
		tx             *iotago.SignedTransaction
		wantErr        error
	}
	tests := []*test{
		func() *test {
			var (
				_, ident1, ident1AddrKeys = tpkg.RandEd25519Identity()
				_, ident2, ident2AddrKeys = tpkg.RandEd25519Identity()
				_, ident3, ident3AddrKeys = tpkg.RandEd25519Identity()
				_, ident4, ident4AddrKeys = tpkg.RandEd25519Identity()
				_, ident5, _              = tpkg.RandEd25519Identity()
			)

			var (
				defaultAmount        iotago.BaseToken = OneMi
				storageDepositReturn iotago.BaseToken = OneMi / 2
				nativeTokenTransfer1                  = tpkg.RandSortNativeTokens(10)
				nativeTokenTransfer2                  = tpkg.RandSortNativeTokens(10)
			)

			var (
				nft1ID = tpkg.Rand32ByteArray()
				nft2ID = tpkg.Rand32ByteArray()
			)

			inputIDs := tpkg.RandOutputIDs(16)

			inputs := vm.InputSet{
				inputIDs[0]: &iotago.BasicOutput{
					Amount: defaultAmount,
					Conditions: iotago.BasicOutputUnlockConditions{
						&iotago.AddressUnlockCondition{Address: ident1},
					},
				},
				inputIDs[1]: &iotago.BasicOutput{
					Amount:       defaultAmount,
					NativeTokens: nativeTokenTransfer1,
					Conditions: iotago.BasicOutputUnlockConditions{
						&iotago.AddressUnlockCondition{Address: ident2},
					},
				},
				inputIDs[2]: &iotago.BasicOutput{
					Amount:       defaultAmount,
					NativeTokens: nativeTokenTransfer2,
					Conditions: iotago.BasicOutputUnlockConditions{
						&iotago.AddressUnlockCondition{Address: ident2},
					},
				},
				inputIDs[3]: &iotago.BasicOutput{
					Amount: defaultAmount,
					Conditions: iotago.BasicOutputUnlockConditions{
						&iotago.AddressUnlockCondition{Address: ident2},
						&iotago.ExpirationUnlockCondition{
							ReturnAddress: ident1,
							SlotIndex:     500,
						},
					},
				},
				inputIDs[4]: &iotago.BasicOutput{
					Amount: defaultAmount,
					Conditions: iotago.BasicOutputUnlockConditions{
						&iotago.AddressUnlockCondition{Address: ident2},
						&iotago.TimelockUnlockCondition{
							SlotIndex: 500,
						},
					},
				},
				inputIDs[5]: &iotago.BasicOutput{
					Amount: defaultAmount + storageDepositReturn,
					Conditions: iotago.BasicOutputUnlockConditions{
						&iotago.AddressUnlockCondition{Address: ident2},
						&iotago.StorageDepositReturnUnlockCondition{
							ReturnAddress: ident1,
							Amount:        storageDepositReturn,
						},
						&iotago.TimelockUnlockCondition{
							SlotIndex: 500,
						},
						&iotago.ExpirationUnlockCondition{
							ReturnAddress: ident1,
							SlotIndex:     900,
						},
					},
				},
				inputIDs[6]: &iotago.AccountOutput{
					Amount:         defaultAmount,
					NativeTokens:   nil,
					AccountID:      iotago.AccountID{},
					StateIndex:     0,
					StateMetadata:  []byte("gov transitioning"),
					FoundryCounter: 0,
					Conditions: iotago.AccountOutputUnlockConditions{
						&iotago.StateControllerAddressUnlockCondition{Address: ident3},
						&iotago.GovernorAddressUnlockCondition{Address: ident4},
					},
					Features: nil,
				},
				inputIDs[7]: &iotago.AccountOutput{
					Amount:         defaultAmount + defaultAmount, // to fund also the new account output
					NativeTokens:   nil,
					AccountID:      iotago.AccountID{},
					StateIndex:     5,
					StateMetadata:  []byte("current state"),
					FoundryCounter: 5,
					Conditions: iotago.AccountOutputUnlockConditions{
						&iotago.StateControllerAddressUnlockCondition{Address: ident3},
						&iotago.GovernorAddressUnlockCondition{Address: ident4},
					},
					Features: nil,
				},
				inputIDs[8]: &iotago.AccountOutput{
					Amount:         defaultAmount,
					NativeTokens:   nil,
					AccountID:      iotago.AccountID{},
					StateIndex:     0,
					StateMetadata:  []byte("going to be destroyed"),
					FoundryCounter: 0,
					Conditions: iotago.AccountOutputUnlockConditions{
						&iotago.StateControllerAddressUnlockCondition{Address: ident3},
						&iotago.GovernorAddressUnlockCondition{Address: ident3},
					},
					Features: nil,
				},
				inputIDs[9]: &iotago.FoundryOutput{
					Amount:       defaultAmount,
					NativeTokens: nil,
					SerialNumber: 1,
					TokenScheme: &iotago.SimpleTokenScheme{
						MintedTokens:  new(big.Int).SetUint64(100),
						MeltedTokens:  big.NewInt(0),
						MaximumSupply: new(big.Int).SetUint64(1000),
					},
					Conditions: iotago.FoundryOutputUnlockConditions{
						&iotago.ImmutableAccountUnlockCondition{Address: iotago.AccountIDFromOutputID(inputIDs[7]).ToAddress().(*iotago.AccountAddress)},
					},
					Features: nil,
				},
				inputIDs[10]: &iotago.FoundryOutput{
					Amount:       defaultAmount,
					NativeTokens: nil, // filled out later
					SerialNumber: 2,
					TokenScheme: &iotago.SimpleTokenScheme{
						MintedTokens:  new(big.Int).SetUint64(100),
						MeltedTokens:  big.NewInt(0),
						MaximumSupply: new(big.Int).SetUint64(1000),
					},
					Conditions: iotago.FoundryOutputUnlockConditions{
						&iotago.ImmutableAccountUnlockCondition{Address: iotago.AccountIDFromOutputID(inputIDs[7]).ToAddress().(*iotago.AccountAddress)},
					},
					Features: nil,
				},
				inputIDs[11]: &iotago.FoundryOutput{
					Amount:       defaultAmount,
					NativeTokens: nil,
					SerialNumber: 3,
					TokenScheme: &iotago.SimpleTokenScheme{
						MintedTokens:  new(big.Int).SetUint64(100),
						MeltedTokens:  big.NewInt(0),
						MaximumSupply: new(big.Int).SetUint64(1000),
					},
					Conditions: iotago.FoundryOutputUnlockConditions{
						&iotago.ImmutableAccountUnlockCondition{Address: iotago.AccountIDFromOutputID(inputIDs[7]).ToAddress().(*iotago.AccountAddress)},
					},
					Features: nil,
				},
				inputIDs[12]: &iotago.FoundryOutput{
					Amount:       defaultAmount,
					NativeTokens: nil,
					SerialNumber: 4,
					TokenScheme: &iotago.SimpleTokenScheme{
						MintedTokens:  new(big.Int).SetUint64(100),
						MeltedTokens:  big.NewInt(50),
						MaximumSupply: new(big.Int).SetUint64(1000),
					},
					Conditions: iotago.FoundryOutputUnlockConditions{
						&iotago.ImmutableAccountUnlockCondition{Address: iotago.AccountIDFromOutputID(inputIDs[7]).ToAddress().(*iotago.AccountAddress)},
					},
					Features: nil,
				},
				inputIDs[13]: &iotago.NFTOutput{
					Amount:       defaultAmount,
					NativeTokens: nil,
					NFTID:        nft1ID,
					Conditions: iotago.NFTOutputUnlockConditions{
						&iotago.AddressUnlockCondition{Address: ident3},
					},
					Features: iotago.NFTOutputFeatures{
						&iotago.IssuerFeature{Address: ident3},
					},
					ImmutableFeatures: iotago.NFTOutputImmFeatures{
						&iotago.MetadataFeature{Data: []byte("transfer to 4")},
					},
				},
				inputIDs[14]: &iotago.NFTOutput{
					Amount:       defaultAmount,
					NativeTokens: nil,
					NFTID:        nft2ID,
					Conditions: iotago.NFTOutputUnlockConditions{
						&iotago.AddressUnlockCondition{Address: ident4},
					},
					Features: iotago.NFTOutputFeatures{
						&iotago.IssuerFeature{Address: ident3},
					},
					ImmutableFeatures: iotago.NFTOutputImmFeatures{
						&iotago.MetadataFeature{Data: []byte("going to be destroyed")},
					},
				},
				inputIDs[15]: &iotago.BasicOutput{
					Amount: defaultAmount,
					Conditions: iotago.BasicOutputUnlockConditions{
						&iotago.AddressUnlockCondition{Address: iotago.NFTID(nft1ID).ToAddress()},
					},
				},
			}

			foundry1Ident3NativeTokenID := inputs[inputIDs[9]].(*iotago.FoundryOutput).MustNativeTokenID()
			foundry2Ident3NativeTokenID := inputs[inputIDs[10]].(*iotago.FoundryOutput).MustNativeTokenID()
			foundry4Ident3NativeTokenID := inputs[inputIDs[12]].(*iotago.FoundryOutput).MustNativeTokenID()

			newFoundryWithInitialSupply := &iotago.FoundryOutput{
				Amount:       defaultAmount,
				NativeTokens: nil,
				SerialNumber: 6,
				TokenScheme: &iotago.SimpleTokenScheme{
					MintedTokens:  big.NewInt(100),
					MeltedTokens:  big.NewInt(0),
					MaximumSupply: new(big.Int).SetInt64(1000),
				},
				Conditions: iotago.FoundryOutputUnlockConditions{
					&iotago.ImmutableAccountUnlockCondition{Address: iotago.AccountIDFromOutputID(inputIDs[7]).ToAddress().(*iotago.AccountAddress)},
				},
				Features: nil,
			}
			newFoundryNativeTokenID := newFoundryWithInitialSupply.MustNativeTokenID()
			newFoundryWithInitialSupply.NativeTokens = iotago.NativeTokens{
				{
					ID:     newFoundryNativeTokenID,
					Amount: big.NewInt(100),
				},
			}

			inputs[inputIDs[10]].(*iotago.FoundryOutput).NativeTokens = iotago.NativeTokens{
				{
					ID:     foundry2Ident3NativeTokenID,
					Amount: big.NewInt(100),
				},
			}

			inputs[inputIDs[12]].(*iotago.FoundryOutput).NativeTokens = iotago.NativeTokens{
				{
					ID:     foundry4Ident3NativeTokenID,
					Amount: big.NewInt(50),
				},
			}

			creationSlot := iotago.SlotIndex(750)
			transaction := &iotago.Transaction{
				API: testAPI,
				TransactionEssence: &iotago.TransactionEssence{
					Inputs:       inputIDs.UTXOInputs(),
					CreationSlot: creationSlot,
					Capabilities: iotago.TransactionCapabilitiesBitMaskWithCapabilities(iotago.WithTransactionCanDoAnything()),
				},
				Outputs: iotago.TxEssenceOutputs{
					&iotago.BasicOutput{
						Amount: defaultAmount,
						Conditions: iotago.BasicOutputUnlockConditions{
							&iotago.AddressUnlockCondition{Address: ident5},
						},
					},
					&iotago.BasicOutput{
						Amount:       defaultAmount,
						NativeTokens: nativeTokenTransfer1,
						Conditions: iotago.BasicOutputUnlockConditions{
							&iotago.AddressUnlockCondition{Address: ident3},
						},
					},
					&iotago.BasicOutput{
						Amount:       defaultAmount,
						NativeTokens: nativeTokenTransfer2,
						Conditions: iotago.BasicOutputUnlockConditions{
							&iotago.AddressUnlockCondition{Address: ident4},
						},
					},
					&iotago.BasicOutput{
						Amount: defaultAmount,
						Conditions: iotago.BasicOutputUnlockConditions{
							&iotago.AddressUnlockCondition{Address: ident2},
						},
					},
					&iotago.BasicOutput{
						Amount: defaultAmount,
						Conditions: iotago.BasicOutputUnlockConditions{
							&iotago.AddressUnlockCondition{Address: ident2},
						},
					},
					&iotago.BasicOutput{
						Amount: storageDepositReturn,
						Conditions: iotago.BasicOutputUnlockConditions{
							&iotago.AddressUnlockCondition{Address: ident1},
						},
					},
					&iotago.AccountOutput{
						Amount:         defaultAmount,
						NativeTokens:   nil,
						AccountID:      iotago.AccountID{},
						StateIndex:     0,
						StateMetadata:  []byte("a new account output"),
						FoundryCounter: 0,
						Conditions: iotago.AccountOutputUnlockConditions{
							&iotago.StateControllerAddressUnlockCondition{Address: ident3},
							&iotago.GovernorAddressUnlockCondition{Address: ident4},
						},
						Features: nil,
					},
					&iotago.AccountOutput{
						Amount:         defaultAmount,
						NativeTokens:   nil,
						AccountID:      iotago.AccountIDFromOutputID(inputIDs[6]),
						StateIndex:     0,
						StateMetadata:  []byte("gov transitioning"),
						FoundryCounter: 0,
						Conditions: iotago.AccountOutputUnlockConditions{
							&iotago.StateControllerAddressUnlockCondition{Address: ident3},
							&iotago.GovernorAddressUnlockCondition{Address: ident4},
						},
						Features: iotago.AccountOutputFeatures{
							&iotago.MetadataFeature{Data: []byte("the gov mutation on this output")},
						},
					},
					&iotago.AccountOutput{
						Amount:         defaultAmount,
						NativeTokens:   nil,
						AccountID:      iotago.AccountIDFromOutputID(inputIDs[7]),
						StateIndex:     6,
						StateMetadata:  []byte("next state"),
						FoundryCounter: 6,
						Conditions: iotago.AccountOutputUnlockConditions{
							&iotago.StateControllerAddressUnlockCondition{Address: ident3},
							&iotago.GovernorAddressUnlockCondition{Address: ident4},
						},
						Features: nil,
					},
					// new foundry
					newFoundryWithInitialSupply,
					&iotago.FoundryOutput{
						Amount: defaultAmount,
						NativeTokens: iotago.NativeTokens{
							{
								ID:     foundry1Ident3NativeTokenID,
								Amount: new(big.Int).SetUint64(100), // freshly minted
							},
						},
						SerialNumber: 1,
						TokenScheme: &iotago.SimpleTokenScheme{
							MintedTokens:  new(big.Int).SetInt64(200),
							MeltedTokens:  big.NewInt(0),
							MaximumSupply: new(big.Int).SetInt64(1000),
						},
						Conditions: iotago.FoundryOutputUnlockConditions{
							&iotago.ImmutableAccountUnlockCondition{Address: iotago.AccountIDFromOutputID(inputIDs[7]).ToAddress().(*iotago.AccountAddress)},
						},
						Features: nil,
					},
					&iotago.FoundryOutput{
						Amount: defaultAmount,
						NativeTokens: iotago.NativeTokens{
							{
								ID:     foundry2Ident3NativeTokenID,
								Amount: new(big.Int).SetUint64(50), // melted to 50
							},
						},
						SerialNumber: 2,
						TokenScheme: &iotago.SimpleTokenScheme{
							MintedTokens:  new(big.Int).SetInt64(100),
							MeltedTokens:  big.NewInt(50),
							MaximumSupply: new(big.Int).SetInt64(1000),
						},
						Conditions: iotago.FoundryOutputUnlockConditions{
							&iotago.ImmutableAccountUnlockCondition{Address: iotago.AccountIDFromOutputID(inputIDs[7]).ToAddress().(*iotago.AccountAddress)},
						},
						Features: nil,
					},
					&iotago.FoundryOutput{
						Amount:       defaultAmount,
						NativeTokens: nil,
						SerialNumber: 3,
						TokenScheme: &iotago.SimpleTokenScheme{
							MintedTokens:  new(big.Int).SetInt64(100),
							MeltedTokens:  big.NewInt(0),
							MaximumSupply: new(big.Int).SetInt64(1000),
						},
						Conditions: iotago.FoundryOutputUnlockConditions{
							&iotago.ImmutableAccountUnlockCondition{Address: iotago.AccountIDFromOutputID(inputIDs[7]).ToAddress().(*iotago.AccountAddress)},
						},
						Features: iotago.FoundryOutputFeatures{
							&iotago.MetadataFeature{Data: []byte("interesting metadata")},
						},
					},
					// from foundry 4 ident 3 destruction remainder
					&iotago.BasicOutput{
						Amount: defaultAmount,
						Conditions: iotago.BasicOutputUnlockConditions{
							&iotago.AddressUnlockCondition{Address: ident3},
						},
					},
					&iotago.NFTOutput{
						Amount:       defaultAmount,
						NativeTokens: nil,
						NFTID:        iotago.NFTID{},
						Conditions: iotago.NFTOutputUnlockConditions{
							&iotago.AddressUnlockCondition{Address: ident4},
						},
						Features: nil,
						ImmutableFeatures: iotago.NFTOutputImmFeatures{
							&iotago.MetadataFeature{Data: []byte("immutable metadata")},
						},
					},
					&iotago.NFTOutput{
						Amount:       defaultAmount,
						NativeTokens: nil,
						NFTID:        nft1ID,
						Conditions: iotago.NFTOutputUnlockConditions{
							&iotago.AddressUnlockCondition{Address: ident4},
						},
						Features: iotago.NFTOutputFeatures{
							&iotago.IssuerFeature{Address: ident3},
						},
						ImmutableFeatures: iotago.NFTOutputImmFeatures{
							&iotago.MetadataFeature{Data: []byte("transfer to 4")},
						},
					},
					// from NFT ident 4 destruction remainder
					&iotago.BasicOutput{
						Amount: defaultAmount,
						Conditions: iotago.BasicOutputUnlockConditions{
							&iotago.AddressUnlockCondition{Address: ident3},
						},
					},
					// from NFT 1 to ident 5
					&iotago.BasicOutput{
						Amount: defaultAmount,
						Conditions: iotago.BasicOutputUnlockConditions{
							&iotago.AddressUnlockCondition{Address: ident5},
						},
					},
				},
			}

			sigs, err := transaction.Sign(inputIDs.OrderedSet(inputs.OutputSet()).MustCommitment(testAPI), ident1AddrKeys, ident2AddrKeys, ident3AddrKeys, ident4AddrKeys)
			require.NoError(t, err)

			return &test{
				name: "ok",
				vmParams: &vm.Params{
					API: testAPI,
				},
				resolvedInputs: vm.ResolvedInputs{
					InputSet:        inputs,
					CommitmentInput: &iotago.Commitment{Slot: creationSlot},
				},
				tx: &iotago.SignedTransaction{
					API:         testAPI,
					Transaction: transaction,
					Unlocks: iotago.Unlocks{
						// basic
						&iotago.SignatureUnlock{Signature: sigs[0]},
						&iotago.SignatureUnlock{Signature: sigs[1]},
						&iotago.ReferenceUnlock{Reference: 1},
						&iotago.ReferenceUnlock{Reference: 0},
						&iotago.ReferenceUnlock{Reference: 1},
						&iotago.ReferenceUnlock{Reference: 1},
						// account
						&iotago.SignatureUnlock{Signature: sigs[3]},
						&iotago.SignatureUnlock{Signature: sigs[2]},
						&iotago.ReferenceUnlock{Reference: 7},
						// foundries
						&iotago.AccountUnlock{Reference: 7},
						&iotago.AccountUnlock{Reference: 7},
						&iotago.AccountUnlock{Reference: 7},
						&iotago.AccountUnlock{Reference: 7},
						// nfts
						&iotago.ReferenceUnlock{Reference: 7},
						&iotago.ReferenceUnlock{Reference: 6},
						&iotago.NFTUnlock{Reference: 13},
					},
				},
				wantErr: nil,
			}
		}(),
		func() *test {
			accountAddr1 := tpkg.RandAccountAddress()

			_, ident1, ident1AddressKeys := tpkg.RandEd25519Identity()
			_, ident2, _ := tpkg.RandEd25519Identity()

			inputIDs := tpkg.RandOutputIDs(2)
			inFoundry := &iotago.FoundryOutput{
				Amount:       100,
				SerialNumber: 5,
				TokenScheme: &iotago.SimpleTokenScheme{
					MintedTokens:  new(big.Int).SetInt64(1000),
					MeltedTokens:  big.NewInt(0),
					MaximumSupply: new(big.Int).SetInt64(10000),
				},
				Conditions: iotago.FoundryOutputUnlockConditions{
					&iotago.ImmutableAccountUnlockCondition{Address: accountAddr1},
				},
			}
			outFoundry := inFoundry.Clone().(*iotago.FoundryOutput)
			// change the immutable account address unlock
			outFoundry.Conditions = iotago.FoundryOutputUnlockConditions{
				&iotago.ImmutableAccountUnlockCondition{Address: tpkg.RandAccountAddress()},
			}

			inputs := vm.InputSet{
				inputIDs[0]: &iotago.AccountOutput{
					Amount:     100,
					StateIndex: 0,
					AccountID:  accountAddr1.AccountID(),
					Conditions: iotago.AccountOutputUnlockConditions{
						&iotago.StateControllerAddressUnlockCondition{Address: ident1},
						&iotago.GovernorAddressUnlockCondition{Address: ident2},
					},
				},
				inputIDs[1]: inFoundry,
			}

			transaction := &iotago.Transaction{
				API: testAPI,
				TransactionEssence: &iotago.TransactionEssence{
					Inputs:       inputIDs.UTXOInputs(),
					Capabilities: iotago.TransactionCapabilitiesBitMaskWithCapabilities(iotago.WithTransactionCanDoAnything()),
				},
				Outputs: iotago.TxEssenceOutputs{
					&iotago.AccountOutput{
						Amount:     100,
						StateIndex: 1,
						AccountID:  accountAddr1.AccountID(),
						Conditions: iotago.AccountOutputUnlockConditions{
							&iotago.StateControllerAddressUnlockCondition{Address: ident1},
							&iotago.GovernorAddressUnlockCondition{Address: ident2},
						},
					},
					outFoundry,
				},
			}

			sigs, err := transaction.Sign(inputIDs.OrderedSet(inputs.OutputSet()).MustCommitment(testAPI), ident1AddressKeys)
			require.NoError(t, err)

			return &test{
				name: "fail - changed immutable account address unlock",
				vmParams: &vm.Params{
					API: testAPI,
				},
				resolvedInputs: vm.ResolvedInputs{InputSet: inputs},
				tx: &iotago.SignedTransaction{
					API:         testAPI,
					Transaction: transaction,
					Unlocks: iotago.Unlocks{
						&iotago.SignatureUnlock{Signature: sigs[0]},
						// should be an AccountUnlock
						&iotago.AccountUnlock{Reference: 0},
					},
				},
				// Changing the immutable account address unlock changes foundryID, therefore the chain is broken.
				// Next state of the foundry is empty, meaning it is interpreted as a destroy operation, and native tokens
				// are not balanced.
				wantErr: iotago.ErrNativeTokenSumUnbalanced,
			}
		}(),
		func() *test {
			accountAddr1 := tpkg.RandAccountAddress()

			_, ident1, _ := tpkg.RandEd25519Identity()
			_, ident2, ident2AddressKeys := tpkg.RandEd25519Identity()

			inputIDs := tpkg.RandOutputIDs(1)

			inputs := vm.InputSet{
				inputIDs[0]: &iotago.AccountOutput{
					Amount:     100,
					StateIndex: 0,
					AccountID:  accountAddr1.AccountID(),
					Features: iotago.AccountOutputFeatures{
						&iotago.BlockIssuerFeature{
							BlockIssuerKeys: iotago.NewBlockIssuerKeys(),
							ExpirySlot:      100,
						},
					},
					Conditions: iotago.AccountOutputUnlockConditions{
						&iotago.StateControllerAddressUnlockCondition{Address: ident1},
						&iotago.GovernorAddressUnlockCondition{Address: ident2},
					},
				},
			}

			transaction := &iotago.Transaction{
				API: testAPI,
				TransactionEssence: &iotago.TransactionEssence{
					CreationSlot: 110,
					ContextInputs: iotago.TxEssenceContextInputs{
						&iotago.BlockIssuanceCreditInput{
							AccountID: accountAddr1.AccountID(),
						},
					},
					Inputs:       inputIDs.UTXOInputs(),
					Capabilities: iotago.TransactionCapabilitiesBitMaskWithCapabilities(iotago.WithTransactionCanDoAnything()),
				},
				Outputs: iotago.TxEssenceOutputs{
					&iotago.AccountOutput{
						Amount:     100,
						StateIndex: 0,
						AccountID:  accountAddr1.AccountID(),
						Features: iotago.AccountOutputFeatures{
							&iotago.BlockIssuerFeature{
								BlockIssuerKeys: iotago.NewBlockIssuerKeys(),
								ExpirySlot:      1000,
							},
						},
						Conditions: iotago.AccountOutputUnlockConditions{
							&iotago.StateControllerAddressUnlockCondition{Address: ident1},
							&iotago.GovernorAddressUnlockCondition{Address: ident2},
						},
					},
				},
			}

			bicInputs := vm.BlockIssuanceCreditInputSet{
				accountAddr1.AccountID(): 0,
			}

			commitmentInput := &iotago.Commitment{
				Slot: 110,
			}

			sigs, err := transaction.Sign(inputIDs.OrderedSet(inputs.OutputSet()).MustCommitment(testAPI), ident2AddressKeys)
			require.NoError(t, err)

			return &test{
				name: "ok - modify block issuer account",
				vmParams: &vm.Params{
					API: testAPI,
				},
				resolvedInputs: vm.ResolvedInputs{InputSet: inputs, BlockIssuanceCreditInputSet: bicInputs, CommitmentInput: commitmentInput},
				tx: &iotago.SignedTransaction{
					API:         testAPI,
					Transaction: transaction,
					Unlocks: iotago.Unlocks{
						&iotago.SignatureUnlock{Signature: sigs[0]},
					},
				},
				wantErr: nil,
			}
		}(),
		func() *test {
			accountAddr1 := tpkg.RandAccountAddress()

			_, ident1, _ := tpkg.RandEd25519Identity()
			_, ident2, ident2AddressKeys := tpkg.RandEd25519Identity()

			inputIDs := tpkg.RandOutputIDs(1)

			inputs := vm.InputSet{
				inputIDs[0]: &iotago.AccountOutput{
					Amount:     100,
					StateIndex: 0,
					AccountID:  accountAddr1.AccountID(),
					Features: iotago.AccountOutputFeatures{
						&iotago.BlockIssuerFeature{
							BlockIssuerKeys: iotago.NewBlockIssuerKeys(),
							ExpirySlot:      100,
						},
					},
					Conditions: iotago.AccountOutputUnlockConditions{
						&iotago.StateControllerAddressUnlockCondition{Address: ident1},
						&iotago.GovernorAddressUnlockCondition{Address: ident2},
					},
				},
			}

			transaction := &iotago.Transaction{
				API: testAPI,
				TransactionEssence: &iotago.TransactionEssence{
					CreationSlot: 110,
					ContextInputs: iotago.TxEssenceContextInputs{
						&iotago.BlockIssuanceCreditInput{
							AccountID: accountAddr1.AccountID(),
						},
					},
					Inputs:       inputIDs.UTXOInputs(),
					Capabilities: iotago.TransactionCapabilitiesBitMaskWithCapabilities(iotago.WithTransactionCanDoAnything()),
				},
				Outputs: iotago.TxEssenceOutputs{
					&iotago.AccountOutput{
						Amount:     100,
						StateIndex: 0,
						AccountID:  accountAddr1.AccountID(),
						Features: iotago.AccountOutputFeatures{
							&iotago.BlockIssuerFeature{
								BlockIssuerKeys: iotago.NewBlockIssuerKeys(),
								ExpirySlot:      iotago.MaxSlotIndex,
							},
						},
						Conditions: iotago.AccountOutputUnlockConditions{
							&iotago.StateControllerAddressUnlockCondition{Address: ident1},
							&iotago.GovernorAddressUnlockCondition{Address: ident2},
						},
					},
				},
			}

			bicInputs := vm.BlockIssuanceCreditInputSet{
				accountAddr1.AccountID(): 0,
			}

			commitmentInput := &iotago.Commitment{
				Slot: 110,
			}

			sigs, err := transaction.Sign(inputIDs.OrderedSet(inputs.OutputSet()).MustCommitment(testAPI), ident2AddressKeys)
			require.NoError(t, err)

			return &test{
				name: "ok - set block issuer expiry to max value",
				vmParams: &vm.Params{
					API: testAPI,
				},
				resolvedInputs: vm.ResolvedInputs{InputSet: inputs, BlockIssuanceCreditInputSet: bicInputs, CommitmentInput: commitmentInput},
				tx: &iotago.SignedTransaction{
					API:         testAPI,
					Transaction: transaction,
					Unlocks: iotago.Unlocks{
						&iotago.SignatureUnlock{Signature: sigs[0]},
					},
				},
				wantErr: nil,
			}
		}(),
		func() *test {
			accountAddr1 := tpkg.RandAccountAddress()

			_, ident1, ident1AddressKeys := tpkg.RandEd25519Identity()

			inputIDs := tpkg.RandOutputIDs(1)

			inputs := vm.InputSet{
				inputIDs[0]: &iotago.AccountOutput{
					Amount:     100,
					StateIndex: 0,
					AccountID:  accountAddr1.AccountID(),
					Features: iotago.AccountOutputFeatures{
						&iotago.BlockIssuerFeature{
							BlockIssuerKeys: iotago.NewBlockIssuerKeys(),
							ExpirySlot:      iotago.MaxSlotIndex,
						},
					},
					Conditions: iotago.AccountOutputUnlockConditions{
						&iotago.StateControllerAddressUnlockCondition{Address: ident1},
						&iotago.GovernorAddressUnlockCondition{Address: ident1},
					},
				},
			}

			transaction := &iotago.Transaction{
				API: testAPI,
				TransactionEssence: &iotago.TransactionEssence{
					CreationSlot: 110,
					ContextInputs: iotago.TxEssenceContextInputs{
						&iotago.BlockIssuanceCreditInput{
							AccountID: accountAddr1.AccountID(),
						},
					},
					Inputs:       inputIDs.UTXOInputs(),
					Capabilities: iotago.TransactionCapabilitiesBitMaskWithCapabilities(iotago.WithTransactionCanDoAnything()),
				},
				Outputs: iotago.TxEssenceOutputs{
					&iotago.BasicOutput{
						Amount: 100,
						Conditions: iotago.BasicOutputUnlockConditions{
							&iotago.AddressUnlockCondition{Address: ident1},
						},
					},
				},
			}

			bicInputs := vm.BlockIssuanceCreditInputSet{
				accountAddr1.AccountID(): 0,
			}

			commitmentInput := &iotago.Commitment{
				Slot: 110,
			}

			sigs, err := transaction.Sign(inputIDs.OrderedSet(inputs.OutputSet()).MustCommitment(testAPI), ident1AddressKeys)
			require.NoError(t, err)

			return &test{
				name: "fail - destroy block issuer account with expiry at slot with max value",
				vmParams: &vm.Params{
					API: testAPI,
				},
				resolvedInputs: vm.ResolvedInputs{InputSet: inputs, BlockIssuanceCreditInputSet: bicInputs, CommitmentInput: commitmentInput},
				tx: &iotago.SignedTransaction{
					API:         testAPI,
					Transaction: transaction,
					Unlocks: iotago.Unlocks{
						&iotago.SignatureUnlock{Signature: sigs[0]},
					},
				},

				wantErr: iotago.ErrInvalidBlockIssuerTransition,
			}
		}(),
		func() *test {
			accountAddr1 := tpkg.RandAccountAddress()

			_, ident1, ident1AddressKeys := tpkg.RandEd25519Identity()

			inputIDs := tpkg.RandOutputIDs(1)

			inputs := vm.InputSet{
				inputIDs[0]: &iotago.AccountOutput{
					Amount:     100,
					StateIndex: 0,
					AccountID:  accountAddr1.AccountID(),
					Features: iotago.AccountOutputFeatures{
						&iotago.BlockIssuerFeature{
							BlockIssuerKeys: iotago.NewBlockIssuerKeys(),
							ExpirySlot:      100,
						},
					},
					Conditions: iotago.AccountOutputUnlockConditions{
						&iotago.StateControllerAddressUnlockCondition{Address: ident1},
						&iotago.GovernorAddressUnlockCondition{Address: ident1},
					},
				},
			}

			transaction := &iotago.Transaction{
				API: testAPI,
				TransactionEssence: &iotago.TransactionEssence{
					CreationSlot: 110,
					ContextInputs: iotago.TxEssenceContextInputs{
						&iotago.BlockIssuanceCreditInput{
							AccountID: accountAddr1.AccountID(),
						},
					},
					Inputs:       inputIDs.UTXOInputs(),
					Capabilities: iotago.TransactionCapabilitiesBitMaskWithCapabilities(iotago.WithTransactionCanDoAnything()),
				},
				Outputs: iotago.TxEssenceOutputs{
					&iotago.BasicOutput{
						Amount: 100,
						Conditions: iotago.BasicOutputUnlockConditions{
							&iotago.AddressUnlockCondition{Address: ident1},
						},
					},
				},
			}

			bicInputs := vm.BlockIssuanceCreditInputSet{
				accountAddr1.AccountID(): 0,
			}

			commitment := &iotago.Commitment{
				Slot: 110,
			}

			sigs, err := transaction.Sign(inputIDs.OrderedSet(inputs.OutputSet()).MustCommitment(testAPI), ident1AddressKeys)
			require.NoError(t, err)

			return &test{
				name: "ok - destroy block issuer account",
				vmParams: &vm.Params{
					API: testAPI,
				},
				resolvedInputs: vm.ResolvedInputs{InputSet: inputs, BlockIssuanceCreditInputSet: bicInputs, CommitmentInput: commitment},
				tx: &iotago.SignedTransaction{
					API:         testAPI,
					Transaction: transaction,
					Unlocks: iotago.Unlocks{
						&iotago.SignatureUnlock{Signature: sigs[0]},
					},
				},
				wantErr: nil,
			}
		}(),
		func() *test {
			accountAddr1 := tpkg.RandAccountAddress()

			_, ident1, ident1AddressKeys := tpkg.RandEd25519Identity()

			inputIDs := tpkg.RandOutputIDs(1)

			inputs := vm.InputSet{
				inputIDs[0]: &iotago.AccountOutput{
					Amount:     100,
					StateIndex: 0,
					AccountID:  accountAddr1.AccountID(),
					Features: iotago.AccountOutputFeatures{
						&iotago.BlockIssuerFeature{
							BlockIssuerKeys: iotago.NewBlockIssuerKeys(),
							ExpirySlot:      100,
						},
					},
					Conditions: iotago.AccountOutputUnlockConditions{
						&iotago.StateControllerAddressUnlockCondition{Address: ident1},
						&iotago.GovernorAddressUnlockCondition{Address: ident1},
					},
				},
			}

			transaction := &iotago.Transaction{
				API: testAPI,
				TransactionEssence: &iotago.TransactionEssence{
					CreationSlot: 110,
					Inputs:       inputIDs.UTXOInputs(),
					Capabilities: iotago.TransactionCapabilitiesBitMaskWithCapabilities(iotago.WithTransactionCanDoAnything()),
				},
				Outputs: iotago.TxEssenceOutputs{
					&iotago.BasicOutput{
						Amount: 100,
						Conditions: iotago.BasicOutputUnlockConditions{
							&iotago.AddressUnlockCondition{Address: ident1},
						},
					},
				},
			}

			commitment := &iotago.Commitment{
				Slot: 110,
			}

			sigs, err := transaction.Sign(inputIDs.OrderedSet(inputs.OutputSet()).MustCommitment(testAPI), ident1AddressKeys)
			require.NoError(t, err)

			return &test{
				name: "fail - destroy block issuer account without supplying BIC",
				vmParams: &vm.Params{
					API: testAPI,
				},
				resolvedInputs: vm.ResolvedInputs{InputSet: inputs, CommitmentInput: commitment},
				tx: &iotago.SignedTransaction{
					API:         testAPI,
					Transaction: transaction,
					Unlocks: iotago.Unlocks{
						&iotago.SignatureUnlock{Signature: sigs[0]},
					},
				},
				wantErr: iotago.ErrBlockIssuanceCreditInputRequired,
			}
		}(),
		func() *test {
			accountAddr1 := tpkg.RandAccountAddress()

			_, ident1, ident1AddressKeys := tpkg.RandEd25519Identity()

			inputIDs := tpkg.RandOutputIDs(1)

			inputs := vm.InputSet{
				inputIDs[0]: &iotago.AccountOutput{
					Amount:     100,
					StateIndex: 0,
					AccountID:  accountAddr1.AccountID(),
					Features: iotago.AccountOutputFeatures{
						&iotago.BlockIssuerFeature{
							BlockIssuerKeys: iotago.NewBlockIssuerKeys(),
							ExpirySlot:      100,
						},
					},
					Conditions: iotago.AccountOutputUnlockConditions{
						&iotago.StateControllerAddressUnlockCondition{Address: ident1},
						&iotago.GovernorAddressUnlockCondition{Address: ident1},
					},
				},
			}

			transaction := &iotago.Transaction{
				API: testAPI,
				TransactionEssence: &iotago.TransactionEssence{
					CreationSlot: 110,
					Inputs:       inputIDs.UTXOInputs(),
					Capabilities: iotago.TransactionCapabilitiesBitMaskWithCapabilities(iotago.WithTransactionCanDoAnything()),
				},
				Outputs: iotago.TxEssenceOutputs{
					&iotago.AccountOutput{
						Amount:     100,
						StateIndex: 0,
						AccountID:  accountAddr1.AccountID(),
						Features: iotago.AccountOutputFeatures{
							&iotago.BlockIssuerFeature{
								BlockIssuerKeys: iotago.NewBlockIssuerKeys(),
								ExpirySlot:      1000,
							},
						},
						Conditions: iotago.AccountOutputUnlockConditions{
							&iotago.StateControllerAddressUnlockCondition{Address: ident1},
							&iotago.GovernorAddressUnlockCondition{Address: ident1},
						},
					},
				},
			}

			sigs, err := transaction.Sign(inputIDs.OrderedSet(inputs.OutputSet()).MustCommitment(testAPI), ident1AddressKeys)
			require.NoError(t, err)

			return &test{
				name: "fail - modify block issuer without supplying BIC",
				vmParams: &vm.Params{
					API: testAPI,
				},
				resolvedInputs: vm.ResolvedInputs{InputSet: inputs},
				tx: &iotago.SignedTransaction{
					API:         testAPI,
					Transaction: transaction,
					Unlocks: iotago.Unlocks{
						&iotago.SignatureUnlock{Signature: sigs[0]},
					},
				},
				wantErr: iotago.ErrBlockIssuanceCreditInputRequired,
			}
		}(),
	}
	for _, tt := range tests {
		t.Run(tt.name, func(t *testing.T) {
			err := validateAndExecuteSignedTransaction(tt.tx, tt.resolvedInputs)
			if tt.wantErr != nil {
				require.ErrorIs(t, err, tt.wantErr)
				return
			}
			require.NoError(t, err)
		})
	}
}

type txBuilder struct {
	// the amount of randomly created ed25519 addresses with private keys
	ed25519AddrCnt int
	// used to created own addresses for the test
	addressesFunc func(ed25519Addresses []iotago.Address) []iotago.Address
	// used to create inputs for the test
	inputsFunc func(ed25519Addresses []iotago.Address, testAddresses []iotago.Address) []iotago.Output
	// used to create outputs for the test (optional)
	outputsFunc func(ed25519Addresses []iotago.Address, testAddresses []iotago.Address, totalInputAmount iotago.BaseToken, totalInputMana iotago.Mana) iotago.TxEssenceOutputs
	// used to create unlocks for the test
	unlocksFunc func(sigs []iotago.Signature, testAddresses []iotago.Address) iotago.Unlocks
}

type txExecTest struct {
	// the name of the testcase
	name string
	// the txBuilder that builds the transaction for the testcase
	txBuilder *txBuilder
	// hook that gets executed before the transaction is signed (optional)
	txPreSignHook func(t *iotago.Transaction)
	// expected error during execution of the transaction
	wantErr error
}

func runStardustTransactionExecutionTest(t *testing.T, test *txExecTest) {
	t.Helper()

	t.Run(test.name, func(t *testing.T) {
		// generate random ed25519 addresses
		ed25519Addresses, ed25519AddressesWithKeys := tpkg.RandEd25519IdentitiesSortedByAddress(test.txBuilder.ed25519AddrCnt)

		// pass the ed25519 testAddresses and get the complete list of testAddresses
		testAddresses := make([]iotago.Address, 0)
		if test.txBuilder.addressesFunc != nil {
			testAddresses = test.txBuilder.addressesFunc(ed25519Addresses)
		}

		inputs := test.txBuilder.inputsFunc(ed25519Addresses, testAddresses)
		if len(inputs) == 0 {
			require.FailNow(t, "no outputs given")
		}

		// create the input set
		inputIDs := tpkg.RandOutputIDsWithCreationSlot(0, uint16(len(inputs)))
		inputSet := vm.InputSet{}
		var totalInputAmount iotago.BaseToken
		for idx, output := range inputs {
			inputSet[inputIDs[idx]] = output
			totalInputAmount += output.BaseTokenAmount()
		}

		// calculate the mana on input side
		// HINT: all outputs are created at slot 0 and the transaction is executed at slot 10000
		var txCreationSlot iotago.SlotIndex = 10000

		totalInputMana, err := vm.TotalManaIn(testAPI.ManaDecayProvider(), testAPI.RentStructure(), txCreationSlot, inputSet)
		require.NoError(t, err)

		outputs := iotago.TxEssenceOutputs{
			// collect everything on a basic output with a random ed25519 address
			&iotago.BasicOutput{
				Amount: totalInputAmount,
				Conditions: iotago.BasicOutputUnlockConditions{
					&iotago.AddressUnlockCondition{Address: tpkg.RandEd25519Address()},
				},
			},
		}
		if test.txBuilder.outputsFunc != nil {
			outputs = test.txBuilder.outputsFunc(ed25519Addresses, testAddresses, totalInputAmount, totalInputMana)
		}

<<<<<<< HEAD
		// create the transaction essence
		txtransaction := &iotago.Transaction{
			API: testAPI,
=======
		// create the transaction
		tx := &iotago.Transaction{
>>>>>>> b5972f25
			TransactionEssence: &iotago.TransactionEssence{
				NetworkID:     testProtoParams.NetworkID(),
				CreationSlot:  txCreationSlot,
				ContextInputs: iotago.TxEssenceContextInputs{},
				Inputs:        inputIDs.UTXOInputs(),
				Allotments:    iotago.Allotments{},
				Capabilities:  iotago.TransactionCapabilitiesBitMaskWithCapabilities(iotago.WithTransactionCanDoAnything()),
			},
			Outputs: outputs,
		}

		// execute the pre sign hook
		if test.txPreSignHook != nil {
			test.txPreSignHook(tx)
		}

		// sign the transaction essence
<<<<<<< HEAD
		sigs, err := txtransaction.Sign(inputIDs.OrderedSet(inputSet.OutputSet()).MustCommitment(testAPI), ed25519AddressesWithKeys...)
=======
		sigs, err := tx.Sign(testAPI, inputIDs.OrderedSet(inputSet.OutputSet()).MustCommitment(testAPI), ed25519AddressesWithKeys...)
>>>>>>> b5972f25
		require.NoError(t, err)

		// pass the signatures and get the unlock conditions
		unlocks := test.txBuilder.unlocksFunc(sigs, testAddresses)

		signedTx := &iotago.SignedTransaction{
			API:         testAPI,
			Transaction: tx,
			Unlocks:     unlocks,
		}

		txBytes, err := testAPI.Encode(signedTx, serix.WithValidation())
		require.NoError(t, err)

		// we deserialize to be sure that all serix rules are applied (like lexically ordering or multi addresses)
		signedTx = &iotago.SignedTransaction{}
		_, err = testAPI.Decode(txBytes, signedTx, serix.WithValidation())
		require.NoError(t, err)

		// execute the transaction
<<<<<<< HEAD
		err = validateAndExecuteSignedTransaction(tx, vm.ResolvedInputs{InputSet: inputSet})
=======
		err = stardustVM.Execute(
			signedTx,
			&vm.Params{API: testAPI},
			vm.ResolvedInputs{InputSet: inputSet},
		)
>>>>>>> b5972f25
		if test.wantErr != nil {
			require.ErrorIs(t, err, test.wantErr)
			return
		}
		require.NoError(t, err)
	})
}

func TestStardustTransactionExecution_RestrictedAddress(t *testing.T) {

	var defaultAmount iotago.BaseToken = OneMi

	tests := []*txExecTest{
		// ok - restricted ed25519 address unlock
		func() *txExecTest {
			return &txExecTest{
				name: "ok - restricted ed25519 address unlock",
				txBuilder: &txBuilder{
					ed25519AddrCnt: 1,
					addressesFunc: func(ed25519Addresses []iotago.Address) []iotago.Address {
						return []iotago.Address{
							&iotago.RestrictedAddress{
								Address:             ed25519Addresses[0],
								AllowedCapabilities: iotago.AddressCapabilitiesBitMask{},
							},
						}
					},
					inputsFunc: func(ed25519Addresses []iotago.Address, testAddresses []iotago.Address) []iotago.Output {
						return []iotago.Output{
							&iotago.BasicOutput{
								Amount: defaultAmount,
								Conditions: iotago.BasicOutputUnlockConditions{
									&iotago.AddressUnlockCondition{Address: testAddresses[0]},
								},
							},
						}
					},
					outputsFunc: nil,
					unlocksFunc: func(sigs []iotago.Signature, testAddresses []iotago.Address) iotago.Unlocks {
						return iotago.Unlocks{
							&iotago.SignatureUnlock{Signature: sigs[0]},
						}
					},
				},
				wantErr: nil,
			}
		}(),

		// ok - restricted account address unlock
		func() *txExecTest {
			return &txExecTest{
				name: "ok - restricted account address unlock",
				txBuilder: &txBuilder{
					ed25519AddrCnt: 2,
					addressesFunc: func(ed25519Addresses []iotago.Address) []iotago.Address {
						accountAddress := tpkg.RandAccountAddress()
						return []iotago.Address{
							accountAddress,
							&iotago.RestrictedAddress{
								Address:             accountAddress,
								AllowedCapabilities: iotago.AddressCapabilitiesBitMask{},
							},
						}
					},
					inputsFunc: func(ed25519Addresses []iotago.Address, testAddresses []iotago.Address) []iotago.Output {
						return []iotago.Output{
							// we add an output with a Ed25519 address to be able to check the AccountUnlock in the RestrictedAddress
							&iotago.AccountOutput{
								Amount:         defaultAmount,
								NativeTokens:   nil,
								AccountID:      testAddresses[0].(*iotago.AccountAddress).AccountID(),
								StateIndex:     1,
								StateMetadata:  []byte("current state"),
								FoundryCounter: 0,
								Conditions: iotago.AccountOutputUnlockConditions{
									&iotago.StateControllerAddressUnlockCondition{Address: ed25519Addresses[0]},
									&iotago.GovernorAddressUnlockCondition{Address: ed25519Addresses[1]},
								},
								Features: nil,
							},
							// owned by restricted account address
							&iotago.BasicOutput{
								Amount: defaultAmount,
								Conditions: iotago.BasicOutputUnlockConditions{
									&iotago.AddressUnlockCondition{Address: testAddresses[1]},
								},
							},
						}
					},
					outputsFunc: func(ed25519Addresses []iotago.Address, testAddresses []iotago.Address, totalInputAmount iotago.BaseToken, totalInputMana iotago.Mana) iotago.TxEssenceOutputs {
						return iotago.TxEssenceOutputs{
							// the account unlock needs to be a state transition (governor doesn't work for account reference unlocks)
							&iotago.AccountOutput{
								Amount:         defaultAmount,
								NativeTokens:   nil,
								AccountID:      testAddresses[0].(*iotago.AccountAddress).AccountID(),
								StateIndex:     2,
								StateMetadata:  []byte("next state"),
								FoundryCounter: 0,
								Conditions: iotago.AccountOutputUnlockConditions{
									&iotago.StateControllerAddressUnlockCondition{Address: ed25519Addresses[0]},
									&iotago.GovernorAddressUnlockCondition{Address: ed25519Addresses[1]},
								},
								Features: nil,
							},
							&iotago.BasicOutput{
								Amount: totalInputAmount - defaultAmount,
								Conditions: iotago.BasicOutputUnlockConditions{
									&iotago.AddressUnlockCondition{Address: ed25519Addresses[0]},
								},
							},
						}
					},
					unlocksFunc: func(sigs []iotago.Signature, testAddresses []iotago.Address) iotago.Unlocks {
						return iotago.Unlocks{
							&iotago.SignatureUnlock{Signature: sigs[0]}, // account state controller unlock
							&iotago.AccountUnlock{Reference: 0},
						}
					},
				},
				wantErr: nil,
			}
		}(),

		// ok - restricted NFT unlock
		func() *txExecTest {
			return &txExecTest{
				name: "ok - restricted NFT unlock",
				txBuilder: &txBuilder{
					ed25519AddrCnt: 2,
					addressesFunc: func(ed25519Addresses []iotago.Address) []iotago.Address {
						nftAddress := tpkg.RandNFTAddress()
						return []iotago.Address{
							nftAddress,
							&iotago.RestrictedAddress{
								Address:             nftAddress,
								AllowedCapabilities: iotago.AddressCapabilitiesBitMask{},
							},
						}
					},
					inputsFunc: func(ed25519Addresses []iotago.Address, testAddresses []iotago.Address) []iotago.Output {
						return []iotago.Output{
							// we add an output with a Ed25519 address to be able to check the NFT Unlock in the RestrictedAddress
							&iotago.NFTOutput{
								Amount:       defaultAmount,
								NativeTokens: nil,
								NFTID:        testAddresses[0].(*iotago.NFTAddress).NFTID(),
								Conditions: iotago.NFTOutputUnlockConditions{
									&iotago.AddressUnlockCondition{Address: ed25519Addresses[0]},
								},
								Features: iotago.NFTOutputFeatures{
									&iotago.IssuerFeature{Address: ed25519Addresses[1]},
								},
								ImmutableFeatures: iotago.NFTOutputImmFeatures{
									&iotago.MetadataFeature{Data: []byte("immutable")},
								},
							},
							// owned by restricted NFT address
							&iotago.BasicOutput{
								Amount: defaultAmount,
								Conditions: iotago.BasicOutputUnlockConditions{
									&iotago.AddressUnlockCondition{Address: testAddresses[1]},
								},
							},
						}
					},
					outputsFunc: func(ed25519Addresses []iotago.Address, testAddresses []iotago.Address, totalInputAmount iotago.BaseToken, totalInputMana iotago.Mana) iotago.TxEssenceOutputs {
						return iotago.TxEssenceOutputs{
							&iotago.NFTOutput{
								Amount:       defaultAmount,
								NativeTokens: nil,
								NFTID:        testAddresses[0].(*iotago.NFTAddress).NFTID(),
								Conditions: iotago.NFTOutputUnlockConditions{
									&iotago.AddressUnlockCondition{Address: ed25519Addresses[0]},
								},
								Features: iotago.NFTOutputFeatures{
									&iotago.IssuerFeature{Address: ed25519Addresses[1]},
									&iotago.MetadataFeature{Data: []byte("some new metadata")},
								},
								ImmutableFeatures: iotago.NFTOutputImmFeatures{
									&iotago.MetadataFeature{Data: []byte("immutable")},
								},
							},
							&iotago.BasicOutput{
								Amount: totalInputAmount - defaultAmount,
								Conditions: iotago.BasicOutputUnlockConditions{
									&iotago.AddressUnlockCondition{Address: ed25519Addresses[0]},
								},
							},
						}
					},
					unlocksFunc: func(sigs []iotago.Signature, testAddresses []iotago.Address) iotago.Unlocks {
						return iotago.Unlocks{
							&iotago.SignatureUnlock{Signature: sigs[0]}, // NFT unlock
							&iotago.NFTUnlock{Reference: 0},
						}
					},
				},
				wantErr: nil,
			}
		}(),
	}
	for _, tt := range tests {
		runStardustTransactionExecutionTest(t, tt)
	}
}

func TestStardustTransactionExecution_MultiAddress(t *testing.T) {

	var defaultAmount iotago.BaseToken = OneMi

	tests := []*txExecTest{
		// ok - threshold == cumulativeWeight (threshold reached)
		func() *txExecTest {
			return &txExecTest{
				name: "ok - threshold == cumulativeWeight (threshold reached)",
				txBuilder: &txBuilder{
					ed25519AddrCnt: 2,
					addressesFunc: func(ed25519Addresses []iotago.Address) []iotago.Address {
						return []iotago.Address{
							// only 2 mandatory addresses
							&iotago.MultiAddress{
								Addresses: []*iotago.AddressWithWeight{
									{
										Address: ed25519Addresses[0],
										Weight:  1,
									},
									{
										Address: ed25519Addresses[1],
										Weight:  1,
									},
								},
								Threshold: 2,
							},
						}
					},
					inputsFunc: func(ed25519Addresses []iotago.Address, testAddresses []iotago.Address) []iotago.Output {
						return []iotago.Output{
							&iotago.BasicOutput{
								Amount: defaultAmount,
								Conditions: iotago.BasicOutputUnlockConditions{
									&iotago.AddressUnlockCondition{Address: testAddresses[0]},
								},
							},
						}
					},
					outputsFunc: nil,
					unlocksFunc: func(sigs []iotago.Signature, testAddresses []iotago.Address) iotago.Unlocks {
						return iotago.Unlocks{
							&iotago.MultiUnlock{
								Unlocks: []iotago.Unlock{
									&iotago.SignatureUnlock{Signature: sigs[0]},
									&iotago.SignatureUnlock{Signature: sigs[1]},
								},
							},
						}
					},
				},
				wantErr: nil,
			}
		}(),

		// ok - threshold < cumulativeWeight (threshold reached)
		func() *txExecTest {
			return &txExecTest{
				name: "ok - threshold < cumulativeWeight (threshold reached)",
				txBuilder: &txBuilder{
					ed25519AddrCnt: 2,
					addressesFunc: func(ed25519Addresses []iotago.Address) []iotago.Address {
						return []iotago.Address{
							// only 2 mandatory addresses
							&iotago.MultiAddress{
								Addresses: []*iotago.AddressWithWeight{
									{
										Address: ed25519Addresses[0],
										Weight:  1,
									},
									{
										Address: ed25519Addresses[1],
										Weight:  1,
									},
								},
								Threshold: 1,
							},
						}
					},
					inputsFunc: func(ed25519Addresses []iotago.Address, testAddresses []iotago.Address) []iotago.Output {
						return []iotago.Output{
							&iotago.BasicOutput{
								Amount: defaultAmount,
								Conditions: iotago.BasicOutputUnlockConditions{
									&iotago.AddressUnlockCondition{Address: testAddresses[0]},
								},
							},
						}
					},
					outputsFunc: nil,
					unlocksFunc: func(sigs []iotago.Signature, testAddresses []iotago.Address) iotago.Unlocks {
						return iotago.Unlocks{
							&iotago.MultiUnlock{
								Unlocks: []iotago.Unlock{
									&iotago.SignatureUnlock{Signature: sigs[0]},
									&iotago.SignatureUnlock{Signature: sigs[1]},
								},
							},
						}
					},
				},
				wantErr: nil,
			}
		}(),

		// fail - threshold == cumulativeWeight (threshold not reached)
		func() *txExecTest {
			return &txExecTest{
				name: "fail - threshold == cumulativeWeight (threshold not reached)",
				txBuilder: &txBuilder{
					ed25519AddrCnt: 2,
					addressesFunc: func(ed25519Addresses []iotago.Address) []iotago.Address {
						return []iotago.Address{
							// only 2 mandatory addresses
							&iotago.MultiAddress{
								Addresses: []*iotago.AddressWithWeight{
									{
										Address: ed25519Addresses[0],
										Weight:  1,
									},
									{
										Address: ed25519Addresses[1],
										Weight:  1,
									},
								},
								Threshold: 2,
							},
						}
					},
					inputsFunc: func(ed25519Addresses []iotago.Address, testAddresses []iotago.Address) []iotago.Output {
						return []iotago.Output{
							&iotago.BasicOutput{
								Amount: defaultAmount,
								Conditions: iotago.BasicOutputUnlockConditions{
									&iotago.AddressUnlockCondition{Address: testAddresses[0]},
								},
							},
						}
					},
					outputsFunc: nil,
					unlocksFunc: func(sigs []iotago.Signature, testAddresses []iotago.Address) iotago.Unlocks {
						return iotago.Unlocks{
							&iotago.MultiUnlock{
								Unlocks: []iotago.Unlock{
									// we only unlock one of the addresses
									&iotago.SignatureUnlock{Signature: sigs[0]},
									&iotago.EmptyUnlock{},
								},
							},
						}
					},
				},
				wantErr: iotago.ErrMultiAddressUnlockThresholdNotReached,
			}
		}(),

		// fail - threshold < cumulativeWeight (threshold not reached)
		func() *txExecTest {
			return &txExecTest{
				name: "fail - threshold < cumulativeWeight (threshold not reached)",
				txBuilder: &txBuilder{
					ed25519AddrCnt: 2,
					addressesFunc: func(ed25519Addresses []iotago.Address) []iotago.Address {
						return []iotago.Address{
							// only 2 mandatory addresses
							&iotago.MultiAddress{
								Addresses: []*iotago.AddressWithWeight{
									{
										Address: ed25519Addresses[0],
										Weight:  2,
									},
									{
										Address: ed25519Addresses[1],
										Weight:  2,
									},
								},
								Threshold: 3,
							},
						}
					},
					inputsFunc: func(ed25519Addresses []iotago.Address, testAddresses []iotago.Address) []iotago.Output {
						return []iotago.Output{
							&iotago.BasicOutput{
								Amount: defaultAmount,
								Conditions: iotago.BasicOutputUnlockConditions{
									&iotago.AddressUnlockCondition{Address: testAddresses[0]},
								},
							},
						}
					},
					outputsFunc: nil,
					unlocksFunc: func(sigs []iotago.Signature, testAddresses []iotago.Address) iotago.Unlocks {
						return iotago.Unlocks{
							&iotago.MultiUnlock{
								Unlocks: []iotago.Unlock{
									// we only unlock one of the addresses
									&iotago.SignatureUnlock{Signature: sigs[0]},
									&iotago.EmptyUnlock{},
								},
							},
						}
					},
				},
				wantErr: iotago.ErrMultiAddressUnlockThresholdNotReached,
			}
		}(),

		// fail - len(multiAddr) != len(multiUnlock)
		func() *txExecTest {
			return &txExecTest{
				name: "fail - len(multiAddr) != len(multiUnlock)",
				txBuilder: &txBuilder{
					ed25519AddrCnt: 3,
					addressesFunc: func(ed25519Addresses []iotago.Address) []iotago.Address {
						return []iotago.Address{
							&iotago.MultiAddress{
								Addresses: []*iotago.AddressWithWeight{
									{
										Address: ed25519Addresses[0],
										Weight:  1,
									},
									{
										Address: ed25519Addresses[1],
										Weight:  1,
									},
									{
										Address: ed25519Addresses[2],
										Weight:  1,
									},
								},
								Threshold: 2,
							},
						}
					},
					inputsFunc: func(ed25519Addresses []iotago.Address, testAddresses []iotago.Address) []iotago.Output {
						return []iotago.Output{
							&iotago.BasicOutput{
								Amount: defaultAmount,
								Conditions: iotago.BasicOutputUnlockConditions{
									&iotago.AddressUnlockCondition{Address: testAddresses[0]},
								},
							},
						}
					},
					outputsFunc: nil,
					unlocksFunc: func(sigs []iotago.Signature, testAddresses []iotago.Address) iotago.Unlocks {
						return iotago.Unlocks{
							&iotago.MultiUnlock{
								Unlocks: []iotago.Unlock{
									&iotago.SignatureUnlock{Signature: sigs[0]},
									&iotago.SignatureUnlock{Signature: sigs[1]},
									// Empty unlock missing here
								},
							},
						}
					},
				},
				wantErr: iotago.ErrMultiAddressAndUnlockLengthDoesNotMatch,
			}
		}(),

		// ok - Reference unlock
		func() *txExecTest {
			return &txExecTest{
				name: "ok - Reference unlock",
				txBuilder: &txBuilder{
					ed25519AddrCnt: 2,
					addressesFunc: func(ed25519Addresses []iotago.Address) []iotago.Address {
						return []iotago.Address{
							// only 2 mandatory addresses
							&iotago.MultiAddress{
								Addresses: []*iotago.AddressWithWeight{
									{
										Address: ed25519Addresses[0],
										Weight:  1,
									},
									{
										Address: ed25519Addresses[1],
										Weight:  1,
									},
								},
								Threshold: 2,
							},
						}
					},
					inputsFunc: func(ed25519Addresses []iotago.Address, testAddresses []iotago.Address) []iotago.Output {
						return []iotago.Output{
							// we add a basic output with a Ed25519 address to be able to check the RefUnlock in the MultiAddress
							&iotago.BasicOutput{
								Amount: defaultAmount,
								Conditions: iotago.BasicOutputUnlockConditions{
									&iotago.AddressUnlockCondition{Address: ed25519Addresses[1]},
								},
							},
							&iotago.BasicOutput{
								Amount: defaultAmount,
								Conditions: iotago.BasicOutputUnlockConditions{
									&iotago.AddressUnlockCondition{Address: testAddresses[0]},
								},
							},
						}
					},
					outputsFunc: nil,
					unlocksFunc: func(sigs []iotago.Signature, testAddresses []iotago.Address) iotago.Unlocks {
						return iotago.Unlocks{
							&iotago.SignatureUnlock{Signature: sigs[1]},
							&iotago.MultiUnlock{
								Unlocks: []iotago.Unlock{
									&iotago.SignatureUnlock{Signature: sigs[0]},
									&iotago.ReferenceUnlock{Reference: 0},
								},
							},
						}
					},
				},
				wantErr: nil,
			}
		}(),

		// ok - MultiAddress Reference unlock
		func() *txExecTest {
			return &txExecTest{
				name: "ok - MultiAddress Reference unlock",
				txBuilder: &txBuilder{
					ed25519AddrCnt: 2,
					addressesFunc: func(ed25519Addresses []iotago.Address) []iotago.Address {
						return []iotago.Address{
							&iotago.MultiAddress{
								Addresses: []*iotago.AddressWithWeight{
									{
										Address: ed25519Addresses[0],
										Weight:  1,
									},
									{
										Address: ed25519Addresses[1],
										Weight:  1,
									},
								},
								Threshold: 2,
							},
						}
					},
					inputsFunc: func(ed25519Addresses []iotago.Address, testAddresses []iotago.Address) []iotago.Output {
						return []iotago.Output{
							&iotago.BasicOutput{
								Amount: defaultAmount,
								Conditions: iotago.BasicOutputUnlockConditions{
									&iotago.AddressUnlockCondition{Address: testAddresses[0]},
								},
							},
							&iotago.BasicOutput{
								Amount: defaultAmount,
								Conditions: iotago.BasicOutputUnlockConditions{
									&iotago.AddressUnlockCondition{Address: testAddresses[0]},
								},
							},
							&iotago.BasicOutput{
								Amount: defaultAmount,
								Conditions: iotago.BasicOutputUnlockConditions{
									&iotago.AddressUnlockCondition{Address: testAddresses[0]},
								},
							},
						}
					},
					outputsFunc: nil,
					unlocksFunc: func(sigs []iotago.Signature, testAddresses []iotago.Address) iotago.Unlocks {
						return iotago.Unlocks{
							&iotago.MultiUnlock{
								Unlocks: []iotago.Unlock{
									&iotago.SignatureUnlock{Signature: sigs[0]},
									&iotago.SignatureUnlock{Signature: sigs[1]},
								},
							},
							&iotago.ReferenceUnlock{Reference: 0},
							&iotago.ReferenceUnlock{Reference: 0},
						}
					},
				},
				wantErr: nil,
			}
		}(),

		// ok - Account unlock (state transition)
		func() *txExecTest {
			return &txExecTest{
				name: "ok - Account unlock (state transition)",
				txBuilder: &txBuilder{
					ed25519AddrCnt: 2,
					addressesFunc: func(ed25519Addresses []iotago.Address) []iotago.Address {
						accountAddress := tpkg.RandAccountAddress()
						return []iotago.Address{
							accountAddress,
							// ed25519 address + account address
							&iotago.MultiAddress{
								Addresses: []*iotago.AddressWithWeight{
									{
										Address: ed25519Addresses[1],
										Weight:  1,
									},
									{
										Address: accountAddress,
										Weight:  1,
									},
								},
								Threshold: 2,
							},
						}
					},
					inputsFunc: func(ed25519Addresses []iotago.Address, testAddresses []iotago.Address) []iotago.Output {
						return []iotago.Output{
							// we add an output with a Ed25519 address to be able to check the AccountUnlock in the MultiAddress
							&iotago.AccountOutput{
								Amount:         defaultAmount,
								NativeTokens:   nil,
								AccountID:      testAddresses[0].(*iotago.AccountAddress).AccountID(),
								StateIndex:     1,
								StateMetadata:  []byte("current state"),
								FoundryCounter: 0,
								Conditions: iotago.AccountOutputUnlockConditions{
									&iotago.StateControllerAddressUnlockCondition{Address: ed25519Addresses[0]},
									&iotago.GovernorAddressUnlockCondition{Address: ed25519Addresses[1]},
								},
								Features: nil,
							},
							&iotago.BasicOutput{
								Amount: defaultAmount,
								Conditions: iotago.BasicOutputUnlockConditions{
									&iotago.AddressUnlockCondition{Address: ed25519Addresses[1]},
								},
							},
							// owned by ed25519 address + account address
							&iotago.BasicOutput{
								Amount: defaultAmount,
								Conditions: iotago.BasicOutputUnlockConditions{
									&iotago.AddressUnlockCondition{Address: testAddresses[1]},
								},
							},
						}
					},
					outputsFunc: func(ed25519Addresses []iotago.Address, testAddresses []iotago.Address, totalInputAmount iotago.BaseToken, totalInputMana iotago.Mana) iotago.TxEssenceOutputs {
						return iotago.TxEssenceOutputs{
							// the account unlock needs to be a state transition (governor doesn't work for account reference unlocks)
							&iotago.AccountOutput{
								Amount:         defaultAmount,
								NativeTokens:   nil,
								AccountID:      testAddresses[0].(*iotago.AccountAddress).AccountID(),
								StateIndex:     2,
								StateMetadata:  []byte("next state"),
								FoundryCounter: 0,
								Conditions: iotago.AccountOutputUnlockConditions{
									&iotago.StateControllerAddressUnlockCondition{Address: ed25519Addresses[0]},
									&iotago.GovernorAddressUnlockCondition{Address: ed25519Addresses[1]},
								},
								Features: nil,
							},
							&iotago.BasicOutput{
								Amount: totalInputAmount - defaultAmount,
								Conditions: iotago.BasicOutputUnlockConditions{
									&iotago.AddressUnlockCondition{Address: ed25519Addresses[0]},
								},
							},
						}
					},
					unlocksFunc: func(sigs []iotago.Signature, testAddresses []iotago.Address) iotago.Unlocks {
						// this is a bit complicated in the test, because the addresses are generated randomly,
						// but the MultiAddresses get sorted lexically, so we have to find out the correct order in the MultiUnlock.

						accountAddress := testAddresses[0]
						multiAddress := testAddresses[1].(*iotago.MultiAddress)

						// sort the addresses in the multi like the serializer will do
						slices.SortFunc(multiAddress.Addresses, func(a *iotago.AddressWithWeight, b *iotago.AddressWithWeight) int {
							return bytes.Compare(a.Address.ID(), b.Address.ID())
						})

						// search the index of the account address in the multi address
						foundAccountAddressIndex := -1
						for idx, address := range multiAddress.Addresses {
							if address.Address.Equal(accountAddress) {
								foundAccountAddressIndex = idx
								break
							}
						}

						var multiUnlock *iotago.MultiUnlock

						switch foundAccountAddressIndex {
						case -1:
							require.FailNow(t, "account address not found in multi address")

						case 0:
							multiUnlock = &iotago.MultiUnlock{
								Unlocks: []iotago.Unlock{
									&iotago.AccountUnlock{Reference: 0},
									&iotago.ReferenceUnlock{Reference: 1},
								},
							}

						case 1:
							multiUnlock = &iotago.MultiUnlock{
								Unlocks: []iotago.Unlock{
									&iotago.ReferenceUnlock{Reference: 1},
									&iotago.AccountUnlock{Reference: 0},
								},
							}

						default:
							require.FailNow(t, "unknown account address index found in multi address")
						}

						return iotago.Unlocks{
							&iotago.SignatureUnlock{Signature: sigs[0]}, // account state controller unlock
							&iotago.SignatureUnlock{Signature: sigs[1]}, // basic output unlock
							multiUnlock,
						}
					},
				},
				wantErr: nil,
			}
		}(),

		// fail - Account unlock (governance transition)
		func() *txExecTest {
			return &txExecTest{
				name: "fail - Account unlock (governance transition)",
				txBuilder: &txBuilder{
					ed25519AddrCnt: 2,
					addressesFunc: func(ed25519Addresses []iotago.Address) []iotago.Address {
						accountAddress := tpkg.RandAccountAddress()
						return []iotago.Address{
							accountAddress,
							// ed25519 address + account address
							&iotago.MultiAddress{
								Addresses: []*iotago.AddressWithWeight{
									{
										Address: ed25519Addresses[0],
										Weight:  1,
									},
									{
										Address: accountAddress,
										Weight:  1,
									},
								},
								Threshold: 2,
							},
						}
					},
					inputsFunc: func(ed25519Addresses []iotago.Address, testAddresses []iotago.Address) []iotago.Output {
						return []iotago.Output{
							// we add an output with a Ed25519 address to be able to check the AccountUnlock in the MultiAddress
							&iotago.AccountOutput{
								Amount:         defaultAmount,
								NativeTokens:   nil,
								AccountID:      testAddresses[0].(*iotago.AccountAddress).AccountID(),
								StateIndex:     1,
								StateMetadata:  []byte("governance transition"),
								FoundryCounter: 0,
								Conditions: iotago.AccountOutputUnlockConditions{
									&iotago.StateControllerAddressUnlockCondition{Address: ed25519Addresses[0]},
									&iotago.GovernorAddressUnlockCondition{Address: ed25519Addresses[1]},
								},
								Features: nil,
							},
							&iotago.BasicOutput{
								Amount: defaultAmount,
								Conditions: iotago.BasicOutputUnlockConditions{
									&iotago.AddressUnlockCondition{Address: ed25519Addresses[0]},
								},
							},
							// owned by ed25519 address + account address
							&iotago.BasicOutput{
								Amount: defaultAmount,
								Conditions: iotago.BasicOutputUnlockConditions{
									&iotago.AddressUnlockCondition{Address: testAddresses[1]},
								},
							},
						}
					},
					outputsFunc: func(ed25519Addresses []iotago.Address, testAddresses []iotago.Address, totalInputAmount iotago.BaseToken, totalInputMana iotago.Mana) iotago.TxEssenceOutputs {
						return iotago.TxEssenceOutputs{
							// the account unlock needs to be a state transition (governor doesn't work for account reference unlocks)
							&iotago.AccountOutput{
								Amount:         defaultAmount,
								NativeTokens:   nil,
								AccountID:      testAddresses[0].(*iotago.AccountAddress).AccountID(),
								StateIndex:     1,
								StateMetadata:  []byte("governance transition"),
								FoundryCounter: 0,
								Conditions: iotago.AccountOutputUnlockConditions{
									&iotago.StateControllerAddressUnlockCondition{Address: ed25519Addresses[0]},
									&iotago.GovernorAddressUnlockCondition{Address: ed25519Addresses[1]},
								},
								Features: nil,
							},
							&iotago.BasicOutput{
								Amount: totalInputAmount - defaultAmount,
								Conditions: iotago.BasicOutputUnlockConditions{
									&iotago.AddressUnlockCondition{Address: ed25519Addresses[0]},
								},
							},
						}
					},
					unlocksFunc: func(sigs []iotago.Signature, testAddresses []iotago.Address) iotago.Unlocks {
						// this is a bit complicated in the test, because the addresses are generated randomly,
						// but the MultiAddresses get sorted lexically, so we have to find out the correct order in the MultiUnlock.

						accountAddress := testAddresses[0]
						multiAddress := testAddresses[1].(*iotago.MultiAddress)

						// sort the addresses in the multi like the serializer will do
						slices.SortFunc(multiAddress.Addresses, func(a *iotago.AddressWithWeight, b *iotago.AddressWithWeight) int {
							return bytes.Compare(a.Address.ID(), b.Address.ID())
						})

						// search the index of the account address in the multi address
						foundAccountAddressIndex := -1
						for idx, address := range multiAddress.Addresses {
							if address.Address.Equal(accountAddress) {
								foundAccountAddressIndex = idx
								break
							}
						}

						var multiUnlock *iotago.MultiUnlock

						switch foundAccountAddressIndex {
						case -1:
							require.FailNow(t, "account address not found in multi address")

						case 0:
							multiUnlock = &iotago.MultiUnlock{
								Unlocks: []iotago.Unlock{
									&iotago.AccountUnlock{Reference: 0},
									&iotago.ReferenceUnlock{Reference: 1},
								},
							}

						case 1:
							multiUnlock = &iotago.MultiUnlock{
								Unlocks: []iotago.Unlock{
									&iotago.ReferenceUnlock{Reference: 1},
									&iotago.AccountUnlock{Reference: 0},
								},
							}

						default:
							require.FailNow(t, "unknown account address index found in multi address")
						}

						return iotago.Unlocks{
							&iotago.SignatureUnlock{Signature: sigs[1]}, // account governor unlock
							&iotago.SignatureUnlock{Signature: sigs[0]}, // basic output unlock
							multiUnlock,
						}
					},
				},
				wantErr: iotago.ErrInvalidInputUnlock,
			}
		}(),

		// ok - NFT unlock
		func() *txExecTest {
			return &txExecTest{
				name: "ok - NFT unlock",
				txBuilder: &txBuilder{
					ed25519AddrCnt: 2,
					addressesFunc: func(ed25519Addresses []iotago.Address) []iotago.Address {
						nftAddress := tpkg.RandNFTAddress()
						return []iotago.Address{
							nftAddress,
							// ed25519 address + NFT address
							&iotago.MultiAddress{
								Addresses: []*iotago.AddressWithWeight{
									{
										Address: ed25519Addresses[1],
										Weight:  1,
									},
									{
										Address: nftAddress,
										Weight:  1,
									},
								},
								Threshold: 2,
							},
						}
					},
					inputsFunc: func(ed25519Addresses []iotago.Address, testAddresses []iotago.Address) []iotago.Output {
						return []iotago.Output{
							// we add an output with a Ed25519 address to be able to check the NFT Unlock in the MultiAddress
							&iotago.NFTOutput{
								Amount:       defaultAmount,
								NativeTokens: nil,
								NFTID:        testAddresses[0].(*iotago.NFTAddress).NFTID(),
								Conditions: iotago.NFTOutputUnlockConditions{
									&iotago.AddressUnlockCondition{Address: ed25519Addresses[0]},
								},
								Features: iotago.NFTOutputFeatures{
									&iotago.IssuerFeature{Address: ed25519Addresses[1]},
								},
								ImmutableFeatures: iotago.NFTOutputImmFeatures{
									&iotago.MetadataFeature{Data: []byte("immutable")},
								},
							},
							&iotago.BasicOutput{
								Amount: defaultAmount,
								Conditions: iotago.BasicOutputUnlockConditions{
									&iotago.AddressUnlockCondition{Address: ed25519Addresses[1]},
								},
							},
							// owned by ed25519 address + NFT address
							&iotago.BasicOutput{
								Amount: defaultAmount,
								Conditions: iotago.BasicOutputUnlockConditions{
									&iotago.AddressUnlockCondition{Address: testAddresses[1]},
								},
							},
						}
					},
					outputsFunc: func(ed25519Addresses []iotago.Address, testAddresses []iotago.Address, totalInputAmount iotago.BaseToken, totalInputMana iotago.Mana) iotago.TxEssenceOutputs {
						return iotago.TxEssenceOutputs{
							&iotago.NFTOutput{
								Amount:       defaultAmount,
								NativeTokens: nil,
								NFTID:        testAddresses[0].(*iotago.NFTAddress).NFTID(),
								Conditions: iotago.NFTOutputUnlockConditions{
									&iotago.AddressUnlockCondition{Address: ed25519Addresses[0]},
								},
								Features: iotago.NFTOutputFeatures{
									&iotago.IssuerFeature{Address: ed25519Addresses[1]},
									&iotago.MetadataFeature{Data: []byte("some new metadata")},
								},
								ImmutableFeatures: iotago.NFTOutputImmFeatures{
									&iotago.MetadataFeature{Data: []byte("immutable")},
								},
							},
							&iotago.BasicOutput{
								Amount: totalInputAmount - defaultAmount,
								Conditions: iotago.BasicOutputUnlockConditions{
									&iotago.AddressUnlockCondition{Address: ed25519Addresses[0]},
								},
							},
						}
					},
					unlocksFunc: func(sigs []iotago.Signature, testAddresses []iotago.Address) iotago.Unlocks {
						// this is a bit complicated in the test, because the addresses are generated randomly,
						// but the MultiAddresses get sorted lexically, so we have to find out the correct order in the MultiUnlock.

						nftAddress := testAddresses[0]
						multiAddress := testAddresses[1].(*iotago.MultiAddress)

						// sort the addresses in the multi like the serializer will do
						slices.SortFunc(multiAddress.Addresses, func(a *iotago.AddressWithWeight, b *iotago.AddressWithWeight) int {
							return bytes.Compare(a.Address.ID(), b.Address.ID())
						})

						// search the index of the NFT address in the multi address
						foundNFTAddressIndex := -1
						for idx, address := range multiAddress.Addresses {
							if address.Address.Equal(nftAddress) {
								foundNFTAddressIndex = idx
								break
							}
						}

						var multiUnlock *iotago.MultiUnlock

						switch foundNFTAddressIndex {
						case -1:
							require.FailNow(t, "NFT address not found in multi address")

						case 0:
							multiUnlock = &iotago.MultiUnlock{
								Unlocks: []iotago.Unlock{
									&iotago.NFTUnlock{Reference: 0},
									&iotago.ReferenceUnlock{Reference: 1},
								},
							}

						case 1:
							multiUnlock = &iotago.MultiUnlock{
								Unlocks: []iotago.Unlock{
									&iotago.ReferenceUnlock{Reference: 1},
									&iotago.NFTUnlock{Reference: 0},
								},
							}

						default:
							require.FailNow(t, "unknown NFT address index found in multi address")
						}

						return iotago.Unlocks{
							&iotago.SignatureUnlock{Signature: sigs[0]}, // NFT unlock
							&iotago.SignatureUnlock{Signature: sigs[1]}, // basic output unlock
							multiUnlock,
						}
					},
				},
				wantErr: nil,
			}
		}(),

		// ok - multiple MultiAddresses in one TX - no signature reuse
		func() *txExecTest {
			return &txExecTest{
				name: "ok - multiple MultiAddresses in one TX - no signature reuse",
				txBuilder: &txBuilder{
					ed25519AddrCnt: 4,
					addressesFunc: func(ed25519Addresses []iotago.Address) []iotago.Address {
						return []iotago.Address{
							&iotago.MultiAddress{
								Addresses: []*iotago.AddressWithWeight{
									{
										Address: ed25519Addresses[0],
										Weight:  1,
									},
									{
										Address: ed25519Addresses[1],
										Weight:  1,
									},
								},
								Threshold: 2,
							},
							&iotago.MultiAddress{
								Addresses: []*iotago.AddressWithWeight{
									{
										// optional
										Address: ed25519Addresses[0],
										Weight:  1,
									},
									{
										// optional
										Address: ed25519Addresses[2],
										Weight:  1,
									},
									{
										// mandatory
										Address: ed25519Addresses[3],
										Weight:  2,
									},
								},
								Threshold: 3,
							},
						}
					},
					inputsFunc: func(ed25519Addresses []iotago.Address, testAddresses []iotago.Address) []iotago.Output {
						return []iotago.Output{
							&iotago.BasicOutput{
								Amount: defaultAmount,
								Conditions: iotago.BasicOutputUnlockConditions{
									&iotago.AddressUnlockCondition{Address: testAddresses[0]},
								},
							},
							&iotago.BasicOutput{
								Amount: defaultAmount,
								Conditions: iotago.BasicOutputUnlockConditions{
									&iotago.AddressUnlockCondition{Address: testAddresses[1]},
								},
							},
						}
					},
					outputsFunc: nil,
					unlocksFunc: func(sigs []iotago.Signature, testAddresses []iotago.Address) iotago.Unlocks {
						return iotago.Unlocks{
							&iotago.MultiUnlock{
								Unlocks: []iotago.Unlock{
									&iotago.SignatureUnlock{Signature: sigs[0]},
									&iotago.SignatureUnlock{Signature: sigs[1]},
								},
							},
							&iotago.MultiUnlock{
								Unlocks: []iotago.Unlock{
									&iotago.EmptyUnlock{},
									&iotago.SignatureUnlock{Signature: sigs[2]},
									&iotago.SignatureUnlock{Signature: sigs[3]},
								},
							},
						}
					},
				},
				wantErr: nil,
			}
		}(),

		// ok - multiple MultiAddresses in one TX - signature reuse in different multi unlocks
		func() *txExecTest {
			return &txExecTest{
				name: "ok - multiple MultiAddresses in one TX - signature reuse in different multi unlocks",
				txBuilder: &txBuilder{
					ed25519AddrCnt: 4,
					addressesFunc: func(ed25519Addresses []iotago.Address) []iotago.Address {
						return []iotago.Address{
							&iotago.MultiAddress{
								Addresses: []*iotago.AddressWithWeight{
									{
										Address: ed25519Addresses[0],
										Weight:  1,
									},
									{
										Address: ed25519Addresses[1],
										Weight:  1,
									},
								},
								Threshold: 2,
							},
							&iotago.MultiAddress{
								Addresses: []*iotago.AddressWithWeight{
									{
										// optional
										Address: ed25519Addresses[0],
										Weight:  1,
									},
									{
										// optional
										Address: ed25519Addresses[2],
										Weight:  1,
									},
									{
										// mandatory
										Address: ed25519Addresses[3],
										Weight:  2,
									},
								},
								Threshold: 3,
							},
						}
					},
					inputsFunc: func(ed25519Addresses []iotago.Address, testAddresses []iotago.Address) []iotago.Output {
						return []iotago.Output{
							&iotago.BasicOutput{
								Amount: defaultAmount,
								Conditions: iotago.BasicOutputUnlockConditions{
									&iotago.AddressUnlockCondition{Address: testAddresses[0]},
								},
							},
							&iotago.BasicOutput{
								Amount: defaultAmount,
								Conditions: iotago.BasicOutputUnlockConditions{
									&iotago.AddressUnlockCondition{Address: testAddresses[1]},
								},
							},
						}
					},
					outputsFunc: nil,
					unlocksFunc: func(sigs []iotago.Signature, testAddresses []iotago.Address) iotago.Unlocks {
						return iotago.Unlocks{
							&iotago.MultiUnlock{
								Unlocks: []iotago.Unlock{
									&iotago.SignatureUnlock{Signature: sigs[0]},
									&iotago.SignatureUnlock{Signature: sigs[1]},
								},
							},
							&iotago.MultiUnlock{
								Unlocks: []iotago.Unlock{
									&iotago.SignatureUnlock{Signature: sigs[0]},
									&iotago.EmptyUnlock{},
									&iotago.SignatureUnlock{Signature: sigs[3]},
								},
							},
						}
					},
				},
				wantErr: nil,
			}
		}(),
	}
	for _, tt := range tests {
		runStardustTransactionExecutionTest(t, tt)
	}
}

func TestStardustTransactionExecution_TxCapabilities(t *testing.T) {

	var defaultAmount iotago.BaseToken = OneMi

	// builds a transaction that burns native tokens
	burnNativeTokenTxBuilder := &txBuilder{
		ed25519AddrCnt: 1,
		inputsFunc: func(ed25519Addresses []iotago.Address, testAddresses []iotago.Address) []iotago.Output {
			return []iotago.Output{
				&iotago.BasicOutput{
					Amount: defaultAmount,
					// add native tokens
					NativeTokens: tpkg.RandSortNativeTokens(1),
					Conditions: iotago.BasicOutputUnlockConditions{
						&iotago.AddressUnlockCondition{Address: ed25519Addresses[0]},
					},
				},
			}
		},
		outputsFunc: func(ed25519Addresses []iotago.Address, testAddresses []iotago.Address, totalInputAmount iotago.BaseToken, totalInputMana iotago.Mana) iotago.TxEssenceOutputs {
			return iotago.TxEssenceOutputs{
				&iotago.BasicOutput{
					Amount: totalInputAmount,
					Mana:   totalInputMana,
					// burn the native tokens
					Conditions: iotago.BasicOutputUnlockConditions{
						&iotago.AddressUnlockCondition{Address: ed25519Addresses[0]},
					},
				},
			}
		},
		unlocksFunc: func(sigs []iotago.Signature, testAddresses []iotago.Address) iotago.Unlocks {
			return iotago.Unlocks{
				&iotago.SignatureUnlock{Signature: sigs[0]},
			}
		},
	}

	// builds a transaction that melts native tokens
	meltNativeTokenTxBuilder := &txBuilder{
		ed25519AddrCnt: 1,
		addressesFunc: func(ed25519Addresses []iotago.Address) []iotago.Address {
			accountAddress := tpkg.RandAccountAddress()
			return []iotago.Address{
				accountAddress,
			}
		},
		inputsFunc: func(ed25519Addresses []iotago.Address, testAddresses []iotago.Address) []iotago.Output {
			foundryID, err := iotago.FoundryIDFromAddressAndSerialNumberAndTokenScheme(testAddresses[0], 1, iotago.TokenSchemeSimple)
			require.NoError(t, err)

			return []iotago.Output{
				&iotago.AccountOutput{
					Amount:         defaultAmount,
					Mana:           0,
					NativeTokens:   iotago.NativeTokens{},
					AccountID:      testAddresses[0].(*iotago.AccountAddress).AccountID(),
					StateIndex:     0,
					StateMetadata:  []byte{},
					FoundryCounter: 1,
					Conditions: iotago.AccountOutputUnlockConditions{
						&iotago.StateControllerAddressUnlockCondition{Address: ed25519Addresses[0]},
						&iotago.GovernorAddressUnlockCondition{Address: ed25519Addresses[0]},
					},
					Features:          iotago.AccountOutputFeatures{},
					ImmutableFeatures: iotago.AccountOutputImmFeatures{},
				},
				&iotago.FoundryOutput{
					Amount:       defaultAmount,
					NativeTokens: iotago.NativeTokens{},
					SerialNumber: 1,
					TokenScheme: &iotago.SimpleTokenScheme{
						MintedTokens:  big.NewInt(100),
						MeltedTokens:  big.NewInt(0),
						MaximumSupply: big.NewInt(100),
					},
					Conditions: iotago.FoundryOutputUnlockConditions{
						&iotago.ImmutableAccountUnlockCondition{
							Address: testAddresses[0].(*iotago.AccountAddress),
						},
					},
					Features:          iotago.FoundryOutputFeatures{},
					ImmutableFeatures: iotago.FoundryOutputImmFeatures{},
				},
				&iotago.BasicOutput{
					Amount: defaultAmount,
					NativeTokens: iotago.NativeTokens{
						&iotago.NativeToken{
							ID:     foundryID,
							Amount: big.NewInt(100),
						},
					},
					Conditions: iotago.BasicOutputUnlockConditions{
						&iotago.AddressUnlockCondition{Address: ed25519Addresses[0]},
					},
				},
			}
		},
		outputsFunc: func(ed25519Addresses []iotago.Address, testAddresses []iotago.Address, totalInputAmount iotago.BaseToken, totalInputMana iotago.Mana) iotago.TxEssenceOutputs {
			foundryID, err := iotago.FoundryIDFromAddressAndSerialNumberAndTokenScheme(testAddresses[0], 1, iotago.TokenSchemeSimple)
			require.NoError(t, err)

			return iotago.TxEssenceOutputs{
				&iotago.AccountOutput{
					Amount: totalInputAmount - defaultAmount,
					Mana:   totalInputMana,
					NativeTokens: iotago.NativeTokens{
						&iotago.NativeToken{
							ID:     foundryID,
							Amount: big.NewInt(50),
						},
					},
					AccountID:      testAddresses[0].(*iotago.AccountAddress).AccountID(),
					StateIndex:     1,
					StateMetadata:  []byte{},
					FoundryCounter: 1,
					Conditions: iotago.AccountOutputUnlockConditions{
						&iotago.StateControllerAddressUnlockCondition{Address: ed25519Addresses[0]},
						&iotago.GovernorAddressUnlockCondition{Address: ed25519Addresses[0]},
					},
					Features:          iotago.AccountOutputFeatures{},
					ImmutableFeatures: iotago.AccountOutputImmFeatures{},
				},
				&iotago.FoundryOutput{
					Amount:       defaultAmount,
					NativeTokens: iotago.NativeTokens{},
					SerialNumber: 1,
					TokenScheme: &iotago.SimpleTokenScheme{
						// melt the native tokens
						MintedTokens:  big.NewInt(100),
						MeltedTokens:  big.NewInt(50),
						MaximumSupply: big.NewInt(100),
					},
					Conditions: iotago.FoundryOutputUnlockConditions{
						&iotago.ImmutableAccountUnlockCondition{
							Address: testAddresses[0].(*iotago.AccountAddress),
						},
					},
					Features:          iotago.FoundryOutputFeatures{},
					ImmutableFeatures: iotago.FoundryOutputImmFeatures{},
				},
			}
		},
		unlocksFunc: func(sigs []iotago.Signature, testAddresses []iotago.Address) iotago.Unlocks {
			return iotago.Unlocks{
				&iotago.SignatureUnlock{Signature: sigs[0]},
				&iotago.AccountUnlock{Reference: 0},
				&iotago.ReferenceUnlock{Reference: 0},
			}
		},
	}

	// builds a transaction that burns and melts native tokens
	burnAndMeltNativeTokenTxBuilder := &txBuilder{
		ed25519AddrCnt: 1,
		addressesFunc: func(ed25519Addresses []iotago.Address) []iotago.Address {
			accountAddress := tpkg.RandAccountAddress()
			return []iotago.Address{
				accountAddress,
			}
		},
		inputsFunc: func(ed25519Addresses []iotago.Address, testAddresses []iotago.Address) []iotago.Output {
			foundryID, err := iotago.FoundryIDFromAddressAndSerialNumberAndTokenScheme(testAddresses[0], 1, iotago.TokenSchemeSimple)
			require.NoError(t, err)

			return []iotago.Output{
				&iotago.AccountOutput{
					Amount:         defaultAmount,
					Mana:           0,
					NativeTokens:   iotago.NativeTokens{},
					AccountID:      testAddresses[0].(*iotago.AccountAddress).AccountID(),
					StateIndex:     0,
					StateMetadata:  []byte{},
					FoundryCounter: 1,
					Conditions: iotago.AccountOutputUnlockConditions{
						&iotago.StateControllerAddressUnlockCondition{Address: ed25519Addresses[0]},
						&iotago.GovernorAddressUnlockCondition{Address: ed25519Addresses[0]},
					},
					Features:          iotago.AccountOutputFeatures{},
					ImmutableFeatures: iotago.AccountOutputImmFeatures{},
				},
				&iotago.FoundryOutput{
					Amount:       defaultAmount,
					NativeTokens: iotago.NativeTokens{},
					SerialNumber: 1,
					TokenScheme: &iotago.SimpleTokenScheme{
						MintedTokens:  big.NewInt(100),
						MeltedTokens:  big.NewInt(0),
						MaximumSupply: big.NewInt(100),
					},
					Conditions: iotago.FoundryOutputUnlockConditions{
						&iotago.ImmutableAccountUnlockCondition{
							Address: testAddresses[0].(*iotago.AccountAddress),
						},
					},
					Features:          iotago.FoundryOutputFeatures{},
					ImmutableFeatures: iotago.FoundryOutputImmFeatures{},
				},
				&iotago.BasicOutput{
					Amount: defaultAmount,
					NativeTokens: iotago.NativeTokens{
						&iotago.NativeToken{
							ID:     foundryID,
							Amount: big.NewInt(100),
						},
					},
					Conditions: iotago.BasicOutputUnlockConditions{
						&iotago.AddressUnlockCondition{Address: ed25519Addresses[0]},
					},
				},
			}
		},
		outputsFunc: func(ed25519Addresses []iotago.Address, testAddresses []iotago.Address, totalInputAmount iotago.BaseToken, totalInputMana iotago.Mana) iotago.TxEssenceOutputs {
			return iotago.TxEssenceOutputs{
				&iotago.AccountOutput{
					Amount:         totalInputAmount - defaultAmount,
					Mana:           totalInputMana,
					NativeTokens:   iotago.NativeTokens{},
					AccountID:      testAddresses[0].(*iotago.AccountAddress).AccountID(),
					StateIndex:     1,
					StateMetadata:  []byte{},
					FoundryCounter: 1,
					Conditions: iotago.AccountOutputUnlockConditions{
						&iotago.StateControllerAddressUnlockCondition{Address: ed25519Addresses[0]},
						&iotago.GovernorAddressUnlockCondition{Address: ed25519Addresses[0]},
					},
					Features:          iotago.AccountOutputFeatures{},
					ImmutableFeatures: iotago.AccountOutputImmFeatures{},
				},
				&iotago.FoundryOutput{
					Amount:       defaultAmount,
					NativeTokens: iotago.NativeTokens{},
					SerialNumber: 1,
					TokenScheme: &iotago.SimpleTokenScheme{
						// melt the native tokens
						MintedTokens:  big.NewInt(100),
						MeltedTokens:  big.NewInt(50),
						MaximumSupply: big.NewInt(100),
					},
					Conditions: iotago.FoundryOutputUnlockConditions{
						&iotago.ImmutableAccountUnlockCondition{
							Address: testAddresses[0].(*iotago.AccountAddress),
						},
					},
					Features:          iotago.FoundryOutputFeatures{},
					ImmutableFeatures: iotago.FoundryOutputImmFeatures{},
				},
			}
		},
		unlocksFunc: func(sigs []iotago.Signature, testAddresses []iotago.Address) iotago.Unlocks {
			return iotago.Unlocks{
				&iotago.SignatureUnlock{Signature: sigs[0]},
				&iotago.AccountUnlock{Reference: 0},
				&iotago.ReferenceUnlock{Reference: 0},
			}
		},
	}

	// builds a transaction that burns mana
	burnManaTxBuilder := &txBuilder{
		ed25519AddrCnt: 1,
		inputsFunc: func(ed25519Addresses []iotago.Address, testAddresses []iotago.Address) []iotago.Output {
			return []iotago.Output{
				&iotago.BasicOutput{
					Amount: defaultAmount,
					Conditions: iotago.BasicOutputUnlockConditions{
						&iotago.AddressUnlockCondition{Address: ed25519Addresses[0]},
					},
				},
			}
		},
		outputsFunc: func(ed25519Addresses []iotago.Address, testAddresses []iotago.Address, totalInputAmount iotago.BaseToken, totalInputMana iotago.Mana) iotago.TxEssenceOutputs {
			return iotago.TxEssenceOutputs{
				&iotago.BasicOutput{
					Amount: totalInputAmount,
					// burn mana
					Mana: totalInputMana - 10,
					Conditions: iotago.BasicOutputUnlockConditions{
						&iotago.AddressUnlockCondition{Address: ed25519Addresses[0]},
					},
				},
			}
		},
		unlocksFunc: func(sigs []iotago.Signature, testAddresses []iotago.Address) iotago.Unlocks {
			return iotago.Unlocks{
				&iotago.SignatureUnlock{Signature: sigs[0]},
			}
		},
	}

	// builds a transaction that destroys an account
	destroyAccountTxBuilder := &txBuilder{
		ed25519AddrCnt: 1,
		inputsFunc: func(ed25519Addresses []iotago.Address, testAddresses []iotago.Address) []iotago.Output {
			return []iotago.Output{
				&iotago.AccountOutput{
					Amount: defaultAmount,
					Conditions: iotago.AccountOutputUnlockConditions{
						&iotago.GovernorAddressUnlockCondition{Address: ed25519Addresses[0]},
						&iotago.StateControllerAddressUnlockCondition{Address: ed25519Addresses[0]},
					},
				},
			}
		},
		outputsFunc: func(ed25519Addresses []iotago.Address, testAddresses []iotago.Address, totalInputAmount iotago.BaseToken, totalInputMana iotago.Mana) iotago.TxEssenceOutputs {
			return iotago.TxEssenceOutputs{
				// destroy the account output
				&iotago.BasicOutput{
					Amount: totalInputAmount,
					Mana:   totalInputMana,
					Conditions: iotago.BasicOutputUnlockConditions{
						&iotago.AddressUnlockCondition{Address: ed25519Addresses[0]},
					},
				},
			}
		},
		unlocksFunc: func(sigs []iotago.Signature, testAddresses []iotago.Address) iotago.Unlocks {
			return iotago.Unlocks{
				&iotago.SignatureUnlock{Signature: sigs[0]},
			}
		},
	}

	// builds a transaction that destroys a foundry
	destroyFoundryTxBuilder := &txBuilder{
		ed25519AddrCnt: 1,
		addressesFunc: func(ed25519Addresses []iotago.Address) []iotago.Address {
			accountAddress := tpkg.RandAccountAddress()
			return []iotago.Address{
				accountAddress,
			}
		},
		inputsFunc: func(ed25519Addresses []iotago.Address, testAddresses []iotago.Address) []iotago.Output {
			return []iotago.Output{
				&iotago.AccountOutput{
					Amount:         defaultAmount,
					Mana:           0,
					NativeTokens:   iotago.NativeTokens{},
					AccountID:      testAddresses[0].(*iotago.AccountAddress).AccountID(),
					StateIndex:     0,
					StateMetadata:  []byte{},
					FoundryCounter: 1,
					Conditions: iotago.AccountOutputUnlockConditions{
						&iotago.StateControllerAddressUnlockCondition{Address: ed25519Addresses[0]},
						&iotago.GovernorAddressUnlockCondition{Address: ed25519Addresses[0]},
					},
					Features:          iotago.AccountOutputFeatures{},
					ImmutableFeatures: iotago.AccountOutputImmFeatures{},
				},
				&iotago.FoundryOutput{
					Amount:       defaultAmount,
					NativeTokens: iotago.NativeTokens{},
					SerialNumber: 1,
					TokenScheme: &iotago.SimpleTokenScheme{
						MintedTokens:  big.NewInt(100),
						MeltedTokens:  big.NewInt(100),
						MaximumSupply: big.NewInt(100),
					},
					Conditions: iotago.FoundryOutputUnlockConditions{
						&iotago.ImmutableAccountUnlockCondition{
							Address: testAddresses[0].(*iotago.AccountAddress),
						},
					},
					Features:          iotago.FoundryOutputFeatures{},
					ImmutableFeatures: iotago.FoundryOutputImmFeatures{},
				},
			}
		},
		outputsFunc: func(ed25519Addresses []iotago.Address, testAddresses []iotago.Address, totalInputAmount iotago.BaseToken, totalInputMana iotago.Mana) iotago.TxEssenceOutputs {
			return iotago.TxEssenceOutputs{
				// destroy the foundry output
				&iotago.AccountOutput{
					Amount:         totalInputAmount,
					Mana:           totalInputMana,
					NativeTokens:   iotago.NativeTokens{},
					AccountID:      testAddresses[0].(*iotago.AccountAddress).AccountID(),
					StateIndex:     1,
					StateMetadata:  []byte{},
					FoundryCounter: 1,
					Conditions: iotago.AccountOutputUnlockConditions{
						&iotago.StateControllerAddressUnlockCondition{Address: ed25519Addresses[0]},
						&iotago.GovernorAddressUnlockCondition{Address: ed25519Addresses[0]},
					},
					Features:          iotago.AccountOutputFeatures{},
					ImmutableFeatures: iotago.AccountOutputImmFeatures{},
				},
			}
		},
		unlocksFunc: func(sigs []iotago.Signature, testAddresses []iotago.Address) iotago.Unlocks {
			return iotago.Unlocks{
				&iotago.SignatureUnlock{Signature: sigs[0]},
				&iotago.AccountUnlock{Reference: 0},
			}
		},
	}

	// builds a transaction that destroys a NFT
	destroyNFTTxBuilder := &txBuilder{
		ed25519AddrCnt: 1,
		inputsFunc: func(ed25519Addresses []iotago.Address, testAddresses []iotago.Address) []iotago.Output {
			return []iotago.Output{
				&iotago.NFTOutput{
					Amount: defaultAmount,
					Conditions: iotago.NFTOutputUnlockConditions{
						&iotago.AddressUnlockCondition{Address: ed25519Addresses[0]},
					},
				},
			}
		},
		outputsFunc: func(ed25519Addresses []iotago.Address, testAddresses []iotago.Address, totalInputAmount iotago.BaseToken, totalInputMana iotago.Mana) iotago.TxEssenceOutputs {
			return iotago.TxEssenceOutputs{
				// destroy the NFT output
				&iotago.BasicOutput{
					Amount: totalInputAmount,
					Mana:   totalInputMana,
					Conditions: iotago.BasicOutputUnlockConditions{
						&iotago.AddressUnlockCondition{Address: ed25519Addresses[0]},
					},
				},
			}
		},
		unlocksFunc: func(sigs []iotago.Signature, testAddresses []iotago.Address) iotago.Unlocks {
			return iotago.Unlocks{
				&iotago.SignatureUnlock{Signature: sigs[0]},
			}
		},
	}

	tests := []*txExecTest{
		// ok - burn native tokens (burning enabled)
		func() *txExecTest {
			return &txExecTest{
				name:      "ok - burn native tokens (burning enabled)",
				txBuilder: burnNativeTokenTxBuilder,
				txPreSignHook: func(t *iotago.Transaction) {
					t.Capabilities = iotago.TransactionCapabilitiesBitMaskWithCapabilities(
						iotago.WithTransactionCanBurnNativeTokens(true),
					)
				},
				wantErr: nil,
			}
		}(),

		// fail - burn native tokens (burning disabled)
		func() *txExecTest {
			return &txExecTest{
				name:      "fail - burn native tokens (burning disabled)",
				txBuilder: burnNativeTokenTxBuilder,
				txPreSignHook: func(t *iotago.Transaction) {
					t.Capabilities = iotago.TransactionCapabilitiesBitMaskWithCapabilities(
						iotago.WithTransactionCanDoAnything(),
						iotago.WithTransactionCanBurnNativeTokens(false),
					)
				},
				wantErr: iotago.ErrTxCapabilitiesNativeTokenBurningNotAllowed,
			}
		}(),

		// ok - melt native tokens (burning enabled)
		func() *txExecTest {
			return &txExecTest{
				name:      "ok - melt native tokens (burning enabled)",
				txBuilder: meltNativeTokenTxBuilder,
				txPreSignHook: func(t *iotago.Transaction) {
					t.Capabilities = iotago.TransactionCapabilitiesBitMaskWithCapabilities(
						iotago.WithTransactionCanBurnNativeTokens(true),
					)
				},
				wantErr: nil,
			}
		}(),

		// ok - melt native tokens (burning disabled)
		func() *txExecTest {
			return &txExecTest{
				name:      "ok - melt native tokens (burning disabled)",
				txBuilder: meltNativeTokenTxBuilder,
				txPreSignHook: func(t *iotago.Transaction) {
					t.Capabilities = iotago.TransactionCapabilitiesBitMaskWithCapabilities(
						iotago.WithTransactionCanDoAnything(),
						iotago.WithTransactionCanBurnNativeTokens(false),
					)
				},
				wantErr: nil,
			}
		}(),

		// ok - burn and melt native tokens (burning enabled)
		func() *txExecTest {
			return &txExecTest{
				name:      "fail - burn and melt native tokens (burning enabled)",
				txBuilder: burnAndMeltNativeTokenTxBuilder,
				txPreSignHook: func(t *iotago.Transaction) {
					t.Capabilities = iotago.TransactionCapabilitiesBitMaskWithCapabilities(
						iotago.WithTransactionCanBurnNativeTokens(true),
					)
				},
				wantErr: iotago.ErrNativeTokenSumUnbalanced,
			}
		}(),

		// fail - burn and melt native tokens (burning disabled)
		func() *txExecTest {
			return &txExecTest{
				name:      "fail - burn and melt native tokens (burning disabled)",
				txBuilder: burnAndMeltNativeTokenTxBuilder,
				txPreSignHook: func(t *iotago.Transaction) {
					t.Capabilities = iotago.TransactionCapabilitiesBitMaskWithCapabilities(
						iotago.WithTransactionCanDoAnything(),
						iotago.WithTransactionCanBurnNativeTokens(false),
					)
				},
				wantErr: iotago.ErrNativeTokenSumUnbalanced,
			}
		}(),

		// ok - burn mana (burning enabled)
		func() *txExecTest {
			return &txExecTest{
				name:      "ok - burn mana (burning enabled)",
				txBuilder: burnManaTxBuilder,
				txPreSignHook: func(t *iotago.Transaction) {
					t.Capabilities = iotago.TransactionCapabilitiesBitMaskWithCapabilities(
						iotago.WithTransactionCanBurnMana(true),
					)
				},
				wantErr: nil,
			}
		}(),

		// fail - burn mana (burning disabled)
		func() *txExecTest {
			return &txExecTest{
				name:      "fail - burn mana (burning disabled)",
				txBuilder: burnManaTxBuilder,
				txPreSignHook: func(t *iotago.Transaction) {
					t.Capabilities = iotago.TransactionCapabilitiesBitMaskWithCapabilities(
						iotago.WithTransactionCanDoAnything(),
						iotago.WithTransactionCanBurnMana(false),
					)
				},
				wantErr: iotago.ErrTxCapabilitiesManaBurningNotAllowed,
			}
		}(),

		// ok - destroy account (destruction enabled)
		func() *txExecTest {
			return &txExecTest{
				name:      "ok - destroy account (destruction enabled)",
				txBuilder: destroyAccountTxBuilder,
				txPreSignHook: func(t *iotago.Transaction) {
					t.Capabilities = iotago.TransactionCapabilitiesBitMaskWithCapabilities(
						iotago.WithTransactionCanDestroyAccountOutputs(true),
					)
				},
				wantErr: nil,
			}
		}(),

		// fail - destroy account (destruction disabled)
		func() *txExecTest {
			return &txExecTest{
				name:      "fail - destroy account (destruction disabled)",
				txBuilder: destroyAccountTxBuilder,
				txPreSignHook: func(t *iotago.Transaction) {
					t.Capabilities = iotago.TransactionCapabilitiesBitMaskWithCapabilities(
						iotago.WithTransactionCanDoAnything(),
						iotago.WithTransactionCanDestroyAccountOutputs(false),
					)
				},
				wantErr: iotago.ErrTxCapabilitiesAccountDestructionNotAllowed,
			}
		}(),

		// ok - destroy foundry (destruction enabled)
		func() *txExecTest {
			return &txExecTest{
				name:      "ok - destroy foundry (destruction enabled)",
				txBuilder: destroyFoundryTxBuilder,
				txPreSignHook: func(t *iotago.Transaction) {
					t.Capabilities = iotago.TransactionCapabilitiesBitMaskWithCapabilities(
						iotago.WithTransactionCanDestroyFoundryOutputs(true),
					)
				},
				wantErr: nil,
			}
		}(),

		// fail - destroy foundry (destruction disabled)
		func() *txExecTest {
			return &txExecTest{
				name:      "fail - destroy foundry (destruction disabled)",
				txBuilder: destroyFoundryTxBuilder,
				txPreSignHook: func(t *iotago.Transaction) {
					t.Capabilities = iotago.TransactionCapabilitiesBitMaskWithCapabilities(
						iotago.WithTransactionCanDoAnything(),
						iotago.WithTransactionCanDestroyFoundryOutputs(false),
					)
				},
				wantErr: iotago.ErrTxCapabilitiesFoundryDestructionNotAllowed,
			}
		}(),

		// ok - destroy NFT (destruction enabled)
		func() *txExecTest {
			return &txExecTest{
				name:      "ok - destroy NFT (destruction enabled)",
				txBuilder: destroyNFTTxBuilder,
				txPreSignHook: func(t *iotago.Transaction) {
					t.Capabilities = iotago.TransactionCapabilitiesBitMaskWithCapabilities(
						iotago.WithTransactionCanDestroyNFTOutputs(true),
					)
				},
				wantErr: nil,
			}
		}(),

		// fail - destroy NFT (destruction disabled)
		func() *txExecTest {
			return &txExecTest{
				name:      "fail - destroy NFT (destruction disabled)",
				txBuilder: destroyNFTTxBuilder,
				txPreSignHook: func(t *iotago.Transaction) {
					t.Capabilities = iotago.TransactionCapabilitiesBitMaskWithCapabilities(
						iotago.WithTransactionCanDoAnything(),
						iotago.WithTransactionCanDestroyNFTOutputs(false),
					)
				},
				wantErr: iotago.ErrTxCapabilitiesNFTDestructionNotAllowed,
			}
		}(),
	}

	for _, tt := range tests {
		runStardustTransactionExecutionTest(t, tt)
	}
}

// TODO: add test case for transaction with context inputs.
func TestTxSemanticInputUnlocks(t *testing.T) {
	type test struct {
		name           string
		vmParams       *vm.Params
		resolvedInputs vm.ResolvedInputs
		tx             *iotago.SignedTransaction
		wantErr        error
	}
	tests := []*test{
		func() *test {
			_, ident1, ident1AddrKeys := tpkg.RandEd25519Identity()
			_, ident2, ident2AddrKeys := tpkg.RandEd25519Identity()

			inputIDs := tpkg.RandOutputIDs(8)
			accountIdent1 := iotago.AccountAddressFromOutputID(inputIDs[1])
			nftIdent1 := tpkg.RandNFTAddress()

			inputs := vm.InputSet{
				inputIDs[0]: &iotago.BasicOutput{
					Amount: 100,
					Conditions: iotago.BasicOutputUnlockConditions{
						&iotago.AddressUnlockCondition{Address: ident1},
					},
				},
				inputIDs[1]: &iotago.AccountOutput{
					Amount:    100,
					AccountID: iotago.AccountID{}, // empty on purpose as validation should resolve
					Conditions: iotago.AccountOutputUnlockConditions{
						&iotago.StateControllerAddressUnlockCondition{Address: ident1},
						&iotago.GovernorAddressUnlockCondition{Address: ident1},
					},
				},
				inputIDs[2]: &iotago.BasicOutput{
					Amount: 100,
					Conditions: iotago.BasicOutputUnlockConditions{
						&iotago.AddressUnlockCondition{Address: accountIdent1},
					},
				},
				inputIDs[3]: &iotago.NFTOutput{
					Amount: 100,
					NFTID:  nftIdent1.NFTID(),
					Conditions: iotago.NFTOutputUnlockConditions{
						&iotago.AddressUnlockCondition{Address: accountIdent1},
					},
				},
				inputIDs[4]: &iotago.BasicOutput{
					Amount: 100,
					Conditions: iotago.BasicOutputUnlockConditions{
						&iotago.AddressUnlockCondition{Address: nftIdent1},
					},
				},
				// unlockable by sender as expired
				inputIDs[5]: &iotago.BasicOutput{
					Amount: 100,
					Conditions: iotago.BasicOutputUnlockConditions{
						&iotago.AddressUnlockCondition{Address: ident1},
						&iotago.ExpirationUnlockCondition{
							ReturnAddress: ident2,
							SlotIndex:     5,
						},
					},
				},
				// not unlockable by sender as not expired
				inputIDs[6]: &iotago.BasicOutput{
					Amount: 100,
					Conditions: iotago.BasicOutputUnlockConditions{
						&iotago.AddressUnlockCondition{Address: ident1},
						&iotago.ExpirationUnlockCondition{
							ReturnAddress: ident2,
							SlotIndex:     30,
						},
					},
				},
				inputIDs[7]: &iotago.FoundryOutput{
					Amount:       100,
					SerialNumber: 0,
					TokenScheme: &iotago.SimpleTokenScheme{
						MintedTokens:  new(big.Int).SetInt64(100),
						MeltedTokens:  big.NewInt(0),
						MaximumSupply: new(big.Int).SetInt64(1000),
					},
					Conditions: iotago.FoundryOutputUnlockConditions{
						&iotago.ImmutableAccountUnlockCondition{Address: accountIdent1},
					},
				},
			}

			creationSlot := iotago.SlotIndex(10)
			transaction := &iotago.Transaction{
				API: testAPI,
				TransactionEssence: &iotago.TransactionEssence{
					Inputs:       inputIDs.UTXOInputs(),
					CreationSlot: creationSlot,
					Capabilities: iotago.TransactionCapabilitiesBitMaskWithCapabilities(iotago.WithTransactionCanDoAnything()),
				},
				Outputs: iotago.TxEssenceOutputs{
					&iotago.AccountOutput{
						Amount:     100,
						AccountID:  accountIdent1.AccountID(),
						StateIndex: 1,
						Conditions: iotago.AccountOutputUnlockConditions{
							&iotago.StateControllerAddressUnlockCondition{Address: ident1},
							&iotago.GovernorAddressUnlockCondition{Address: ident1},
						},
					},
				},
			}

			sigs, err := transaction.Sign(inputIDs.OrderedSet(inputs.OutputSet()).MustCommitment(testAPI), ident1AddrKeys, ident2AddrKeys)
			require.NoError(t, err)

			return &test{
				name: "ok",
				vmParams: &vm.Params{
					API: testAPI,
				},
				resolvedInputs: vm.ResolvedInputs{
					InputSet: inputs,
					CommitmentInput: &iotago.Commitment{
						Slot: iotago.SlotIndex(0),
					},
				},
				tx: &iotago.SignedTransaction{
					API:         testAPI,
					Transaction: transaction,
					Unlocks: iotago.Unlocks{
						&iotago.SignatureUnlock{Signature: sigs[0]},
						&iotago.ReferenceUnlock{Reference: 0},
						&iotago.AccountUnlock{Reference: 1},
						&iotago.AccountUnlock{Reference: 1},
						&iotago.NFTUnlock{Reference: 3},
						&iotago.SignatureUnlock{Signature: sigs[1]},
						&iotago.ReferenceUnlock{Reference: 0},
						&iotago.AccountUnlock{Reference: 1},
					},
				},
				wantErr: nil,
			}
		}(),
		func() *test {
			ident1Sk, ident1, _ := tpkg.RandEd25519Identity()
			_, _, ident2AddrKeys := tpkg.RandEd25519Identity()
			inputIDs := tpkg.RandOutputIDs(1)

			inputs := vm.InputSet{
				inputIDs[0]: &iotago.BasicOutput{
					Amount: 100,
					Conditions: iotago.BasicOutputUnlockConditions{
						&iotago.AddressUnlockCondition{Address: ident1},
					},
				},
			}

			transaction := &iotago.Transaction{
				API:                testAPI,
				TransactionEssence: &iotago.TransactionEssence{Inputs: inputIDs.UTXOInputs()},
			}

			sigs, err := transaction.Sign(inputIDs.OrderedSet(inputs.OutputSet()).MustCommitment(testAPI), ident2AddrKeys)
			require.NoError(t, err)

			copy(sigs[0].(*iotago.Ed25519Signature).PublicKey[:], ident1Sk.Public().(ed25519.PublicKey))

			return &test{
				name: "fail - invalid signature",
				vmParams: &vm.Params{
					API: testAPI,
				},
				resolvedInputs: vm.ResolvedInputs{InputSet: inputs},
				tx: &iotago.SignedTransaction{
					API:         testAPI,
					Transaction: transaction,
					Unlocks: iotago.Unlocks{
						&iotago.SignatureUnlock{Signature: sigs[0]},
					},
				},
				wantErr: iotago.ErrEd25519SignatureInvalid,
			}
		}(),
		func() *test {
			_, ident1, ident1AddressKeys := tpkg.RandEd25519Identity()
			inputIDs := tpkg.RandOutputIDs(2)

			inputs := vm.InputSet{
				inputIDs[0]: &iotago.BasicOutput{
					Amount: 100,
					Conditions: iotago.BasicOutputUnlockConditions{
						&iotago.AddressUnlockCondition{Address: ident1},
					},
				},
				inputIDs[1]: &iotago.BasicOutput{
					Amount: 100,
					Conditions: iotago.BasicOutputUnlockConditions{
						&iotago.AddressUnlockCondition{Address: ident1},
					},
				},
			}

			transaction := &iotago.Transaction{API: testAPI, TransactionEssence: &iotago.TransactionEssence{
				Inputs: inputIDs.UTXOInputs(),
			}}

			sigs, err := transaction.Sign(inputIDs.OrderedSet(inputs.OutputSet()).MustCommitment(testAPI), ident1AddressKeys)
			require.NoError(t, err)

			return &test{
				name: "fail - should contain reference unlock",
				vmParams: &vm.Params{
					API: testAPI,
				},
				resolvedInputs: vm.ResolvedInputs{InputSet: inputs},
				tx: &iotago.SignedTransaction{
					API:         testAPI,
					Transaction: transaction,
					Unlocks: iotago.Unlocks{
						&iotago.SignatureUnlock{Signature: sigs[0]},
						&iotago.SignatureUnlock{Signature: sigs[0]},
					},
				},
				wantErr: iotago.ErrInvalidInputUnlock,
			}
		}(),
		func() *test {
			_, ident1, ident1AddressKeys := tpkg.RandEd25519Identity()
			inputIDs := tpkg.RandOutputIDs(2)

			accountIdent1 := iotago.AccountAddressFromOutputID(inputIDs[0])
			inputs := vm.InputSet{
				inputIDs[0]: &iotago.AccountOutput{
					Amount:    100,
					AccountID: iotago.AccountID{},
					Conditions: iotago.AccountOutputUnlockConditions{
						&iotago.StateControllerAddressUnlockCondition{Address: ident1},
						&iotago.GovernorAddressUnlockCondition{Address: ident1},
					},
				},
				inputIDs[1]: &iotago.BasicOutput{
					Amount: 100,
					Conditions: iotago.BasicOutputUnlockConditions{
						&iotago.AddressUnlockCondition{Address: accountIdent1},
					},
				},
			}

			transaction := &iotago.Transaction{API: testAPI, TransactionEssence: &iotago.TransactionEssence{
				Inputs: inputIDs.UTXOInputs(),
			}}

			sigs, err := transaction.Sign(inputIDs.OrderedSet(inputs.OutputSet()).MustCommitment(testAPI), ident1AddressKeys)
			require.NoError(t, err)

			return &test{
				name: "fail - should contain account unlock",
				vmParams: &vm.Params{
					API: testAPI,
				},
				resolvedInputs: vm.ResolvedInputs{InputSet: inputs},
				tx: &iotago.SignedTransaction{
					API:         testAPI,
					Transaction: transaction,
					Unlocks: iotago.Unlocks{
						&iotago.SignatureUnlock{Signature: sigs[0]},
						&iotago.ReferenceUnlock{Reference: 0},
					},
				},
				wantErr: iotago.ErrInvalidInputUnlock,
			}
		}(),
		func() *test {
			_, ident1, ident1AddressKeys := tpkg.RandEd25519Identity()
			inputIDs := tpkg.RandOutputIDs(2)

			nftIdent1 := iotago.NFTAddressFromOutputID(inputIDs[0])
			inputs := vm.InputSet{
				inputIDs[0]: &iotago.NFTOutput{
					Amount: 100,
					NFTID:  iotago.NFTID{},
					Conditions: iotago.NFTOutputUnlockConditions{
						&iotago.AddressUnlockCondition{Address: ident1},
					},
				},
				inputIDs[1]: &iotago.BasicOutput{
					Amount: 100,
					Conditions: iotago.BasicOutputUnlockConditions{
						&iotago.AddressUnlockCondition{Address: nftIdent1},
					},
				},
			}

			transaction := &iotago.Transaction{API: testAPI, TransactionEssence: &iotago.TransactionEssence{
				Inputs: inputIDs.UTXOInputs(),
			}}

			sigs, err := transaction.Sign(inputIDs.OrderedSet(inputs.OutputSet()).MustCommitment(testAPI), ident1AddressKeys)
			require.NoError(t, err)

			return &test{
				name: "fail - should contain NFT unlock",
				vmParams: &vm.Params{
					API: testAPI,
				},
				resolvedInputs: vm.ResolvedInputs{InputSet: inputs},
				tx: &iotago.SignedTransaction{
					API:         testAPI,
					Transaction: transaction,
					Unlocks: iotago.Unlocks{
						&iotago.SignatureUnlock{Signature: sigs[0]},
						&iotago.ReferenceUnlock{Reference: 0},
					},
				},
				wantErr: iotago.ErrInvalidInputUnlock,
			}
		}(),
		func() *test {
			inputIDs := tpkg.RandOutputIDs(2)

			nftIdent1 := iotago.NFTAddressFromOutputID(inputIDs[0])
			nftIdent2 := iotago.NFTAddressFromOutputID(inputIDs[1])

			inputs := vm.InputSet{
				inputIDs[0]: &iotago.NFTOutput{
					Amount: 100,
					NFTID:  nftIdent1.NFTID(),
					Conditions: iotago.NFTOutputUnlockConditions{
						&iotago.AddressUnlockCondition{Address: nftIdent2},
					},
				},
				inputIDs[1]: &iotago.NFTOutput{
					Amount: 100,
					NFTID:  nftIdent2.NFTID(),
					Conditions: iotago.NFTOutputUnlockConditions{
						&iotago.AddressUnlockCondition{Address: nftIdent2},
					},
				},
			}

			transaction := &iotago.Transaction{API: testAPI, TransactionEssence: &iotago.TransactionEssence{
				Inputs: inputIDs.UTXOInputs(),
			}}
			_, err := transaction.Sign(inputIDs.OrderedSet(inputs.OutputSet()).MustCommitment(testAPI))
			require.NoError(t, err)
			return &test{
				name: "fail - circular NFT unlock",
				vmParams: &vm.Params{
					API: testAPI,
				},
				resolvedInputs: vm.ResolvedInputs{InputSet: inputs},
				tx: &iotago.SignedTransaction{
					API:         testAPI,
					Transaction: transaction,
					Unlocks: iotago.Unlocks{
						&iotago.NFTUnlock{Reference: 1},
						&iotago.NFTUnlock{Reference: 0},
					},
				},
				wantErr: iotago.ErrInvalidInputUnlock,
			}
		}(),
		func() *test {
			_, ident1, _ := tpkg.RandEd25519Identity()
			_, ident2, ident2AddressKeys := tpkg.RandEd25519Identity()
			inputIDs := tpkg.RandOutputIDs(1)

			inputs := vm.InputSet{
				inputIDs[0]: &iotago.BasicOutput{
					Amount: 100,
					Conditions: iotago.BasicOutputUnlockConditions{
						&iotago.AddressUnlockCondition{Address: ident1},
						&iotago.ExpirationUnlockCondition{
							ReturnAddress: ident2,
							SlotIndex:     20,
						},
					},
				},
			}

			creationSlot := iotago.SlotIndex(5)
			transaction := &iotago.Transaction{API: testAPI, TransactionEssence: &iotago.TransactionEssence{Inputs: inputIDs.UTXOInputs(), CreationSlot: creationSlot}}

			sigs, err := transaction.Sign(inputIDs.OrderedSet(inputs.OutputSet()).MustCommitment(testAPI), ident2AddressKeys)
			require.NoError(t, err)

			return &test{
				name: "fail - sender can not unlock yet",
				vmParams: &vm.Params{
					API: testAPI,
				},
				resolvedInputs: vm.ResolvedInputs{
					InputSet: inputs,
					CommitmentInput: &iotago.Commitment{
						Slot: iotago.SlotIndex(0),
					},
				},
				tx: &iotago.SignedTransaction{
					API:         testAPI,
					Transaction: transaction,
					Unlocks: iotago.Unlocks{
						&iotago.SignatureUnlock{Signature: sigs[0]},
					},
				},
				wantErr: iotago.ErrExpirationConditionUnlockFailed,
			}
		}(),
		func() *test {
			_, ident1, ident1AddressKeys := tpkg.RandEd25519Identity()
			_, ident2, _ := tpkg.RandEd25519Identity()
			inputIDs := tpkg.RandOutputIDs(1)

			inputs := vm.InputSet{
				inputIDs[0]: &iotago.BasicOutput{
					Amount: 100,
					Conditions: iotago.BasicOutputUnlockConditions{
						&iotago.AddressUnlockCondition{Address: ident1},
						&iotago.ExpirationUnlockCondition{
							ReturnAddress: ident2,
							SlotIndex:     10,
						},
					},
				},
			}

			creationSlot := iotago.SlotIndex(10)
			transaction := &iotago.Transaction{API: testAPI, TransactionEssence: &iotago.TransactionEssence{Inputs: inputIDs.UTXOInputs(), CreationSlot: creationSlot}}

			sigs, err := transaction.Sign(inputIDs.OrderedSet(inputs.OutputSet()).MustCommitment(testAPI), ident1AddressKeys)
			require.NoError(t, err)

			return &test{
				name: "fail - receiver can not unlock anymore",
				vmParams: &vm.Params{
					API: testAPI,
				},
				resolvedInputs: vm.ResolvedInputs{
					InputSet: inputs,
					CommitmentInput: &iotago.Commitment{
						Slot: creationSlot,
					},
				},
				tx: &iotago.SignedTransaction{
					API:         testAPI,
					Transaction: transaction,
					Unlocks: iotago.Unlocks{
						&iotago.SignatureUnlock{Signature: sigs[0]},
					},
				},
				wantErr: iotago.ErrEd25519PubKeyAndAddrMismatch,
			}
		}(),
		func() *test {
			_, ident1, ident1AddressKeys := tpkg.RandEd25519Identity()
			inputIDs := tpkg.RandOutputIDs(3)

			var (
				accountAddr1 = tpkg.RandAccountAddress()
				accountAddr2 = tpkg.RandAccountAddress()
				accountAddr3 = tpkg.RandAccountAddress()
			)

			inputs := vm.InputSet{
				// owned by ident1
				inputIDs[0]: &iotago.AccountOutput{
					Amount:    100,
					AccountID: accountAddr1.AccountID(),
					Conditions: iotago.AccountOutputUnlockConditions{
						&iotago.StateControllerAddressUnlockCondition{Address: ident1},
						&iotago.GovernorAddressUnlockCondition{Address: ident1},
					},
				},
				// owned by account1
				inputIDs[1]: &iotago.AccountOutput{
					Amount:    100,
					AccountID: accountAddr2.AccountID(),
					Conditions: iotago.AccountOutputUnlockConditions{
						&iotago.StateControllerAddressUnlockCondition{Address: accountAddr1},
						&iotago.GovernorAddressUnlockCondition{Address: accountAddr1},
					},
				},
				// owned by account1
				inputIDs[2]: &iotago.AccountOutput{
					Amount:    100,
					AccountID: accountAddr3.AccountID(),
					Conditions: iotago.AccountOutputUnlockConditions{
						&iotago.StateControllerAddressUnlockCondition{Address: accountAddr1},
						&iotago.GovernorAddressUnlockCondition{Address: accountAddr1},
					},
				},
			}

			transaction := &iotago.Transaction{API: testAPI, TransactionEssence: &iotago.TransactionEssence{
				Inputs: inputIDs.UTXOInputs(),
			}}

			sigs, err := transaction.Sign(inputIDs.OrderedSet(inputs.OutputSet()).MustCommitment(testAPI), ident1AddressKeys)
			require.NoError(t, err)

			return &test{
				name: "fail - referencing other account unlocked by source account",
				vmParams: &vm.Params{
					API: testAPI,
				},
				resolvedInputs: vm.ResolvedInputs{InputSet: inputs},
				tx: &iotago.SignedTransaction{
					API:         testAPI,
					Transaction: transaction,
					Unlocks: iotago.Unlocks{
						&iotago.SignatureUnlock{Signature: sigs[0]},
						&iotago.AccountUnlock{Reference: 0},
						// error, should be 0, because account3 is unlocked by account1, not account2
						&iotago.AccountUnlock{Reference: 1},
					},
				},
				wantErr: iotago.ErrInvalidInputUnlock,
			}
		}(),
		func() *test {
			_, ident1, _ := tpkg.RandEd25519Identity()
			_, ident2, ident2AddressKeys := tpkg.RandEd25519Identity()
			inputIDs := tpkg.RandOutputIDs(2)

			accountAddr1 := tpkg.RandAccountAddress()

			inputs := vm.InputSet{
				inputIDs[0]: &iotago.AccountOutput{
					Amount:    100,
					AccountID: accountAddr1.AccountID(),
					Conditions: iotago.AccountOutputUnlockConditions{
						&iotago.StateControllerAddressUnlockCondition{Address: ident1},
						&iotago.GovernorAddressUnlockCondition{Address: ident2},
					},
				},
				inputIDs[1]: &iotago.BasicOutput{
					Amount: 100,
					Conditions: iotago.BasicOutputUnlockConditions{
						&iotago.AddressUnlockCondition{Address: accountAddr1},
					},
				},
			}

			transaction := &iotago.Transaction{
				API: testAPI,
				TransactionEssence: &iotago.TransactionEssence{
					Inputs: inputIDs.UTXOInputs(),
				},
				Outputs: iotago.TxEssenceOutputs{
					&iotago.AccountOutput{
						Amount:    100,
						AccountID: accountAddr1.AccountID(),
						Conditions: iotago.AccountOutputUnlockConditions{
							&iotago.StateControllerAddressUnlockCondition{Address: ident1},
							&iotago.GovernorAddressUnlockCondition{Address: ident2},
						},
					},
				},
			}

			sigs, err := transaction.Sign(inputIDs.OrderedSet(inputs.OutputSet()).MustCommitment(testAPI), ident2AddressKeys)
			require.NoError(t, err)

			return &test{
				name: "fail - account output not state transitioning",
				vmParams: &vm.Params{
					API: testAPI,
				},
				resolvedInputs: vm.ResolvedInputs{InputSet: inputs},
				tx: &iotago.SignedTransaction{
					API:         testAPI,
					Transaction: transaction,
					Unlocks: iotago.Unlocks{
						&iotago.SignatureUnlock{Signature: sigs[0]},
						&iotago.AccountUnlock{Reference: 0},
					},
				},
				wantErr: iotago.ErrInvalidInputUnlock,
			}
		}(),
		func() *test {
			accountAddr1 := tpkg.RandAccountAddress()

			_, ident1, ident1AddressKeys := tpkg.RandEd25519Identity()
			_, ident2, _ := tpkg.RandEd25519Identity()

			inputIDs := tpkg.RandOutputIDs(2)
			foundryOutput := &iotago.FoundryOutput{
				Amount:       100,
				SerialNumber: 5,
				TokenScheme: &iotago.SimpleTokenScheme{
					MintedTokens:  new(big.Int).SetInt64(1000),
					MeltedTokens:  big.NewInt(0),
					MaximumSupply: new(big.Int).SetInt64(10000),
				},
				Conditions: iotago.FoundryOutputUnlockConditions{
					&iotago.ImmutableAccountUnlockCondition{Address: accountAddr1},
				},
			}

			inputs := vm.InputSet{
				inputIDs[0]: &iotago.AccountOutput{
					Amount:     100,
					StateIndex: 0,
					AccountID:  accountAddr1.AccountID(),
					Conditions: iotago.AccountOutputUnlockConditions{
						&iotago.StateControllerAddressUnlockCondition{Address: ident1},
						&iotago.GovernorAddressUnlockCondition{Address: ident2},
					},
				},
				inputIDs[1]: foundryOutput,
			}

			transaction := &iotago.Transaction{
				API: testAPI,
				TransactionEssence: &iotago.TransactionEssence{
					Inputs: inputIDs.UTXOInputs(),
				},
				Outputs: iotago.TxEssenceOutputs{
					&iotago.AccountOutput{
						Amount:     100,
						StateIndex: 1,
						AccountID:  accountAddr1.AccountID(),
						Conditions: iotago.AccountOutputUnlockConditions{
							&iotago.StateControllerAddressUnlockCondition{Address: ident1},
							&iotago.GovernorAddressUnlockCondition{Address: ident2},
						},
					},
					foundryOutput,
				},
			}

			sigs, err := transaction.Sign(inputIDs.OrderedSet(inputs.OutputSet()).MustCommitment(testAPI), ident1AddressKeys)
			require.NoError(t, err)

			return &test{
				name: "fail - wrong unlock for foundry",
				vmParams: &vm.Params{
					API: testAPI,
				},
				resolvedInputs: vm.ResolvedInputs{InputSet: inputs},
				tx: &iotago.SignedTransaction{
					API:         testAPI,
					Transaction: transaction,
					Unlocks: iotago.Unlocks{
						&iotago.SignatureUnlock{Signature: sigs[0]},
						// should be an AccountUnlock
						&iotago.ReferenceUnlock{Reference: 0},
					},
				},
				wantErr: iotago.ErrInvalidInputUnlock,
			}
		}(),
	}
	for _, tt := range tests {
		t.Run(tt.name, func(t *testing.T) {
			_, err := stardustVM.ValidateUnlocks(tt.tx, tt.resolvedInputs)
			if tt.wantErr != nil {
				require.ErrorIs(t, err, tt.wantErr)
				return
			}

			require.NoError(t, err)
		})
	}
}

// TODO: add test case for block issuer with keys (differently priced).
func TestTxSemanticDeposit(t *testing.T) {
	type test struct {
		name           string
		vmParams       *vm.Params
		resolvedInputs vm.ResolvedInputs
		tx             *iotago.SignedTransaction
		wantErr        error
	}
	tests := []*test{
		func() *test {
			_, ident1, ident1AddrKeys := tpkg.RandEd25519Identity()
			_, ident2, ident2AddrKeys := tpkg.RandEd25519Identity()
			inputIDs := tpkg.RandOutputIDs(3)

			inputs := vm.InputSet{
				inputIDs[0]: &iotago.BasicOutput{
					Amount: 100,
					Conditions: iotago.BasicOutputUnlockConditions{
						&iotago.AddressUnlockCondition{Address: ident1},
					},
				},
				// unlocked by ident1 as it is not expired
				inputIDs[1]: &iotago.BasicOutput{
					Amount: 500,
					Conditions: iotago.BasicOutputUnlockConditions{
						&iotago.AddressUnlockCondition{Address: ident1},
						&iotago.StorageDepositReturnUnlockCondition{
							ReturnAddress: ident2,
							Amount:        420,
						},
						&iotago.ExpirationUnlockCondition{
							ReturnAddress: ident2,
							SlotIndex:     30,
						},
					},
				},
				// unlocked by ident2 as it is expired
				inputIDs[2]: &iotago.BasicOutput{
					Amount: 500,
					Conditions: iotago.BasicOutputUnlockConditions{
						&iotago.AddressUnlockCondition{Address: ident1},
						&iotago.StorageDepositReturnUnlockCondition{
							ReturnAddress: ident2,
							Amount:        420,
						},
						&iotago.ExpirationUnlockCondition{
							ReturnAddress: ident2,
							SlotIndex:     2,
						},
					},
				},
			}

			creationSlot := iotago.SlotIndex(5)
			transaction := &iotago.Transaction{
				API: testAPI,
				TransactionEssence: &iotago.TransactionEssence{
					Inputs:       inputIDs.UTXOInputs(),
					CreationSlot: creationSlot,
				},
				Outputs: iotago.TxEssenceOutputs{
					&iotago.BasicOutput{
						Amount: 180,
						Conditions: iotago.BasicOutputUnlockConditions{
							&iotago.AddressUnlockCondition{Address: tpkg.RandEd25519Address()},
						},
					},
					&iotago.BasicOutput{
						// return via ident1 + reclaim
						Amount: 420 + 500,
						Conditions: iotago.BasicOutputUnlockConditions{
							&iotago.AddressUnlockCondition{Address: ident2},
						},
					},
				},
			}
			sigs, err := transaction.Sign(inputIDs.OrderedSet(inputs.OutputSet()).MustCommitment(testAPI), ident1AddrKeys, ident2AddrKeys)
			require.NoError(t, err)

			return &test{
				name: "ok",
				vmParams: &vm.Params{
					API: testAPI,
				},
				resolvedInputs: vm.ResolvedInputs{
					InputSet: inputs,
					CommitmentInput: &iotago.Commitment{
						Slot: creationSlot,
					},
				},
				tx: &iotago.SignedTransaction{
					API:         testAPI,
					Transaction: transaction,
					Unlocks: iotago.Unlocks{
						&iotago.SignatureUnlock{Signature: sigs[0]},
						&iotago.ReferenceUnlock{Reference: 0},
						&iotago.SignatureUnlock{Signature: sigs[1]},
					},
				},
				wantErr: nil,
			}
		}(),
		func() *test {
			_, ident1, ident1AddrKeys := tpkg.RandEd25519Identity()
			_, ident2, _ := tpkg.RandEd25519Identity()
			inputIDs := tpkg.RandOutputIDs(1)

			inputs := vm.InputSet{
				inputIDs[0]: &iotago.BasicOutput{
					Amount: 1000,
					Conditions: iotago.BasicOutputUnlockConditions{
						&iotago.AddressUnlockCondition{Address: ident1},
						&iotago.StorageDepositReturnUnlockCondition{
							ReturnAddress: ident2,
							Amount:        420,
						},
					},
				},
			}

			transaction := &iotago.Transaction{
				API: testAPI,
				TransactionEssence: &iotago.TransactionEssence{
					Inputs: inputIDs.UTXOInputs(),
				},
				Outputs: iotago.TxEssenceOutputs{
					&iotago.BasicOutput{
						// returns 200 to ident2
						Amount: 200,
						Conditions: iotago.BasicOutputUnlockConditions{
							&iotago.AddressUnlockCondition{Address: ident2},
						},
					},
					&iotago.BasicOutput{
						// returns 221 to ident2
						Amount: 221,
						Conditions: iotago.BasicOutputUnlockConditions{
							&iotago.AddressUnlockCondition{Address: ident2},
						},
					},
					&iotago.BasicOutput{
						// remainder to random address
						Amount: 579,
						Conditions: iotago.BasicOutputUnlockConditions{
							&iotago.AddressUnlockCondition{Address: tpkg.RandEd25519Address()},
						},
					},
				},
			}
			sigs, err := transaction.Sign(inputIDs.OrderedSet(inputs.OutputSet()).MustCommitment(testAPI), ident1AddrKeys)
			require.NoError(t, err)

			return &test{
				name: "ok - more storage deposit returned via more outputs",
				vmParams: &vm.Params{
					API: testAPI,
				},
				resolvedInputs: vm.ResolvedInputs{InputSet: inputs},
				tx: &iotago.SignedTransaction{
					API:         testAPI,
					Transaction: transaction,
					Unlocks: iotago.Unlocks{
						&iotago.SignatureUnlock{Signature: sigs[0]},
					},
				},
				wantErr: nil,
			}
		}(),
		func() *test {
			_, ident1, ident1AddrKeys := tpkg.RandEd25519Identity()
			inputIDs := tpkg.RandOutputIDs(1)

			inputs := vm.InputSet{
				inputIDs[0]: &iotago.BasicOutput{
					Amount: 50,
					Conditions: iotago.BasicOutputUnlockConditions{
						&iotago.AddressUnlockCondition{Address: ident1},
					},
				},
			}

			transaction := &iotago.Transaction{
				API: testAPI,
				TransactionEssence: &iotago.TransactionEssence{
					Inputs:       inputIDs.UTXOInputs(),
					CreationSlot: 5,
				},
				Outputs: iotago.TxEssenceOutputs{
					&iotago.BasicOutput{
						Amount: 100,
						Conditions: iotago.BasicOutputUnlockConditions{
							&iotago.AddressUnlockCondition{Address: tpkg.RandEd25519Address()},
						},
					},
				},
			}
			sigs, err := transaction.Sign(inputIDs.OrderedSet(inputs.OutputSet()).MustCommitment(testAPI), ident1AddrKeys)
			require.NoError(t, err)

			return &test{
				name: "fail - unbalanced, more on output than input",
				vmParams: &vm.Params{
					API: testAPI,
				},
				resolvedInputs: vm.ResolvedInputs{InputSet: inputs},
				tx: &iotago.SignedTransaction{
					API:         testAPI,
					Transaction: transaction,
					Unlocks: iotago.Unlocks{
						&iotago.SignatureUnlock{Signature: sigs[0]},
					},
				},
				wantErr: iotago.ErrInputOutputSumMismatch,
			}
		}(),
		func() *test {
			_, ident1, ident1AddrKeys := tpkg.RandEd25519Identity()
			inputIDs := tpkg.RandOutputIDs(1)

			inputs := vm.InputSet{
				inputIDs[0]: &iotago.BasicOutput{
					Amount: 100,
					Conditions: iotago.BasicOutputUnlockConditions{
						&iotago.AddressUnlockCondition{Address: ident1},
					},
				},
			}

			transaction := &iotago.Transaction{
				API: testAPI,
				TransactionEssence: &iotago.TransactionEssence{
					Inputs:       inputIDs.UTXOInputs(),
					CreationSlot: 5,
				},
				Outputs: iotago.TxEssenceOutputs{
					&iotago.BasicOutput{
						Amount: 50,
						Conditions: iotago.BasicOutputUnlockConditions{
							&iotago.AddressUnlockCondition{Address: tpkg.RandEd25519Address()},
						},
					},
				},
			}
			sigs, err := transaction.Sign(inputIDs.OrderedSet(inputs.OutputSet()).MustCommitment(testAPI), ident1AddrKeys)
			require.NoError(t, err)

			return &test{
				name: "fail - unbalanced, more on input than output",
				vmParams: &vm.Params{
					API: testAPI,
				},
				resolvedInputs: vm.ResolvedInputs{InputSet: inputs},
				tx: &iotago.SignedTransaction{
					API:         testAPI,
					Transaction: transaction,
					Unlocks: iotago.Unlocks{
						&iotago.SignatureUnlock{Signature: sigs[0]},
					},
				},
				wantErr: iotago.ErrInputOutputSumMismatch,
			}
		}(),
		func() *test {
			_, ident1, ident1AddrKeys := tpkg.RandEd25519Identity()
			_, ident2, _ := tpkg.RandEd25519Identity()
			inputIDs := tpkg.RandOutputIDs(1)

			inputs := vm.InputSet{
				inputIDs[0]: &iotago.BasicOutput{
					Amount: 500,
					Conditions: iotago.BasicOutputUnlockConditions{
						&iotago.AddressUnlockCondition{Address: ident1},
						&iotago.StorageDepositReturnUnlockCondition{
							ReturnAddress: ident2,
							Amount:        420,
						},
						// not yet expired, so ident1 needs to unlock
						&iotago.ExpirationUnlockCondition{
							ReturnAddress: ident2,
							SlotIndex:     30,
						},
					},
				},
			}

			creationSlot := iotago.SlotIndex(5)
			transaction := &iotago.Transaction{
				API: testAPI,
				TransactionEssence: &iotago.TransactionEssence{
					Inputs:       inputIDs.UTXOInputs(),
					CreationSlot: creationSlot,
				},
				Outputs: iotago.TxEssenceOutputs{
					&iotago.BasicOutput{
						Amount: 500,
						Conditions: iotago.BasicOutputUnlockConditions{
							&iotago.AddressUnlockCondition{Address: ident1},
						},
					},
				},
			}
			sigs, err := transaction.Sign(inputIDs.OrderedSet(inputs.OutputSet()).MustCommitment(testAPI), ident1AddrKeys)
			require.NoError(t, err)

			return &test{
				name: "fail - return not fulfilled",
				vmParams: &vm.Params{
					API: testAPI,
				},
				resolvedInputs: vm.ResolvedInputs{
					InputSet: inputs,
					CommitmentInput: &iotago.Commitment{
						Slot: creationSlot,
					},
				},
				tx: &iotago.SignedTransaction{
					API:         testAPI,
					Transaction: transaction,
					Unlocks: iotago.Unlocks{
						&iotago.SignatureUnlock{Signature: sigs[0]},
					},
				},
				wantErr: iotago.ErrReturnAmountNotFulFilled,
			}
		}(),
		func() *test {
			_, ident1, ident1AddrKeys := tpkg.RandEd25519Identity()
			_, ident2, _ := tpkg.RandEd25519Identity()
			inputIDs := tpkg.RandOutputIDs(1)

			inputs := vm.InputSet{
				inputIDs[0]: &iotago.BasicOutput{
					Amount: 500,
					Conditions: iotago.BasicOutputUnlockConditions{
						&iotago.AddressUnlockCondition{Address: ident1},
						&iotago.StorageDepositReturnUnlockCondition{
							ReturnAddress: ident2,
							Amount:        420,
						},
					},
				},
			}

			transaction := &iotago.Transaction{
				API: testAPI,
				TransactionEssence: &iotago.TransactionEssence{
					Inputs: inputIDs.UTXOInputs(),
				},
				Outputs: iotago.TxEssenceOutputs{
					&iotago.BasicOutput{
						Amount: 80,
						Conditions: iotago.BasicOutputUnlockConditions{
							&iotago.AddressUnlockCondition{Address: ident1},
						},
					},
					&iotago.NFTOutput{
						Amount: 420,
						Conditions: iotago.NFTOutputUnlockConditions{
							&iotago.AddressUnlockCondition{Address: ident2},
						},
					},
				},
			}
			sigs, err := transaction.Sign(inputIDs.OrderedSet(inputs.OutputSet()).MustCommitment(testAPI), ident1AddrKeys)
			require.NoError(t, err)

			return &test{
				name: "fail - storage deposit return not basic output",
				vmParams: &vm.Params{
					API: testAPI,
				},
				resolvedInputs: vm.ResolvedInputs{InputSet: inputs},
				tx: &iotago.SignedTransaction{
					API:         testAPI,
					Transaction: transaction,
					Unlocks: iotago.Unlocks{
						&iotago.SignatureUnlock{Signature: sigs[0]},
					},
				},
				wantErr: iotago.ErrReturnAmountNotFulFilled,
			}
		}(),
		func() *test {
			_, ident1, ident1AddrKeys := tpkg.RandEd25519Identity()
			_, ident2, _ := tpkg.RandEd25519Identity()
			inputIDs := tpkg.RandOutputIDs(1)

			inputs := vm.InputSet{
				inputIDs[0]: &iotago.BasicOutput{
					Amount: 500,
					Conditions: iotago.BasicOutputUnlockConditions{
						&iotago.AddressUnlockCondition{Address: ident1},
						&iotago.StorageDepositReturnUnlockCondition{
							ReturnAddress: ident2,
							Amount:        420,
						},
					},
				},
			}

			transaction := &iotago.Transaction{
				API: testAPI,
				TransactionEssence: &iotago.TransactionEssence{
					Inputs: inputIDs.UTXOInputs(),
				},
				Outputs: iotago.TxEssenceOutputs{
					&iotago.BasicOutput{
						Amount: 80,
						Conditions: iotago.BasicOutputUnlockConditions{
							&iotago.AddressUnlockCondition{Address: ident1},
						},
					},
					&iotago.BasicOutput{
						Amount: 420,
						Conditions: iotago.BasicOutputUnlockConditions{
							&iotago.AddressUnlockCondition{Address: ident2},
							&iotago.ExpirationUnlockCondition{
								ReturnAddress: ident1,
								SlotIndex:     10,
							},
						},
					},
				},
			}
			sigs, err := transaction.Sign(inputIDs.OrderedSet(inputs.OutputSet()).MustCommitment(testAPI), ident1AddrKeys)
			require.NoError(t, err)

			return &test{
				name: "fail - storage deposit return has additional unlocks",
				vmParams: &vm.Params{
					API: testAPI,
				},
				resolvedInputs: vm.ResolvedInputs{InputSet: inputs},
				tx: &iotago.SignedTransaction{
					API:         testAPI,
					Transaction: transaction,
					Unlocks: iotago.Unlocks{
						&iotago.SignatureUnlock{Signature: sigs[0]},
					},
				},
				wantErr: iotago.ErrReturnAmountNotFulFilled,
			}
		}(),
		func() *test {
			_, ident1, ident1AddrKeys := tpkg.RandEd25519Identity()
			_, ident2, _ := tpkg.RandEd25519Identity()
			inputIDs := tpkg.RandOutputIDs(1)

			inputs := vm.InputSet{
				inputIDs[0]: &iotago.BasicOutput{
					Amount: 500,
					Conditions: iotago.BasicOutputUnlockConditions{
						&iotago.AddressUnlockCondition{Address: ident1},
						&iotago.StorageDepositReturnUnlockCondition{
							ReturnAddress: ident2,
							Amount:        420,
						},
					},
				},
			}

			transaction := &iotago.Transaction{
				API: testAPI,
				TransactionEssence: &iotago.TransactionEssence{
					Inputs: inputIDs.UTXOInputs(),
				},
				Outputs: iotago.TxEssenceOutputs{
					&iotago.BasicOutput{
						Amount: 80,
						Conditions: iotago.BasicOutputUnlockConditions{
							&iotago.AddressUnlockCondition{Address: ident1},
						},
					},
					&iotago.BasicOutput{
						Amount: 420,
						Conditions: iotago.BasicOutputUnlockConditions{
							&iotago.AddressUnlockCondition{Address: ident2},
						},
						Features: iotago.BasicOutputFeatures{
							&iotago.MetadataFeature{Data: []byte("foo")},
						},
					},
				},
			}
			sigs, err := transaction.Sign(inputIDs.OrderedSet(inputs.OutputSet()).MustCommitment(testAPI), ident1AddrKeys)
			require.NoError(t, err)

			return &test{
				name: "fail - storage deposit return has feature",
				vmParams: &vm.Params{
					API: testAPI,
				},
				resolvedInputs: vm.ResolvedInputs{InputSet: inputs},
				tx: &iotago.SignedTransaction{
					API:         testAPI,
					Transaction: transaction,
					Unlocks: iotago.Unlocks{
						&iotago.SignatureUnlock{Signature: sigs[0]},
					},
				},
				wantErr: iotago.ErrReturnAmountNotFulFilled,
			}
		}(),
		func() *test {
			_, ident1, ident1AddrKeys := tpkg.RandEd25519Identity()
			_, ident2, _ := tpkg.RandEd25519Identity()
			inputIDs := tpkg.RandOutputIDs(1)
			ntID := tpkg.Rand38ByteArray()

			inputs := vm.InputSet{
				inputIDs[0]: &iotago.BasicOutput{
					Amount: 500,
					NativeTokens: iotago.NativeTokens{
						&iotago.NativeToken{
							ID:     ntID,
							Amount: new(big.Int).SetUint64(1000),
						},
					},
					Conditions: iotago.BasicOutputUnlockConditions{
						&iotago.AddressUnlockCondition{Address: ident1},
						&iotago.StorageDepositReturnUnlockCondition{
							ReturnAddress: ident2,
							Amount:        420,
						},
					},
				},
			}

			transaction := &iotago.Transaction{
				API: testAPI,
				TransactionEssence: &iotago.TransactionEssence{
					Inputs: inputIDs.UTXOInputs(),
				},
				Outputs: iotago.TxEssenceOutputs{
					&iotago.BasicOutput{
						Amount: 80,
						Conditions: iotago.BasicOutputUnlockConditions{
							&iotago.AddressUnlockCondition{Address: ident1},
						},
					},
					&iotago.BasicOutput{
						Amount: 420,
						NativeTokens: iotago.NativeTokens{
							&iotago.NativeToken{
								ID:     ntID,
								Amount: new(big.Int).SetUint64(1000),
							},
						},
						Conditions: iotago.BasicOutputUnlockConditions{
							&iotago.AddressUnlockCondition{Address: ident2},
						},
					},
				},
			}
			sigs, err := transaction.Sign(inputIDs.OrderedSet(inputs.OutputSet()).MustCommitment(testAPI), ident1AddrKeys)
			require.NoError(t, err)

			return &test{
				name: "fail - storage deposit return has native tokens",
				vmParams: &vm.Params{
					API: testAPI,
				},
				resolvedInputs: vm.ResolvedInputs{InputSet: inputs},
				tx: &iotago.SignedTransaction{
					API:         testAPI,
					Transaction: transaction,
					Unlocks: iotago.Unlocks{
						&iotago.SignatureUnlock{Signature: sigs[0]},
					},
				},
				wantErr: iotago.ErrReturnAmountNotFulFilled,
			}
		}(),
	}
	for _, tt := range tests {
		t.Run(tt.name, func(t *testing.T) {
			err := validateAndExecuteSignedTransaction(tt.tx, tt.resolvedInputs, vm.ExecFuncBalancedBaseTokens())
			if tt.wantErr != nil {
				require.ErrorIs(t, err, tt.wantErr)
				return
			}

			require.NoError(t, err)
		})
	}
}

func TestTxSemanticNativeTokens(t *testing.T) {
	foundryAccountIdent := tpkg.RandAccountAddress()
	foundryMaxSupply := new(big.Int).SetInt64(1000)
	foundryMintedSupply := new(big.Int).SetInt64(500)

	inUnrelatedFoundryOutput := &iotago.FoundryOutput{
		Amount:       100,
		SerialNumber: 0,
		TokenScheme: &iotago.SimpleTokenScheme{
			MintedTokens:  foundryMintedSupply,
			MeltedTokens:  big.NewInt(0),
			MaximumSupply: foundryMaxSupply,
		},
		Conditions: iotago.FoundryOutputUnlockConditions{
			&iotago.ImmutableAccountUnlockCondition{Address: foundryAccountIdent},
		},
	}

	outUnrelatedFoundryOutput := &iotago.FoundryOutput{
		Amount:       100,
		SerialNumber: 0,
		TokenScheme: &iotago.SimpleTokenScheme{
			MintedTokens:  foundryMintedSupply,
			MeltedTokens:  big.NewInt(0),
			MaximumSupply: foundryMaxSupply,
		},
		Conditions: iotago.FoundryOutputUnlockConditions{
			&iotago.ImmutableAccountUnlockCondition{Address: foundryAccountIdent},
		},
	}

	type test struct {
		name           string
		vmParams       *vm.Params
		resolvedInputs vm.ResolvedInputs
		tx             *iotago.SignedTransaction
		wantErr        error
	}
	tests := []*test{
		func() *test {
			inputIDs := tpkg.RandOutputIDs(2)

			ntCount := 10
			nativeTokens := tpkg.RandSortNativeTokens(ntCount)

			inputs := vm.InputSet{
				inputIDs[0]: &iotago.BasicOutput{
					Amount:       100,
					NativeTokens: nativeTokens[:ntCount/2],
					Conditions: iotago.BasicOutputUnlockConditions{
						&iotago.AddressUnlockCondition{Address: tpkg.RandEd25519Address()},
					},
				},
				inputIDs[1]: &iotago.BasicOutput{
					Amount:       100,
					NativeTokens: nativeTokens[ntCount/2:],
					Conditions: iotago.BasicOutputUnlockConditions{
						&iotago.AddressUnlockCondition{Address: tpkg.RandEd25519Address()},
					},
				},
			}

			transaction := &iotago.Transaction{
				API: testAPI,
				TransactionEssence: &iotago.TransactionEssence{
					Inputs: inputIDs.UTXOInputs(),
				},
				Outputs: iotago.TxEssenceOutputs{
					&iotago.BasicOutput{
						Amount:       200,
						NativeTokens: nativeTokens,
						Conditions: iotago.BasicOutputUnlockConditions{
							&iotago.AddressUnlockCondition{Address: tpkg.RandEd25519Address()},
						},
					},
				},
			}

			return &test{
				name: "ok",
				vmParams: &vm.Params{
					API: testAPI,
				},
				resolvedInputs: vm.ResolvedInputs{InputSet: inputs},
				tx: &iotago.SignedTransaction{
					API:         testAPI,
					Transaction: transaction,
					Unlocks:     iotago.Unlocks{},
				},
				wantErr: nil,
			}
		}(),
		func() *test {
			inputIDs := tpkg.RandOutputIDs(iotago.MaxNativeTokensCount)
			nativeToken := tpkg.RandNativeToken()

			inputs := vm.InputSet{}
			for i := 0; i < iotago.MaxNativeTokensCount; i++ {
				inputs[inputIDs[i]] = &iotago.BasicOutput{
					Amount: 100,
					NativeTokens: []*iotago.NativeToken{
						{
							ID:     nativeToken.ID,
							Amount: big.NewInt(1),
						},
					},
					Conditions: iotago.BasicOutputUnlockConditions{
						&iotago.AddressUnlockCondition{Address: tpkg.RandEd25519Address()},
					},
				}
			}

			transaction := &iotago.Transaction{
				API: testAPI,
				TransactionEssence: &iotago.TransactionEssence{
					Inputs: inputIDs.UTXOInputs(),
				},
				Outputs: iotago.TxEssenceOutputs{
					&iotago.BasicOutput{
						Amount: 200,
						NativeTokens: []*iotago.NativeToken{
							{
								ID:     nativeToken.ID,
								Amount: big.NewInt(iotago.MaxNativeTokensCount),
							},
						},
						Conditions: iotago.BasicOutputUnlockConditions{
							&iotago.AddressUnlockCondition{Address: tpkg.RandEd25519Address()},
						},
					},
				},
			}

			return &test{
				name: "ok - exceeds limit (in+out) but same native token",
				vmParams: &vm.Params{
					API: testAPI,
				},
				resolvedInputs: vm.ResolvedInputs{InputSet: inputs},
				tx: &iotago.SignedTransaction{
					API:         testAPI,
					Transaction: transaction,
					Unlocks:     iotago.Unlocks{},
				},
				wantErr: nil,
			}
		}(),
		func() *test {
			inputIDs := tpkg.RandOutputIDs(1)

			inCount := 20
			outCount := 250

			inputs := vm.InputSet{
				inputIDs[0]: &iotago.BasicOutput{
					Amount:       100,
					NativeTokens: tpkg.RandSortNativeTokens(inCount),
					Conditions: iotago.BasicOutputUnlockConditions{
						&iotago.AddressUnlockCondition{Address: tpkg.RandEd25519Address()},
					},
				},
			}

			transaction := &iotago.Transaction{
				API: testAPI,
				TransactionEssence: &iotago.TransactionEssence{
					Inputs: inputIDs.UTXOInputs(),
				},
				Outputs: iotago.TxEssenceOutputs{
					&iotago.BasicOutput{
						Amount:       200,
						NativeTokens: tpkg.RandSortNativeTokens(outCount),
						Conditions: iotago.BasicOutputUnlockConditions{
							&iotago.AddressUnlockCondition{Address: tpkg.RandEd25519Address()},
						},
					},
				},
			}

			return &test{
				name: "fail - exceeds limit (in+out)",
				vmParams: &vm.Params{
					API: testAPI,
				},
				resolvedInputs: vm.ResolvedInputs{InputSet: inputs},
				tx: &iotago.SignedTransaction{
					API:         testAPI,
					Transaction: transaction,
					Unlocks:     iotago.Unlocks{},
				},
				wantErr: iotago.ErrMaxNativeTokensCountExceeded,
			}
		}(),
		func() *test {
			numDistinctNTs := iotago.MaxNativeTokensCount + 1
			inputIDs := tpkg.RandOutputIDs(uint16(numDistinctNTs))

			inputs := vm.InputSet{}
			for i := 0; i < numDistinctNTs; i++ {
				inputs[inputIDs[i]] = &iotago.BasicOutput{
					Amount:       100,
					NativeTokens: tpkg.RandSortNativeTokens(1),
					Conditions: iotago.BasicOutputUnlockConditions{
						&iotago.AddressUnlockCondition{Address: tpkg.RandEd25519Address()},
					},
				}
			}

			transaction := &iotago.Transaction{
				API: testAPI,
				TransactionEssence: &iotago.TransactionEssence{
					Inputs: inputIDs.UTXOInputs(),
				},
				Outputs: iotago.TxEssenceOutputs{
					&iotago.BasicOutput{
						Amount: 100 * iotago.BaseToken(numDistinctNTs),
						Conditions: iotago.BasicOutputUnlockConditions{
							&iotago.AddressUnlockCondition{Address: tpkg.RandEd25519Address()},
						},
					},
				},
			}

			return &test{
				name: "fail - too many on input side already",
				vmParams: &vm.Params{
					API: testAPI,
				},
				resolvedInputs: vm.ResolvedInputs{InputSet: inputs},
				tx: &iotago.SignedTransaction{
					API:         testAPI,
					Transaction: transaction,
					Unlocks:     iotago.Unlocks{},
				},
				wantErr: iotago.ErrMaxNativeTokensCountExceeded,
			}
		}(),
		func() *test {
			numDistinctNTs := iotago.MaxNativeTokensCount + 1
			tokens := tpkg.RandSortNativeTokens(numDistinctNTs)
			inputIDs := tpkg.RandOutputIDs(uint16(numDistinctNTs))

			inputs := vm.InputSet{}
			for i := 0; i < numDistinctNTs; i++ {
				inputs[inputIDs[i]] = &iotago.BasicOutput{
					Amount: 100,
					Conditions: iotago.BasicOutputUnlockConditions{
						&iotago.AddressUnlockCondition{Address: tpkg.RandEd25519Address()},
					},
				}
			}

			outs := make(iotago.TxEssenceOutputs, numDistinctNTs)
			for i := range outs {
				outs[i] = &iotago.BasicOutput{
					Amount:       100,
					NativeTokens: iotago.NativeTokens{tokens[i]},
					Conditions: iotago.BasicOutputUnlockConditions{
						&iotago.AddressUnlockCondition{Address: tpkg.RandEd25519Address()},
					},
				}
			}

			transaction := &iotago.Transaction{
				API: testAPI,
				TransactionEssence: &iotago.TransactionEssence{
					Inputs: inputIDs.UTXOInputs(),
				},
				Outputs: outs,
			}

			return &test{
				name: "fail - too many on output side already",
				vmParams: &vm.Params{
					API: testAPI,
				},
				resolvedInputs: vm.ResolvedInputs{InputSet: inputs},
				tx: &iotago.SignedTransaction{
					API:         testAPI,
					Transaction: transaction,
					Unlocks:     iotago.Unlocks{},
				},
				wantErr: iotago.ErrMaxNativeTokensCountExceeded,
			}
		}(),
		func() *test {
			numDistinctNTs := iotago.MaxNativeTokensCount
			tokens := tpkg.RandSortNativeTokens(numDistinctNTs)
			inputIDs := tpkg.RandOutputIDs(iotago.MaxInputsCount)

			inputs := vm.InputSet{}
			for i := 0; i < iotago.MaxInputsCount; i++ {
				inputs[inputIDs[i]] = &iotago.BasicOutput{
					Amount:       100,
					NativeTokens: tokens,
					Conditions: iotago.BasicOutputUnlockConditions{
						&iotago.AddressUnlockCondition{Address: tpkg.RandEd25519Address()},
					},
				}
			}

			outputs := make(iotago.TxEssenceOutputs, iotago.MaxOutputsCount)
			for i := range outputs {
				outputs[i] = &iotago.BasicOutput{
					Amount:       100,
					NativeTokens: tokens,
					Conditions: iotago.BasicOutputUnlockConditions{
						&iotago.AddressUnlockCondition{Address: tpkg.RandEd25519Address()},
					},
				}
			}

			transaction := &iotago.Transaction{
				API: testAPI,
				TransactionEssence: &iotago.TransactionEssence{
					Inputs: inputIDs.UTXOInputs(),
				},
				Outputs: outputs,
			}

			return &test{
				name: "ok - most possible tokens in a tx",
				vmParams: &vm.Params{
					API: testAPI,
				},
				resolvedInputs: vm.ResolvedInputs{InputSet: inputs},
				tx: &iotago.SignedTransaction{
					API:         testAPI,
					Transaction: transaction,
					Unlocks:     iotago.Unlocks{},
				},
				wantErr: nil,
			}
		}(),
		func() *test {
			numDistinctNTs := iotago.MaxNativeTokensCount
			tokens := tpkg.RandSortNativeTokens(numDistinctNTs)
			inputIDs := tpkg.RandOutputIDs(iotago.MaxInputsCount)

			inputs := vm.InputSet{}
			for i := 0; i < iotago.MaxInputsCount; i++ {
				inputs[inputIDs[i]] = &iotago.BasicOutput{
					Amount:       100,
					NativeTokens: tokens,
					Conditions: iotago.BasicOutputUnlockConditions{
						&iotago.AddressUnlockCondition{Address: tpkg.RandEd25519Address()},
					},
				}
			}

			outputs := make(iotago.TxEssenceOutputs, iotago.MaxOutputsCount)
			for i := range outputs {
				outputs[i] = &iotago.BasicOutput{
					Amount:       100,
					NativeTokens: tokens,
					Conditions: iotago.BasicOutputUnlockConditions{
						&iotago.AddressUnlockCondition{Address: tpkg.RandEd25519Address()},
					},
				}
			}

			// add one more distinct native token to the last output
			oneMore := tokens.Clone()
			oneMore[len(oneMore)-1] = tpkg.RandNativeToken()

			outputs[iotago.MaxOutputsCount-1] = &iotago.BasicOutput{
				Amount:       100,
				NativeTokens: oneMore,
				Conditions: iotago.BasicOutputUnlockConditions{
					&iotago.AddressUnlockCondition{Address: tpkg.RandEd25519Address()},
				},
			}

			transaction := &iotago.Transaction{
				API: testAPI,
				TransactionEssence: &iotago.TransactionEssence{
					Inputs: inputIDs.UTXOInputs(),
				},
				Outputs: outputs,
			}

			return &test{
				name: "fail - max nt count just exceeded",
				vmParams: &vm.Params{
					API: testAPI,
				},
				resolvedInputs: vm.ResolvedInputs{InputSet: inputs},
				tx: &iotago.SignedTransaction{
					API:         testAPI,
					Transaction: transaction,
					Unlocks:     iotago.Unlocks{},
				},
				wantErr: iotago.ErrMaxNativeTokensCountExceeded,
			}
		}(),
		func() *test {
			inputIDs := tpkg.RandOutputIDs(1)

			ntCount := 10
			nativeTokens := tpkg.RandSortNativeTokens(ntCount)

			inputs := vm.InputSet{
				inputIDs[0]: &iotago.BasicOutput{
					Amount:       100,
					NativeTokens: nativeTokens,
					Conditions: iotago.BasicOutputUnlockConditions{
						&iotago.AddressUnlockCondition{Address: tpkg.RandEd25519Address()},
					},
				},
			}

			// unbalance by making one token be excess on the output side
			cpyNativeTokens := nativeTokens.Clone()
			amountToModify := cpyNativeTokens[ntCount/2].Amount
			amountToModify.Add(amountToModify, big.NewInt(1))

			transaction := &iotago.Transaction{
				API: testAPI,
				TransactionEssence: &iotago.TransactionEssence{
					Inputs: inputIDs.UTXOInputs(),
				},
				Outputs: iotago.TxEssenceOutputs{
					&iotago.BasicOutput{
						Amount:       100,
						NativeTokens: cpyNativeTokens,
						Conditions: iotago.BasicOutputUnlockConditions{
							&iotago.AddressUnlockCondition{Address: tpkg.RandEd25519Address()},
						},
					},
				},
			}

			return &test{
				name: "fail - unbalanced on output",
				vmParams: &vm.Params{
					API: testAPI,
				},
				resolvedInputs: vm.ResolvedInputs{InputSet: inputs},
				tx: &iotago.SignedTransaction{
					API:         testAPI,
					Transaction: transaction,
					Unlocks:     iotago.Unlocks{},
				},
				wantErr: iotago.ErrNativeTokenSumUnbalanced,
			}
		}(),
		func() *test {
			inputIDs := tpkg.RandOutputIDs(3)

			ntCount := 20
			nativeTokens := tpkg.RandSortNativeTokens(ntCount)

			inputs := vm.InputSet{
				inputIDs[0]: &iotago.BasicOutput{
					Amount:       100,
					NativeTokens: nativeTokens[:ntCount/2],
					Conditions: iotago.BasicOutputUnlockConditions{
						&iotago.AddressUnlockCondition{Address: tpkg.RandEd25519Address()},
					},
				},
				inputIDs[1]: &iotago.BasicOutput{
					Amount:       100,
					NativeTokens: nativeTokens[ntCount/2:],
					Conditions: iotago.BasicOutputUnlockConditions{
						&iotago.AddressUnlockCondition{Address: tpkg.RandEd25519Address()},
					},
				},
				inputIDs[2]: inUnrelatedFoundryOutput,
			}

			// add a new token to the output side
			cpyNativeTokens := nativeTokens.Clone()
			cpyNativeTokens = append(cpyNativeTokens, tpkg.RandNativeToken())

			transaction := &iotago.Transaction{
				API: testAPI,
				TransactionEssence: &iotago.TransactionEssence{
					Inputs: inputIDs.UTXOInputs(),
				},
				Outputs: iotago.TxEssenceOutputs{
					&iotago.BasicOutput{
						Amount:       100,
						NativeTokens: cpyNativeTokens[:ntCount/2],
						Conditions: iotago.BasicOutputUnlockConditions{
							&iotago.AddressUnlockCondition{Address: tpkg.RandEd25519Address()},
						},
					},
					&iotago.BasicOutput{
						Amount:       100,
						NativeTokens: cpyNativeTokens[ntCount/2:],
						Conditions: iotago.BasicOutputUnlockConditions{
							&iotago.AddressUnlockCondition{Address: tpkg.RandEd25519Address()},
						},
					},
					outUnrelatedFoundryOutput,
				},
			}

			return &test{
				name: "fail - unbalanced with unrelated foundry in term of new output tokens",
				vmParams: &vm.Params{
					API: testAPI,
				},
				resolvedInputs: vm.ResolvedInputs{InputSet: inputs},
				tx: &iotago.SignedTransaction{
					API:         testAPI,
					Transaction: transaction,
					Unlocks:     iotago.Unlocks{},
				},
				wantErr: iotago.ErrNativeTokenSumUnbalanced,
			}
		}(),
	}

	for _, tt := range tests {
		t.Run(tt.name, func(t *testing.T) {
			_, err := stardustVM.Execute(tt.tx.Transaction, tt.resolvedInputs, make(vm.UnlockedIdentities), vm.ExecFuncBalancedNativeTokens())
			if tt.wantErr != nil {
				require.ErrorIs(t, err, tt.wantErr)
				return
			}

			require.NoError(t, err)
		})
	}
}

func TestTxSemanticOutputsSender(t *testing.T) {
	type test struct {
		name           string
		vmParams       *vm.Params
		resolvedInputs vm.ResolvedInputs
		tx             *iotago.SignedTransaction
		wantErr        error
	}
	tests := []*test{
		func() *test {
			_, ident1, ident1AddrKeys := tpkg.RandEd25519Identity()
			inputIDs := tpkg.RandOutputIDs(2)
			nftAddr := tpkg.RandNFTAddress()

			inputs := vm.InputSet{
				inputIDs[0]: &iotago.BasicOutput{
					Amount: 100,
					Conditions: iotago.BasicOutputUnlockConditions{
						&iotago.AddressUnlockCondition{Address: ident1},
					},
				},
				inputIDs[1]: &iotago.NFTOutput{
					Amount: 100,
					NFTID:  nftAddr.NFTID(),
					Conditions: iotago.NFTOutputUnlockConditions{
						&iotago.AddressUnlockCondition{Address: ident1},
					},
				},
			}

			transaction := &iotago.Transaction{
				API: testAPI,
				TransactionEssence: &iotago.TransactionEssence{
					Inputs: inputIDs.UTXOInputs(),
				},
				Outputs: iotago.TxEssenceOutputs{
					// sender is an Ed25519 address
					&iotago.BasicOutput{
						Amount: 1337,
						Conditions: iotago.BasicOutputUnlockConditions{
							&iotago.AddressUnlockCondition{Address: tpkg.RandEd25519Address()},
						},
						Features: iotago.BasicOutputFeatures{
							&iotago.SenderFeature{Address: ident1},
						},
					},
					&iotago.AccountOutput{
						Amount: 1337,
						Conditions: iotago.AccountOutputUnlockConditions{
							&iotago.StateControllerAddressUnlockCondition{Address: ident1},
							&iotago.GovernorAddressUnlockCondition{Address: ident1},
						},
						Features: iotago.AccountOutputFeatures{
							&iotago.SenderFeature{Address: ident1},
						},
					},
					&iotago.NFTOutput{
						Amount: 1337,
						Conditions: iotago.NFTOutputUnlockConditions{
							&iotago.AddressUnlockCondition{Address: tpkg.RandEd25519Address()},
						},
						Features: iotago.NFTOutputFeatures{
							&iotago.SenderFeature{Address: ident1},
						},
					},
					// sender is an NFT address
					&iotago.BasicOutput{
						Amount: 1337,
						Conditions: iotago.BasicOutputUnlockConditions{
							&iotago.AddressUnlockCondition{Address: tpkg.RandEd25519Address()},
						},
						Features: iotago.BasicOutputFeatures{
							&iotago.SenderFeature{Address: nftAddr},
						},
					},
					&iotago.AccountOutput{
						Amount: 1337,
						Conditions: iotago.AccountOutputUnlockConditions{
							&iotago.StateControllerAddressUnlockCondition{Address: ident1},
							&iotago.GovernorAddressUnlockCondition{Address: ident1},
						},
						Features: iotago.AccountOutputFeatures{
							&iotago.SenderFeature{Address: nftAddr},
						},
					},
					&iotago.NFTOutput{
						Amount: 1337,
						Conditions: iotago.NFTOutputUnlockConditions{
							&iotago.AddressUnlockCondition{Address: tpkg.RandEd25519Address()},
						},
						Features: iotago.NFTOutputFeatures{
							&iotago.SenderFeature{Address: nftAddr},
						},
					},
				},
			}
			sigs, err := transaction.Sign(inputIDs.OrderedSet(inputs.OutputSet()).MustCommitment(testAPI), ident1AddrKeys)
			require.NoError(t, err)

			return &test{
				name: "ok",
				vmParams: &vm.Params{
					API: testAPI,
				},
				resolvedInputs: vm.ResolvedInputs{InputSet: inputs},
				tx: &iotago.SignedTransaction{
					API:         testAPI,
					Transaction: transaction,
					Unlocks: iotago.Unlocks{
						&iotago.SignatureUnlock{Signature: sigs[0]},
						&iotago.ReferenceUnlock{Reference: 0},
					},
				},
				wantErr: nil,
			}
		}(),
		func() *test {
			_, ident1, ident1AddrKeys := tpkg.RandEd25519Identity()
			inputIDs := tpkg.RandOutputIDs(1)

			inputs := vm.InputSet{
				inputIDs[0]: &iotago.BasicOutput{
					Amount: 100,
					Conditions: iotago.BasicOutputUnlockConditions{
						&iotago.AddressUnlockCondition{Address: ident1},
					},
				},
			}

			transaction := &iotago.Transaction{
				API: testAPI,
				TransactionEssence: &iotago.TransactionEssence{
					Inputs: inputIDs.UTXOInputs(),
				},
				Outputs: iotago.TxEssenceOutputs{
					&iotago.BasicOutput{
						Amount: 1337,
						Conditions: iotago.BasicOutputUnlockConditions{
							&iotago.AddressUnlockCondition{Address: tpkg.RandEd25519Address()},
						},
						Features: iotago.BasicOutputFeatures{
							&iotago.SenderFeature{Address: tpkg.RandEd25519Address()},
						},
					},
				},
			}
			sigs, err := transaction.Sign(inputIDs.OrderedSet(inputs.OutputSet()).MustCommitment(testAPI), ident1AddrKeys)
			require.NoError(t, err)

			return &test{
				name: "fail - sender not unlocked",
				vmParams: &vm.Params{
					API: testAPI,
				},
				resolvedInputs: vm.ResolvedInputs{InputSet: inputs},
				tx: &iotago.SignedTransaction{
					API:         testAPI,
					Transaction: transaction,
					Unlocks: iotago.Unlocks{
						&iotago.SignatureUnlock{Signature: sigs[0]},
					},
				},
				wantErr: iotago.ErrSenderFeatureNotUnlocked,
			}
		}(),
		func() *test {
			_, stateController, _ := tpkg.RandEd25519Identity()
			_, governor, governorAddrKeys := tpkg.RandEd25519Identity()
			inputIDs := tpkg.RandOutputIDs(1)
			accountAddr := tpkg.RandAccountAddress()
			accountID := accountAddr.AccountID()

			inputs := vm.InputSet{
				inputIDs[0]: &iotago.AccountOutput{
					Amount:    100,
					AccountID: accountID,
					Conditions: iotago.AccountOutputUnlockConditions{
						&iotago.StateControllerAddressUnlockCondition{Address: stateController},
						&iotago.GovernorAddressUnlockCondition{Address: governor},
					},
				},
			}

			transaction := &iotago.Transaction{
				API: testAPI,
				TransactionEssence: &iotago.TransactionEssence{
					Inputs: inputIDs.UTXOInputs(),
				},
				Outputs: iotago.TxEssenceOutputs{
					&iotago.AccountOutput{
						Amount:    100,
						AccountID: accountID,
						Conditions: iotago.AccountOutputUnlockConditions{
							&iotago.StateControllerAddressUnlockCondition{Address: stateController},
							&iotago.GovernorAddressUnlockCondition{Address: governor},
						},
						Features: iotago.AccountOutputFeatures{
							&iotago.SenderFeature{Address: accountAddr},
						},
					},
				},
			}
			sigs, err := transaction.Sign(inputIDs.OrderedSet(inputs.OutputSet()).MustCommitment(testAPI), governorAddrKeys)
			require.NoError(t, err)

			return &test{
				name: "fail - sender not unlocked due to governance transition",
				vmParams: &vm.Params{
					API: testAPI,
				},
				resolvedInputs: vm.ResolvedInputs{InputSet: inputs},
				tx: &iotago.SignedTransaction{
					API:         testAPI,
					Transaction: transaction,
					Unlocks: iotago.Unlocks{
						&iotago.SignatureUnlock{Signature: sigs[0]},
					},
				},
				wantErr: iotago.ErrSenderFeatureNotUnlocked,
			}
		}(),
		func() *test {
			_, stateController, stateControllerAddrKeys := tpkg.RandEd25519Identity()
			_, governor, _ := tpkg.RandEd25519Identity()
			inputIDs := tpkg.RandOutputIDs(1)
			accountAddr := tpkg.RandAccountAddress()
			accountID := accountAddr.AccountID()
			currentStateIndex := uint32(1)

			inputs := vm.InputSet{
				inputIDs[0]: &iotago.AccountOutput{
					Amount:     100,
					AccountID:  accountID,
					StateIndex: currentStateIndex,
					Conditions: iotago.AccountOutputUnlockConditions{
						&iotago.StateControllerAddressUnlockCondition{Address: stateController},
						&iotago.GovernorAddressUnlockCondition{Address: governor},
					},
				},
			}

			transaction := &iotago.Transaction{
				API: testAPI,
				TransactionEssence: &iotago.TransactionEssence{
					Inputs: inputIDs.UTXOInputs(),
				},
				Outputs: iotago.TxEssenceOutputs{
					&iotago.AccountOutput{
						Amount:     100,
						AccountID:  accountID,
						StateIndex: currentStateIndex + 1,
						Conditions: iotago.AccountOutputUnlockConditions{
							&iotago.StateControllerAddressUnlockCondition{Address: stateController},
							&iotago.GovernorAddressUnlockCondition{Address: governor},
						},
						Features: iotago.AccountOutputFeatures{
							&iotago.SenderFeature{Address: accountAddr},
						},
					},
				},
			}
			sigs, err := transaction.Sign(inputIDs.OrderedSet(inputs.OutputSet()).MustCommitment(testAPI), stateControllerAddrKeys)
			require.NoError(t, err)

			return &test{
				name: "ok - account addr unlocked with state transition",
				vmParams: &vm.Params{
					API: testAPI,
				},
				resolvedInputs: vm.ResolvedInputs{InputSet: inputs},
				tx: &iotago.SignedTransaction{
					API:         testAPI,
					Transaction: transaction,
					Unlocks: iotago.Unlocks{
						&iotago.SignatureUnlock{Signature: sigs[0]},
					},
				},
				wantErr: nil,
			}
		}(),
		func() *test {
			_, stateController, _ := tpkg.RandEd25519Identity()
			_, governor, governorAddrKeys := tpkg.RandEd25519Identity()
			inputIDs := tpkg.RandOutputIDs(1)
			accountAddr := tpkg.RandAccountAddress()
			accountID := accountAddr.AccountID()

			inputs := vm.InputSet{
				inputIDs[0]: &iotago.AccountOutput{
					Amount:    100,
					AccountID: accountID,
					Conditions: iotago.AccountOutputUnlockConditions{
						&iotago.StateControllerAddressUnlockCondition{Address: stateController},
						&iotago.GovernorAddressUnlockCondition{Address: governor},
					},
				},
			}

			transaction := &iotago.Transaction{
				API: testAPI,
				TransactionEssence: &iotago.TransactionEssence{
					Inputs: inputIDs.UTXOInputs(),
				},
				Outputs: iotago.TxEssenceOutputs{
					&iotago.AccountOutput{
						Amount:    100,
						AccountID: accountID,
						Conditions: iotago.AccountOutputUnlockConditions{
							&iotago.StateControllerAddressUnlockCondition{Address: stateController},
							&iotago.GovernorAddressUnlockCondition{Address: governor},
						},
						Features: iotago.AccountOutputFeatures{
							&iotago.SenderFeature{Address: governor},
						},
					},
				},
			}
			sigs, err := transaction.Sign(inputIDs.OrderedSet(inputs.OutputSet()).MustCommitment(testAPI), governorAddrKeys)
			require.NoError(t, err)

			return &test{
				name: "ok - sender is governor address",
				vmParams: &vm.Params{
					API: testAPI,
				},
				resolvedInputs: vm.ResolvedInputs{InputSet: inputs},
				tx: &iotago.SignedTransaction{
					API:         testAPI,
					Transaction: transaction,
					Unlocks: iotago.Unlocks{
						&iotago.SignatureUnlock{Signature: sigs[0]},
					},
				},
				wantErr: nil,
			}
		}(),
	}
	for _, tt := range tests {
		t.Run(tt.name, func(t *testing.T) {
			err := validateAndExecuteSignedTransaction(tt.tx, tt.resolvedInputs, vm.ExecFuncSenderUnlocked())
			if tt.wantErr != nil {
				require.ErrorIs(t, err, tt.wantErr)
				return
			}

			require.NoError(t, err)
		})
	}
}

func TestTxSemanticOutputsIssuer(t *testing.T) {
	type test struct {
		name           string
		vmParams       *vm.Params
		resolvedInputs vm.ResolvedInputs
		tx             *iotago.SignedTransaction
		wantErr        error
	}
	tests := []*test{
		func() *test {
			_, ident1, ident1AddrKeys := tpkg.RandEd25519Identity()
			_, stateController, _ := tpkg.RandEd25519Identity()
			_, governor, governorAddrKeys := tpkg.RandEd25519Identity()
			inputIDs := tpkg.RandOutputIDs(2)
			accountAddr := tpkg.RandAccountAddress()
			accountID := accountAddr.AccountID()

			inputs := vm.InputSet{
				inputIDs[0]: &iotago.AccountOutput{
					Amount:    100,
					AccountID: accountID,
					Conditions: iotago.AccountOutputUnlockConditions{
						&iotago.StateControllerAddressUnlockCondition{Address: stateController},
						&iotago.GovernorAddressUnlockCondition{Address: governor},
					},
				},
				inputIDs[1]: &iotago.BasicOutput{
					Amount: 100,
					Conditions: iotago.BasicOutputUnlockConditions{
						&iotago.AddressUnlockCondition{Address: ident1},
					},
				},
			}

			transaction := &iotago.Transaction{
				API: testAPI,
				TransactionEssence: &iotago.TransactionEssence{
					Inputs: inputIDs.UTXOInputs(),
				},
				Outputs: iotago.TxEssenceOutputs{
					&iotago.AccountOutput{
						Amount:    100,
						AccountID: accountID,
						Conditions: iotago.AccountOutputUnlockConditions{
							&iotago.StateControllerAddressUnlockCondition{Address: stateController},
							&iotago.GovernorAddressUnlockCondition{Address: governor},
						},
					},
					&iotago.NFTOutput{
						Amount: 100,
						Conditions: iotago.NFTOutputUnlockConditions{
							&iotago.AddressUnlockCondition{Address: ident1},
						},
						ImmutableFeatures: iotago.NFTOutputImmFeatures{
							&iotago.IssuerFeature{Address: accountAddr},
						},
					},
				},
			}
			sigs, err := transaction.Sign(inputIDs.OrderedSet(inputs.OutputSet()).MustCommitment(testAPI), governorAddrKeys, ident1AddrKeys)
			require.NoError(t, err)

			return &test{
				name: "fail - issuer not unlocked due to governance transition",
				vmParams: &vm.Params{
					API: testAPI,
				},
				resolvedInputs: vm.ResolvedInputs{InputSet: inputs},
				tx: &iotago.SignedTransaction{
					API:         testAPI,
					Transaction: transaction,
					Unlocks: iotago.Unlocks{
						&iotago.SignatureUnlock{Signature: sigs[0]},
						&iotago.SignatureUnlock{Signature: sigs[1]},
					},
				},
				wantErr: iotago.ErrIssuerFeatureNotUnlocked,
			}
		}(),
		func() *test {
			_, ident1, ident1AddrKeys := tpkg.RandEd25519Identity()
			_, stateController, stateControllerAddrKeys := tpkg.RandEd25519Identity()
			_, governor, _ := tpkg.RandEd25519Identity()
			inputIDs := tpkg.RandOutputIDs(2)
			accountAddr := tpkg.RandAccountAddress()
			accountID := accountAddr.AccountID()
			currentStateIndex := uint32(1)

			nftAddr := tpkg.RandNFTAddress()

			inputs := vm.InputSet{
				// possible issuers: accountAddr, stateController, nftAddr, ident1
				inputIDs[0]: &iotago.AccountOutput{
					Amount:     100,
					AccountID:  accountID,
					StateIndex: currentStateIndex,
					Conditions: iotago.AccountOutputUnlockConditions{
						&iotago.StateControllerAddressUnlockCondition{Address: stateController},
						&iotago.GovernorAddressUnlockCondition{Address: governor},
					},
				},
				inputIDs[1]: &iotago.NFTOutput{
					Amount: 900,
					NFTID:  nftAddr.NFTID(),
					Conditions: iotago.NFTOutputUnlockConditions{
						&iotago.AddressUnlockCondition{Address: ident1},
					},
				},
			}

			transaction := &iotago.Transaction{
				API: testAPI,
				TransactionEssence: &iotago.TransactionEssence{
					Inputs: inputIDs.UTXOInputs(),
				},
				Outputs: iotago.TxEssenceOutputs{
					// transitioned account + nft
					&iotago.AccountOutput{
						Amount:     100,
						AccountID:  accountID,
						StateIndex: currentStateIndex + 1,
						Conditions: iotago.AccountOutputUnlockConditions{
							&iotago.StateControllerAddressUnlockCondition{Address: stateController},
							&iotago.GovernorAddressUnlockCondition{Address: governor},
						},
					},
					&iotago.NFTOutput{
						Amount: 100,
						NFTID:  nftAddr.NFTID(),
						Conditions: iotago.NFTOutputUnlockConditions{
							&iotago.AddressUnlockCondition{Address: ident1},
						},
					},
					// issuer is accountAddr
					&iotago.NFTOutput{
						Amount: 100,
						Conditions: iotago.NFTOutputUnlockConditions{
							&iotago.AddressUnlockCondition{Address: ident1},
						},
						ImmutableFeatures: iotago.NFTOutputImmFeatures{
							&iotago.IssuerFeature{Address: accountAddr},
						},
					},
					&iotago.AccountOutput{
						Amount: 100,
						Conditions: iotago.AccountOutputUnlockConditions{
							&iotago.StateControllerAddressUnlockCondition{Address: stateController},
							&iotago.GovernorAddressUnlockCondition{Address: governor},
						},
						ImmutableFeatures: iotago.AccountOutputImmFeatures{
							&iotago.IssuerFeature{Address: accountAddr},
						},
					},
					// issuer is stateController
					&iotago.NFTOutput{
						Amount: 100,
						Conditions: iotago.NFTOutputUnlockConditions{
							&iotago.AddressUnlockCondition{Address: ident1},
						},
						ImmutableFeatures: iotago.NFTOutputImmFeatures{
							&iotago.IssuerFeature{Address: stateController},
						},
					},
					&iotago.AccountOutput{
						Amount: 100,
						Conditions: iotago.AccountOutputUnlockConditions{
							&iotago.StateControllerAddressUnlockCondition{Address: stateController},
							&iotago.GovernorAddressUnlockCondition{Address: governor},
						},
						ImmutableFeatures: iotago.AccountOutputImmFeatures{
							&iotago.IssuerFeature{Address: stateController},
						},
					},
					// issuer is nftAddr
					&iotago.NFTOutput{
						Amount: 100,
						Conditions: iotago.NFTOutputUnlockConditions{
							&iotago.AddressUnlockCondition{Address: ident1},
						},
						ImmutableFeatures: iotago.NFTOutputImmFeatures{
							&iotago.IssuerFeature{Address: nftAddr},
						},
					},
					&iotago.AccountOutput{
						Amount: 100,
						Conditions: iotago.AccountOutputUnlockConditions{
							&iotago.StateControllerAddressUnlockCondition{Address: stateController},
							&iotago.GovernorAddressUnlockCondition{Address: governor},
						},
						ImmutableFeatures: iotago.AccountOutputImmFeatures{
							&iotago.IssuerFeature{Address: nftAddr},
						},
					},
					// issuer is ident1
					&iotago.NFTOutput{
						Amount: 100,
						Conditions: iotago.NFTOutputUnlockConditions{
							&iotago.AddressUnlockCondition{Address: ident1},
						},
						ImmutableFeatures: iotago.NFTOutputImmFeatures{
							&iotago.IssuerFeature{Address: ident1},
						},
					},
					&iotago.AccountOutput{
						Amount: 100,
						Conditions: iotago.AccountOutputUnlockConditions{
							&iotago.StateControllerAddressUnlockCondition{Address: stateController},
							&iotago.GovernorAddressUnlockCondition{Address: governor},
						},
						ImmutableFeatures: iotago.AccountOutputImmFeatures{
							&iotago.IssuerFeature{Address: ident1},
						},
					},
				},
			}
			sigs, err := transaction.Sign(inputIDs.OrderedSet(inputs.OutputSet()).MustCommitment(testAPI), stateControllerAddrKeys, ident1AddrKeys)
			require.NoError(t, err)

			return &test{
				name: "ok - issuer unlocked with state transition",
				vmParams: &vm.Params{
					API: testAPI,
				},
				resolvedInputs: vm.ResolvedInputs{InputSet: inputs},
				tx: &iotago.SignedTransaction{
					API:         testAPI,
					Transaction: transaction,
					Unlocks: iotago.Unlocks{
						&iotago.SignatureUnlock{Signature: sigs[0]},
						&iotago.SignatureUnlock{Signature: sigs[1]},
					},
				},
				wantErr: nil,
			}
		}(),
		func() *test {
			_, ident1, ident1AddrKeys := tpkg.RandEd25519Identity()
			_, stateController, _ := tpkg.RandEd25519Identity()
			_, governor, governorAddrKeys := tpkg.RandEd25519Identity()
			inputIDs := tpkg.RandOutputIDs(2)
			accountAddr := tpkg.RandAccountAddress()
			accountID := accountAddr.AccountID()

			inputs := vm.InputSet{
				inputIDs[0]: &iotago.AccountOutput{
					Amount:    100,
					AccountID: accountID,
					Conditions: iotago.AccountOutputUnlockConditions{
						&iotago.StateControllerAddressUnlockCondition{Address: stateController},
						&iotago.GovernorAddressUnlockCondition{Address: governor},
					},
				},
				inputIDs[1]: &iotago.BasicOutput{
					Amount: 100,
					Conditions: iotago.BasicOutputUnlockConditions{
						&iotago.AddressUnlockCondition{Address: ident1},
					},
				},
			}

			transaction := &iotago.Transaction{
				API: testAPI,
				TransactionEssence: &iotago.TransactionEssence{
					Inputs: inputIDs.UTXOInputs(),
				},
				Outputs: iotago.TxEssenceOutputs{
					&iotago.AccountOutput{
						Amount:    100,
						AccountID: accountID,
						Conditions: iotago.AccountOutputUnlockConditions{
							&iotago.StateControllerAddressUnlockCondition{Address: stateController},
							&iotago.GovernorAddressUnlockCondition{Address: governor},
						},
					},
					&iotago.NFTOutput{
						Amount: 100,
						Conditions: iotago.NFTOutputUnlockConditions{
							&iotago.AddressUnlockCondition{Address: ident1},
						},
						ImmutableFeatures: iotago.NFTOutputImmFeatures{
							&iotago.IssuerFeature{Address: governor},
						},
					},
				},
			}
			sigs, err := transaction.Sign(inputIDs.OrderedSet(inputs.OutputSet()).MustCommitment(testAPI), governorAddrKeys, ident1AddrKeys)
			require.NoError(t, err)

			return &test{
				name: "ok - issuer is the governor",
				vmParams: &vm.Params{
					API: testAPI,
				},
				resolvedInputs: vm.ResolvedInputs{InputSet: inputs},
				tx: &iotago.SignedTransaction{
					API:         testAPI,
					Transaction: transaction,
					Unlocks: iotago.Unlocks{
						&iotago.SignatureUnlock{Signature: sigs[0]},
						&iotago.SignatureUnlock{Signature: sigs[1]},
					},
				},
				wantErr: nil,
			}
		}(),
	}
	for _, tt := range tests {
		t.Run(tt.name, func(t *testing.T) {
			err := validateAndExecuteSignedTransaction(tt.tx, tt.resolvedInputs)
			if tt.wantErr != nil {
				require.ErrorIs(t, err, tt.wantErr)
				return
			}

			require.NoError(t, err)
		})
	}
}

func TestTxSemanticTimelocks(t *testing.T) {
	type test struct {
		name           string
		vmParams       *vm.Params
		resolvedInputs vm.ResolvedInputs
		tx             *iotago.SignedTransaction
		wantErr        error
	}
	tests := []*test{
		func() *test {
			_, ident1, ident1AddrKeys := tpkg.RandEd25519Identity()
			inputIDs := tpkg.RandOutputIDs(1)

			inputs := vm.InputSet{
				inputIDs[0]: &iotago.BasicOutput{
					Conditions: iotago.BasicOutputUnlockConditions{
						&iotago.AddressUnlockCondition{Address: ident1},
						&iotago.TimelockUnlockCondition{
							SlotIndex: 5,
						},
					},
				},
			}

			creationSlot := iotago.SlotIndex(10)
			transaction := &iotago.Transaction{API: testAPI, TransactionEssence: &iotago.TransactionEssence{Inputs: inputIDs.UTXOInputs(), CreationSlot: creationSlot}}
			sigs, err := transaction.Sign(inputIDs.OrderedSet(inputs.OutputSet()).MustCommitment(testAPI), ident1AddrKeys)
			require.NoError(t, err)

			return &test{
				name: "ok",
				vmParams: &vm.Params{
					API: testAPI,
				},
				resolvedInputs: vm.ResolvedInputs{
					InputSet: inputs,
					CommitmentInput: &iotago.Commitment{
						Slot: creationSlot,
					},
				},
				tx: &iotago.SignedTransaction{
					API:         testAPI,
					Transaction: transaction,
					Unlocks: iotago.Unlocks{
						&iotago.SignatureUnlock{Signature: sigs[0]},
					},
				},
				wantErr: nil,
			}
		}(),
		func() *test {
			_, ident1, ident1AddrKeys := tpkg.RandEd25519Identity()
			inputIDs := tpkg.RandOutputIDs(1)

			inputs := vm.InputSet{
				inputIDs[0]: &iotago.BasicOutput{
					Amount: 100,
					Conditions: iotago.BasicOutputUnlockConditions{
						&iotago.AddressUnlockCondition{Address: ident1},
						&iotago.TimelockUnlockCondition{
							SlotIndex: 25,
						},
					},
				},
			}

			creationSlot := iotago.SlotIndex(10)
			transaction := &iotago.Transaction{API: testAPI, TransactionEssence: &iotago.TransactionEssence{Inputs: inputIDs.UTXOInputs(), CreationSlot: 10}}
			sigs, err := transaction.Sign(inputIDs.OrderedSet(inputs.OutputSet()).MustCommitment(testAPI), ident1AddrKeys)
			require.NoError(t, err)

			return &test{
				name: "fail - timelock not expired",
				vmParams: &vm.Params{
					API: testAPI,
				},
				resolvedInputs: vm.ResolvedInputs{
					InputSet: inputs,
					CommitmentInput: &iotago.Commitment{
						Slot: creationSlot,
					},
				},
				tx: &iotago.SignedTransaction{
					API:         testAPI,
					Transaction: transaction,
					Unlocks: iotago.Unlocks{
						&iotago.SignatureUnlock{Signature: sigs[0]},
					},
				},
				wantErr: iotago.ErrTimelockNotExpired,
			}
		}(),
		func() *test {
			_, ident1, ident1AddrKeys := tpkg.RandEd25519Identity()
			inputIDs := tpkg.RandOutputIDs(1)

			inputs := vm.InputSet{
				inputIDs[0]: &iotago.BasicOutput{
					Amount: 100,
					Conditions: iotago.BasicOutputUnlockConditions{
						&iotago.AddressUnlockCondition{Address: ident1},
						&iotago.TimelockUnlockCondition{
							SlotIndex: 1337,
						},
					},
				},
			}

			creationSlot := iotago.SlotIndex(666)
			transaction := &iotago.Transaction{API: testAPI, TransactionEssence: &iotago.TransactionEssence{Inputs: inputIDs.UTXOInputs(), CreationSlot: creationSlot}}
			sigs, err := transaction.Sign(inputIDs.OrderedSet(inputs.OutputSet()).MustCommitment(testAPI), ident1AddrKeys)
			require.NoError(t, err)

			return &test{
				name: "fail - timelock not expired",
				vmParams: &vm.Params{
					API: testAPI,
				},
				resolvedInputs: vm.ResolvedInputs{
					InputSet: inputs,
					CommitmentInput: &iotago.Commitment{
						Slot: creationSlot,
					},
				},
				tx: &iotago.SignedTransaction{
					API:         testAPI,
					Transaction: transaction,
					Unlocks: iotago.Unlocks{
						&iotago.SignatureUnlock{Signature: sigs[0]},
					},
				},
				wantErr: iotago.ErrTimelockNotExpired,
			}
		}(),
		func() *test {
			_, ident1, ident1AddrKeys := tpkg.RandEd25519Identity()
			inputIDs := tpkg.RandOutputIDs(1)

			inputs := vm.InputSet{
				inputIDs[0]: &iotago.BasicOutput{
					Amount: 100,
					Conditions: iotago.BasicOutputUnlockConditions{
						&iotago.AddressUnlockCondition{Address: ident1},
						&iotago.TimelockUnlockCondition{
							SlotIndex: 1000,
						},
					},
				},
			}

			creationSlot := iotago.SlotIndex(1005)
			transaction := &iotago.Transaction{API: testAPI, TransactionEssence: &iotago.TransactionEssence{Inputs: inputIDs.UTXOInputs(), CreationSlot: creationSlot}}
			sigs, err := transaction.Sign(inputIDs.OrderedSet(inputs.OutputSet()).MustCommitment(testAPI), ident1AddrKeys)
			require.NoError(t, err)

			return &test{
				name: "fail - no commitment input for timelock",
				vmParams: &vm.Params{
					API: testAPI,
				},
				resolvedInputs: vm.ResolvedInputs{
					InputSet: inputs,
				},
				tx: &iotago.SignedTransaction{
					API:         testAPI,
					Transaction: transaction,
					Unlocks: iotago.Unlocks{
						&iotago.SignatureUnlock{Signature: sigs[0]},
					},
				},
				wantErr: iotago.ErrTimelockConditionCommitmentInputRequired,
			}
		}(),
	}
	for _, tt := range tests {
		t.Run(tt.name, func(t *testing.T) {
			_, err := stardustVM.Execute(tt.tx.Transaction, tt.resolvedInputs, make(vm.UnlockedIdentities), vm.ExecFuncTimelocks())
			if tt.wantErr != nil {
				require.ErrorIs(t, err, tt.wantErr)
				return
			}

			require.NoError(t, err)
		})
	}
}

// TODO: add some more failing test cases.
func TestTxSemanticMana(t *testing.T) {
	type test struct {
		name           string
		vmParams       *vm.Params
		resolvedInputs vm.ResolvedInputs
		tx             *iotago.SignedTransaction
		wantErr        error
	}
	tests := []*test{
		func() *test {
			_, ident1, ident1AddrKeys := tpkg.RandEd25519Identity()
			inputIDs := tpkg.RandOutputIDsWithCreationSlot(10, 1)

			inputs := vm.InputSet{
				inputIDs[0]: &iotago.BasicOutput{
					Amount: OneMi,
					Mana:   iotago.MaxMana,
					Conditions: iotago.BasicOutputUnlockConditions{
						&iotago.AddressUnlockCondition{Address: ident1},
					},
				},
			}

			transaction := &iotago.Transaction{
				API: testAPI,
				TransactionEssence: &iotago.TransactionEssence{
					Inputs:       inputIDs.UTXOInputs(),
					CreationSlot: 10 + 100*testProtoParams.ParamEpochDurationInSlots(),
				},
				Outputs: iotago.TxEssenceOutputs{
					&iotago.BasicOutput{
						Amount: OneMi,
						Mana: func() iotago.Mana {
							var creationSlot iotago.SlotIndex = 10
							targetSlot := 10 + 100*testProtoParams.ParamEpochDurationInSlots()

							input := inputs[inputIDs[0]]
							rentStructure := iotago.NewRentStructure(testProtoParams.RentParameters())
							minDeposit, err := rentStructure.MinDeposit(input)
							require.NoError(t, err)
							excessBaseTokens, err := safemath.SafeSub(input.BaseTokenAmount(), minDeposit)
							require.NoError(t, err)
							potentialMana, err := testProtoParams.ManaDecayProvider().ManaGenerationWithDecay(excessBaseTokens, creationSlot, targetSlot)
							require.NoError(t, err)

							storedMana, err := testProtoParams.ManaDecayProvider().ManaWithDecay(iotago.MaxMana, creationSlot, targetSlot)
							require.NoError(t, err)

							return potentialMana + storedMana
						}(),
						Conditions: iotago.BasicOutputUnlockConditions{
							&iotago.AddressUnlockCondition{Address: tpkg.RandEd25519Address()},
						},
					},
				},
			}
			sigs, err := transaction.Sign(inputIDs.OrderedSet(inputs.OutputSet()).MustCommitment(testAPI), ident1AddrKeys)
			require.NoError(t, err)

			return &test{
				name: "ok - stored Mana only without allotment",
				vmParams: &vm.Params{
					API: testAPI,
				},
				resolvedInputs: vm.ResolvedInputs{InputSet: inputs},
				tx: &iotago.SignedTransaction{
					API:         testAPI,
					Transaction: transaction,
					Unlocks: iotago.Unlocks{
						&iotago.SignatureUnlock{Signature: sigs[0]},
					},
				},
				wantErr: nil,
			}
		}(),
		func() *test {
			_, ident1, ident1AddrKeys := tpkg.RandEd25519Identity()
			inputIDs := tpkg.RandOutputIDsWithCreationSlot(10, 1)

			inputs := vm.InputSet{
				inputIDs[0]: &iotago.BasicOutput{
					Amount: OneMi,
					Mana:   iotago.MaxMana,
					Conditions: iotago.BasicOutputUnlockConditions{
						&iotago.AddressUnlockCondition{Address: ident1},
					},
				},
			}

			transaction := &iotago.Transaction{
				API: testAPI,
				TransactionEssence: &iotago.TransactionEssence{
					Inputs: inputIDs.UTXOInputs(),
					Allotments: iotago.Allotments{
						&iotago.Allotment{Value: 50},
					},
					CreationSlot: 10 + 100*testProtoParams.ParamEpochDurationInSlots(),
				},
				Outputs: iotago.TxEssenceOutputs{
					&iotago.BasicOutput{
						Amount: OneMi,
						Mana: func() iotago.Mana {
							var createdSlot iotago.SlotIndex = 10
							targetSlot := 10 + 100*testProtoParams.ParamEpochDurationInSlots()

							input := inputs[inputIDs[0]]
							rentStructure := iotago.NewRentStructure(testProtoParams.RentParameters())
							minDeposit, err := rentStructure.MinDeposit(input)
							require.NoError(t, err)
							excessBaseTokens, err := safemath.SafeSub(input.BaseTokenAmount(), minDeposit)
							require.NoError(t, err)
							potentialMana, err := testProtoParams.ManaDecayProvider().ManaGenerationWithDecay(excessBaseTokens, createdSlot, targetSlot)
							require.NoError(t, err)

							storedMana, err := testProtoParams.ManaDecayProvider().ManaWithDecay(iotago.MaxMana, createdSlot, targetSlot)
							require.NoError(t, err)

							// generated mana + decay - allotment
							return potentialMana + storedMana - 50
						}(),
						Conditions: iotago.BasicOutputUnlockConditions{
							&iotago.AddressUnlockCondition{Address: tpkg.RandEd25519Address()},
						},
					},
				},
			}
			sigs, err := transaction.Sign(inputIDs.OrderedSet(inputs.OutputSet()).MustCommitment(testAPI), ident1AddrKeys)
			require.NoError(t, err)

			return &test{
				name: "ok - stored and allotted",
				vmParams: &vm.Params{
					API: testAPI,
				},
				resolvedInputs: vm.ResolvedInputs{InputSet: inputs},
				tx: &iotago.SignedTransaction{
					API:         testAPI,
					Transaction: transaction,
					Unlocks: iotago.Unlocks{
						&iotago.SignatureUnlock{Signature: sigs[0]},
					},
				},
				wantErr: nil,
			}
		}(),
		func() *test {
			_, ident1, ident1AddrKeys := tpkg.RandEd25519Identity()
			inputIDs := tpkg.RandOutputIDsWithCreationSlot(20, 1)

			inputs := vm.InputSet{
				inputIDs[0]: &iotago.BasicOutput{
					Amount: 5,
					Mana:   10,
					Conditions: iotago.BasicOutputUnlockConditions{
						&iotago.AddressUnlockCondition{Address: ident1},
					},
				},
			}

			transaction := &iotago.Transaction{
				API: testAPI,
				TransactionEssence: &iotago.TransactionEssence{
					Inputs:       inputIDs.UTXOInputs(),
					CreationSlot: 15,
				},
				Outputs: iotago.TxEssenceOutputs{
					&iotago.BasicOutput{
						Amount: 5,
						Mana:   35,
						Conditions: iotago.BasicOutputUnlockConditions{
							&iotago.AddressUnlockCondition{Address: tpkg.RandEd25519Address()},
						},
					},
				},
			}
			sigs, err := transaction.Sign(inputIDs.OrderedSet(inputs.OutputSet()).MustCommitment(testAPI), ident1AddrKeys)
			require.NoError(t, err)

			return &test{
				name: "fail - input created after tx",
				vmParams: &vm.Params{
					API: testAPI,
				},
				resolvedInputs: vm.ResolvedInputs{InputSet: inputs},
				tx: &iotago.SignedTransaction{
					API:         testAPI,
					Transaction: transaction,
					Unlocks: iotago.Unlocks{
						&iotago.SignatureUnlock{Signature: sigs[0]},
					},
				},
				wantErr: iotago.ErrInputCreationAfterTxCreation,
			}
		}(),
		func() *test {
			_, ident1, ident1AddrKeys := tpkg.RandEd25519Identity()
			inputIDs := tpkg.RandOutputIDsWithCreationSlot(15, 1)

			inputs := vm.InputSet{
				inputIDs[0]: &iotago.BasicOutput{
					Amount: 5,
					Mana:   10,
					Conditions: iotago.BasicOutputUnlockConditions{
						&iotago.AddressUnlockCondition{Address: ident1},
					},
				},
			}

			transaction := &iotago.Transaction{
				API: testAPI,
				TransactionEssence: &iotago.TransactionEssence{
					Inputs:       inputIDs.UTXOInputs(),
					CreationSlot: 15,
				},
				Outputs: iotago.TxEssenceOutputs{
					&iotago.BasicOutput{
						Amount: 5,
						Mana:   10,
						Conditions: iotago.BasicOutputUnlockConditions{
							&iotago.AddressUnlockCondition{Address: tpkg.RandEd25519Address()},
						},
					},
				},
			}
			sigs, err := transaction.Sign(inputIDs.OrderedSet(inputs.OutputSet()).MustCommitment(testAPI), ident1AddrKeys)
			require.NoError(t, err)

			return &test{
				name: "ok - input created in same slot as tx",
				vmParams: &vm.Params{
					API: testAPI,
				},
				resolvedInputs: vm.ResolvedInputs{InputSet: inputs},
				tx: &iotago.SignedTransaction{
					API:         testAPI,
					Transaction: transaction,
					Unlocks: iotago.Unlocks{
						&iotago.SignatureUnlock{Signature: sigs[0]},
					},
				},
				wantErr: nil,
			}
		}(),
		func() *test {
			_, ident1, ident1AddrKeys := tpkg.RandEd25519Identity()
			inputIDs := tpkg.RandOutputIDsWithCreationSlot(15, 2)

			inputs := vm.InputSet{
				inputIDs[0]: &iotago.BasicOutput{
					Amount: 5,
					Mana:   iotago.MaxMana,
					Conditions: iotago.BasicOutputUnlockConditions{
						&iotago.AddressUnlockCondition{Address: ident1},
					},
				},
				inputIDs[1]: &iotago.BasicOutput{
					Amount: 5,
					Mana:   10,
					Conditions: iotago.BasicOutputUnlockConditions{
						&iotago.AddressUnlockCondition{Address: ident1},
					},
				},
			}

			transaction := &iotago.Transaction{
				API: testAPI,
				TransactionEssence: &iotago.TransactionEssence{
					Inputs:       inputIDs.UTXOInputs(),
					CreationSlot: 15,
				},
				Outputs: iotago.TxEssenceOutputs{
					&iotago.BasicOutput{
						Amount: 5,
						Mana:   9,
						Conditions: iotago.BasicOutputUnlockConditions{
							&iotago.AddressUnlockCondition{Address: tpkg.RandEd25519Address()},
						},
					},
				},
			}
			sigs, err := transaction.Sign(inputIDs.OrderedSet(inputs.OutputSet()).MustCommitment(testAPI), ident1AddrKeys)
			require.NoError(t, err)

			return &test{
				name: "fail - mana overflow on the input side sum",
				vmParams: &vm.Params{
					API: testAPI,
				},
				resolvedInputs: vm.ResolvedInputs{InputSet: inputs},
				tx: &iotago.SignedTransaction{
					API:         testAPI,
					Transaction: transaction,
					Unlocks: iotago.Unlocks{
						&iotago.SignatureUnlock{Signature: sigs[0]},
						&iotago.ReferenceUnlock{Reference: 0},
					},
				},
				wantErr: iotago.ErrManaOverflow,
			}
		}(),
		func() *test {
			_, ident1, ident1AddrKeys := tpkg.RandEd25519Identity()
			inputIDs := tpkg.RandOutputIDsWithCreationSlot(15, 1)

			inputs := vm.InputSet{
				inputIDs[0]: &iotago.BasicOutput{
					Amount: 5,
					Mana:   10,
					Conditions: iotago.BasicOutputUnlockConditions{
						&iotago.AddressUnlockCondition{Address: ident1},
					},
				},
			}

			transaction := &iotago.Transaction{
				API: testAPI,
				TransactionEssence: &iotago.TransactionEssence{
					Inputs:       inputIDs.UTXOInputs(),
					CreationSlot: 15,
				},
				Outputs: iotago.TxEssenceOutputs{
					&iotago.BasicOutput{
						Amount: 5,
						Mana:   1,
						Conditions: iotago.BasicOutputUnlockConditions{
							&iotago.AddressUnlockCondition{Address: tpkg.RandEd25519Address()},
						},
					},
					&iotago.BasicOutput{
						Amount: 5,
						Mana:   iotago.MaxMana,
						Conditions: iotago.BasicOutputUnlockConditions{
							&iotago.AddressUnlockCondition{Address: tpkg.RandEd25519Address()},
						},
					},
				},
			}
			sigs, err := transaction.Sign(inputIDs.OrderedSet(inputs.OutputSet()).MustCommitment(testAPI), ident1AddrKeys)
			require.NoError(t, err)

			return &test{
				name: "fail - mana overflow on the output side sum",
				vmParams: &vm.Params{
					API: testAPI,
				},
				resolvedInputs: vm.ResolvedInputs{InputSet: inputs},
				tx: &iotago.SignedTransaction{
					API:         testAPI,
					Transaction: transaction,
					Unlocks: iotago.Unlocks{
						&iotago.SignatureUnlock{Signature: sigs[0]},
					},
				},
				wantErr: iotago.ErrManaOverflow,
			}
		}(),
	}
	for _, tt := range tests {
		t.Run(tt.name, func(t *testing.T) {
			err := validateAndExecuteSignedTransaction(tt.tx, tt.resolvedInputs, vm.ExecFuncBalancedMana())
			if tt.wantErr != nil {
				require.ErrorIs(t, err, tt.wantErr)
				return
			}

			require.NoError(t, err)
		})
	}
}

func TestManaRewardsClaimingStaking(t *testing.T) {
	_, ident, identAddrKeys := tpkg.RandEd25519Identity()
	accountIdent := tpkg.RandAccountAddress()

	var manaRewardAmount iotago.Mana = 200
	currentEpoch := iotago.EpochIndex(20)
	currentSlot := testProtoParams.TimeProvider().EpochStart(currentEpoch)

	inputIDs := tpkg.RandOutputIDs(1)
	inputs := vm.InputSet{
		inputIDs[0]: &iotago.AccountOutput{
			Amount:         OneMi * 10,
			NativeTokens:   nil,
			AccountID:      accountIdent.AccountID(),
			StateIndex:     1,
			StateMetadata:  nil,
			Mana:           0,
			FoundryCounter: 0,
			Conditions: iotago.AccountOutputUnlockConditions{
				&iotago.StateControllerAddressUnlockCondition{Address: ident},
				&iotago.GovernorAddressUnlockCondition{Address: ident},
			},
			Features: iotago.AccountOutputFeatures{
				&iotago.StakingFeature{
					StakedAmount: 100,
					FixedCost:    50,
					StartEpoch:   currentEpoch - 10,
					EndEpoch:     currentEpoch - 1,
				},
			},
		},
	}

	transaction := &iotago.Transaction{
		API: testAPI,
		TransactionEssence: &iotago.TransactionEssence{
			Inputs: inputIDs.UTXOInputs(),
		},
		Outputs: iotago.TxEssenceOutputs{
			&iotago.AccountOutput{
				Amount:         OneMi * 5,
				NativeTokens:   nil,
				AccountID:      accountIdent.AccountID(),
				StateIndex:     2,
				StateMetadata:  nil,
				FoundryCounter: 0,
				Conditions: iotago.AccountOutputUnlockConditions{
					&iotago.StateControllerAddressUnlockCondition{Address: ident},
					&iotago.GovernorAddressUnlockCondition{Address: ident},
				},
				Features: nil,
			},
			&iotago.BasicOutput{
				Amount:       OneMi * 5,
				NativeTokens: nil,
				Mana:         manaRewardAmount,
				Conditions: iotago.BasicOutputUnlockConditions{
					&iotago.AddressUnlockCondition{Address: accountIdent},
				},
				Features: nil,
			},
		},
	}

	sigs, err := transaction.Sign(inputIDs.OrderedSet(inputs.OutputSet()).MustCommitment(testAPI), identAddrKeys)
	require.NoError(t, err)

	tx := &iotago.SignedTransaction{
		API:         testAPI,
		Transaction: transaction,
		Unlocks: iotago.Unlocks{
			&iotago.SignatureUnlock{Signature: sigs[0]},
		},
	}

	resolvedInputs := vm.ResolvedInputs{
		InputSet: inputs,
		RewardsInputSet: map[iotago.ChainID]iotago.Mana{
			accountIdent.AccountID(): manaRewardAmount,
		},
		CommitmentInput: &iotago.Commitment{
			Slot: currentSlot,
		},
	}
	require.NoError(t, validateAndExecuteSignedTransaction(tx, resolvedInputs))
}

func TestManaRewardsClaimingDelegation(t *testing.T) {
	_, ident, identAddrKeys := tpkg.RandEd25519Identity()

	const manaRewardAmount iotago.Mana = 200
	currentSlot := 20 * testProtoParams.ParamEpochDurationInSlots()
	currentEpoch := testProtoParams.TimeProvider().EpochFromSlot(currentSlot)

	inputIDs := tpkg.RandOutputIDs(1)
	inputs := vm.InputSet{
		inputIDs[0]: &iotago.DelegationOutput{
			Amount:           OneMi * 10,
			DelegatedAmount:  OneMi * 10,
			DelegationID:     iotago.EmptyDelegationID(),
			ValidatorAddress: &iotago.AccountAddress{},
			StartEpoch:       currentEpoch,
			EndEpoch:         currentEpoch + 5,
			Conditions: iotago.DelegationOutputUnlockConditions{
				&iotago.AddressUnlockCondition{Address: ident},
			},
		},
	}
	delegationID := iotago.DelegationIDFromOutputID(inputIDs[0])

	transaction := &iotago.Transaction{
		API: testAPI,
		TransactionEssence: &iotago.TransactionEssence{
			Inputs:       inputIDs.UTXOInputs(),
			CreationSlot: currentSlot,
			Capabilities: iotago.TransactionCapabilitiesBitMaskWithCapabilities(iotago.WithTransactionCanDoAnything()),
		},
		Outputs: iotago.TxEssenceOutputs{
			&iotago.BasicOutput{
				Amount: OneMi * 10,
				Mana:   manaRewardAmount,
				Conditions: iotago.BasicOutputUnlockConditions{
					&iotago.AddressUnlockCondition{Address: ident},
				},
				Features: nil,
			},
		},
	}

	sigs, err := transaction.Sign(inputIDs.OrderedSet(inputs.OutputSet()).MustCommitment(testAPI), identAddrKeys)
	require.NoError(t, err)

	tx := &iotago.SignedTransaction{
		API:         testAPI,
		Transaction: transaction,
		Unlocks: iotago.Unlocks{
			&iotago.SignatureUnlock{Signature: sigs[0]},
		},
	}

	resolvedInputs := vm.ResolvedInputs{
		InputSet: inputs,
		RewardsInputSet: map[iotago.ChainID]iotago.Mana{
			delegationID: manaRewardAmount,
		},
	}
	require.NoError(t, validateAndExecuteSignedTransaction(tx, resolvedInputs))
}

func TestTxSemanticAddressRestrictions(t *testing.T) {
	type testParameters struct {
		name    string
		address iotago.Address
		wantErr error
	}
	type test struct {
		createTestOutput     func(address iotago.Address) iotago.Output
		createTestParameters []func() testParameters
	}

	_, ident, identAddrKeys := tpkg.RandEd25519Identity()
	addr := tpkg.RandEd25519Address()

	iotago.RestrictedAddressWithCapabilities(addr)

	tests := []*test{
		{
			createTestOutput: func(address iotago.Address) iotago.Output {
				return &iotago.BasicOutput{
					NativeTokens: tpkg.RandSortNativeTokens(3),
					Conditions: iotago.BasicOutputUnlockConditions{
						&iotago.AddressUnlockCondition{Address: address},
					},
				}
			},
			createTestParameters: []func() testParameters{
				func() testParameters {
					return testParameters{
						name:    "ok - Native Token Address in Output with Native Tokens",
						address: iotago.RestrictedAddressWithCapabilities(addr, iotago.WithAddressCanReceiveNativeTokens(true)),
						wantErr: nil,
					}
				},
				func() testParameters {
					return testParameters{
						name:    "fail - Non Native Token Address in Output with Native Tokens",
						address: iotago.RestrictedAddressWithCapabilities(addr),
						wantErr: iotago.ErrAddressCannotReceiveNativeTokens,
					}
				},
			},
		},
		{
			createTestOutput: func(address iotago.Address) iotago.Output {
				return &iotago.BasicOutput{
					Mana: iotago.Mana(4),
					Conditions: iotago.BasicOutputUnlockConditions{
						&iotago.AddressUnlockCondition{Address: address},
					},
				}
			},
			createTestParameters: []func() testParameters{
				func() testParameters {
					return testParameters{
						name:    "ok - Mana Address in Output with Mana",
						address: iotago.RestrictedAddressWithCapabilities(addr, iotago.WithAddressCanReceiveMana(true)),
						wantErr: nil,
					}
				},
				func() testParameters {
					return testParameters{
						name:    "fail - Non Mana Address in Output with Mana",
						address: iotago.RestrictedAddressWithCapabilities(addr),
						wantErr: iotago.ErrAddressCannotReceiveMana,
					}
				},
			},
		},
		{
			createTestOutput: func(address iotago.Address) iotago.Output {
				return &iotago.BasicOutput{
					Conditions: iotago.BasicOutputUnlockConditions{
						&iotago.AddressUnlockCondition{Address: address},
						&iotago.TimelockUnlockCondition{
							SlotIndex: 500,
						},
					},
				}
			},
			createTestParameters: []func() testParameters{
				func() testParameters {
					return testParameters{
						name:    "ok - Timelock Unlock Condition Address in Output with Timelock Unlock Condition",
						address: iotago.RestrictedAddressWithCapabilities(addr, iotago.WithAddressCanReceiveOutputsWithTimelockUnlockCondition(true)),
						wantErr: nil,
					}
				},
				func() testParameters {
					return testParameters{
						name:    "fail - Non Timelock Unlock Condition Address in Output with Timelock Unlock Condition",
						address: iotago.RestrictedAddressWithCapabilities(addr),
						wantErr: iotago.ErrAddressCannotReceiveTimelockUnlockCondition,
					}
				},
			},
		},
		{
			createTestOutput: func(address iotago.Address) iotago.Output {
				return &iotago.BasicOutput{
					Conditions: iotago.BasicOutputUnlockConditions{
						&iotago.AddressUnlockCondition{Address: address},
						&iotago.ExpirationUnlockCondition{
							SlotIndex:     500,
							ReturnAddress: ident,
						},
					},
				}
			},
			createTestParameters: []func() testParameters{
				func() testParameters {
					return testParameters{
						name:    "ok - Expiration Unlock Condition Address in Output with Expiration Unlock Condition",
						address: iotago.RestrictedAddressWithCapabilities(addr, iotago.WithAddressCanReceiveOutputsWithExpirationUnlockCondition(true)),
						wantErr: nil,
					}
				},
				func() testParameters {
					return testParameters{
						name:    "fail - Non Expiration Unlock Condition Address in Output with Expiration Unlock Condition",
						address: iotago.RestrictedAddressWithCapabilities(addr),
						wantErr: iotago.ErrAddressCannotReceiveExpirationUnlockCondition,
					}
				},
			},
		},
		{
			createTestOutput: func(address iotago.Address) iotago.Output {
				return &iotago.BasicOutput{
					Conditions: iotago.BasicOutputUnlockConditions{
						&iotago.AddressUnlockCondition{Address: address},
						&iotago.StorageDepositReturnUnlockCondition{
							ReturnAddress: ident,
						},
					},
				}
			},
			createTestParameters: []func() testParameters{
				func() testParameters {
					return testParameters{
						name:    "ok - Storage Deposit Return Unlock Condition Address in Output with Storage Deposit Return Unlock Condition",
						address: iotago.RestrictedAddressWithCapabilities(addr, iotago.WithAddressCanReceiveOutputsWithStorageDepositReturnUnlockCondition(true)),
						wantErr: nil,
					}
				},
				func() testParameters {
					return testParameters{
						name:    "fail - Non Storage Deposit Return Unlock Condition Address in Output with Storage Deposit Return Unlock Condition",
						address: iotago.RestrictedAddressWithCapabilities(addr),
						wantErr: iotago.ErrAddressCannotReceiveStorageDepositReturnUnlockCondition,
					}
				},
			},
		},
		{
			createTestOutput: func(address iotago.Address) iotago.Output {
				return &iotago.AccountOutput{
					Conditions: iotago.AccountOutputUnlockConditions{
						&iotago.StateControllerAddressUnlockCondition{Address: address},
					},
				}
			},
			createTestParameters: []func() testParameters{
				func() testParameters {
					return testParameters{
						name:    "ok - Account Output Address in State Controller UC in Account Output",
						address: iotago.RestrictedAddressWithCapabilities(addr, iotago.WithAddressCanReceiveAccountOutputs(true)),
						wantErr: nil,
					}
				},
				func() testParameters {
					return testParameters{
						name:    "fail - Non Account Output Address in State Controller UC in Account Output",
						address: iotago.RestrictedAddressWithCapabilities(addr),
						wantErr: iotago.ErrAddressCannotReceiveAccountOutput,
					}
				},
			},
		},
		{
			createTestOutput: func(address iotago.Address) iotago.Output {
				return &iotago.AccountOutput{
					Conditions: iotago.AccountOutputUnlockConditions{
						&iotago.GovernorAddressUnlockCondition{Address: address},
					},
				}
			},
			createTestParameters: []func() testParameters{
				func() testParameters {
					return testParameters{
						name:    "ok - Account Output Address in Governor UC in Account Output",
						address: iotago.RestrictedAddressWithCapabilities(addr, iotago.WithAddressCanReceiveAccountOutputs(true)),
						wantErr: nil,
					}
				},
				func() testParameters {
					return testParameters{
						name:    "fail - Non Account Output Address in Governor UC in Account Output",
						address: iotago.RestrictedAddressWithCapabilities(addr),
						wantErr: iotago.ErrAddressCannotReceiveAccountOutput,
					}
				},
			},
		},
		{
			createTestOutput: func(address iotago.Address) iotago.Output {
				return &iotago.NFTOutput{
					Conditions: iotago.NFTOutputUnlockConditions{
						&iotago.AddressUnlockCondition{Address: address},
					},
				}
			},
			createTestParameters: []func() testParameters{
				func() testParameters {
					return testParameters{
						name:    "ok - NFT Output Address in NFT Output",
						address: iotago.RestrictedAddressWithCapabilities(addr, iotago.WithAddressCanReceiveNFTOutputs(true)),
						wantErr: nil,
					}
				},
				func() testParameters {
					return testParameters{
						name:    "fail - Non NFT Output Address in NFT Output",
						address: iotago.RestrictedAddressWithCapabilities(addr),
						wantErr: iotago.ErrAddressCannotReceiveNFTOutput,
					}
				},
			},
		},
		{
			createTestOutput: func(address iotago.Address) iotago.Output {
				return &iotago.DelegationOutput{
					Conditions: iotago.DelegationOutputUnlockConditions{
						&iotago.AddressUnlockCondition{Address: address},
					},
					ValidatorAddress: &iotago.AccountAddress{},
				}
			},
			createTestParameters: []func() testParameters{
				func() testParameters {
					return testParameters{
						name:    "ok - Delegation Output Address in Delegation Output",
						address: iotago.RestrictedAddressWithCapabilities(addr, iotago.WithAddressCanReceiveDelegationOutputs(true)),
						wantErr: nil,
					}
				},
				func() testParameters {
					return testParameters{
						name:    "fail - Non Delegation Output Address in Delegation Output",
						address: iotago.RestrictedAddressWithCapabilities(addr),
						wantErr: iotago.ErrAddressCannotReceiveDelegationOutput,
					}
				},
			},
		},
		{
			createTestOutput: func(address iotago.Address) iotago.Output {
				return &iotago.BasicOutput{
					Mana: 42,
					Conditions: iotago.BasicOutputUnlockConditions{
						&iotago.AddressUnlockCondition{Address: tpkg.RandEd25519Address()},
						&iotago.ExpirationUnlockCondition{
							// only the return address is restricted here
							ReturnAddress: address,
						},
					},
				}
			},
			createTestParameters: []func() testParameters{
				func() testParameters {
					return testParameters{
						name:    "ok - Mana Return Address in Output with Mana",
						address: iotago.RestrictedAddressWithCapabilities(addr, iotago.WithAddressCanReceiveMana(true), iotago.WithAddressCanReceiveOutputsWithExpirationUnlockCondition(true)),
						wantErr: nil,
					}
				},
				func() testParameters {
					return testParameters{
						name:    "fail - Non Mana Return Address in Output with Mana",
						address: iotago.RestrictedAddressWithCapabilities(addr),
						wantErr: iotago.ErrAddressCannotReceiveMana,
					}
				},
			},
		},
	}

	makeTransaction := func(output iotago.Output) (vm.InputSet, iotago.Signature, *iotago.Transaction) {
		inputIDs := tpkg.RandOutputIDsWithCreationSlot(10, 1)

		inputs := vm.InputSet{
			inputIDs[0]: &iotago.BasicOutput{
				Amount: iotago.BaseToken(1_000_000),
				Conditions: iotago.BasicOutputUnlockConditions{
					&iotago.AddressUnlockCondition{Address: ident},
				},
			},
		}

		transaction := &iotago.Transaction{
			API: testAPI,
			TransactionEssence: &iotago.TransactionEssence{
				Inputs:       inputIDs.UTXOInputs(),
				CreationSlot: 10,
			},
			Outputs: iotago.TxEssenceOutputs{
				output,
			},
		}
		sigs, err := transaction.Sign(inputIDs.OrderedSet(inputs.OutputSet()).MustCommitment(testAPI), identAddrKeys)
		require.NoError(t, err)

		return inputs, sigs[0], transaction
	}

	for _, tt := range tests {
		for _, makeTestInput := range tt.createTestParameters {
			testInput := makeTestInput()
			t.Run(testInput.name, func(t *testing.T) {
				testOutput := tt.createTestOutput(testInput.address)

				inputs, sig, transaction := makeTransaction(testOutput)

				resolvedInputs := vm.ResolvedInputs{InputSet: inputs}
				tx := &iotago.SignedTransaction{
					API:         testAPI,
					Transaction: transaction,
					Unlocks: iotago.Unlocks{
						&iotago.SignatureUnlock{Signature: sig},
					},
				}

				_, err := stardustVM.Execute(tx.Transaction, resolvedInputs, make(vm.UnlockedIdentities), vm.ExecFuncAddressRestrictions())
				if testInput.wantErr != nil {
					require.ErrorIs(t, err, testInput.wantErr)
					return
				}

				require.NoError(t, err)
			})
		}
	}
}

func TestTxSemanticImplicitAccountCreationAndTransition(t *testing.T) {
	type TestInput struct {
		inputID      iotago.OutputID
		input        iotago.Output
		unlockTarget iotago.Address
	}

	type test struct {
		name                    string
		inputs                  []TestInput
		keys                    []iotago.AddressKeys
		resolvedCommitmentInput iotago.Commitment
		resolvedBICInputSet     vm.BlockIssuanceCreditInputSet
		outputs                 []iotago.Output
		wantErr                 error
	}

	_, edIdent, edIdentAddrKeys := tpkg.RandEd25519Identity()
	_, implicitAccountIdent, implicitAccountIdentAddrKeys := tpkg.RandImplicitAccountIdentity()
	exampleAmount := iotago.BaseToken(1_000_000)
	exampleMana := iotago.Mana(10_000_000)
	exampleNativeTokens := tpkg.RandSortNativeTokens(1)
	outputID1 := tpkg.RandOutputID(0)
	outputID2 := tpkg.RandOutputID(1)
	accountID1 := iotago.AccountIDFromOutputID(outputID1)
	accountID2 := iotago.AccountIDFromOutputID(outputID2)
	currentSlot := iotago.SlotIndex(10)
	commitmentSlot := currentSlot - testAPI.ProtocolParameters().MaxCommittableAge()

	dummyImplicitAccount := &iotago.BasicOutput{
		Amount: 0,
		Conditions: iotago.BasicOutputUnlockConditions{
			&iotago.AddressUnlockCondition{Address: implicitAccountIdent},
		},
	}
	storageScore := dummyImplicitAccount.StorageScore(testAPI.RentStructure(), nil)
	minAmountImplicitAccount := testAPI.RentStructure().StorageCost() * iotago.BaseToken(storageScore)

	exampleInputs := []TestInput{
		{
			inputID: outputID1,
			input: &iotago.BasicOutput{
				Amount:       exampleAmount,
				NativeTokens: exampleNativeTokens,
				Conditions: iotago.BasicOutputUnlockConditions{
					&iotago.AddressUnlockCondition{Address: edIdent},
				},
			},
			unlockTarget: edIdent,
		},
	}

	tests := []*test{
		{
			name:   "ok - implicit account creation",
			inputs: exampleInputs,
			outputs: []iotago.Output{
				&iotago.BasicOutput{
					Amount: exampleAmount,
					Mana:   0,
					Conditions: iotago.BasicOutputUnlockConditions{
						&iotago.AddressUnlockCondition{Address: implicitAccountIdent},
					},
				},
			},
			keys:    []iotago.AddressKeys{edIdentAddrKeys},
			wantErr: nil,
		},
		{
			name:   "fail - implicit account contains native tokens",
			inputs: exampleInputs,
			outputs: []iotago.Output{
				&iotago.BasicOutput{
					Amount:       exampleAmount,
					NativeTokens: exampleNativeTokens,
					Conditions: iotago.BasicOutputUnlockConditions{
						&iotago.AddressUnlockCondition{Address: implicitAccountIdent},
					},
				},
			},
			keys:    []iotago.AddressKeys{edIdentAddrKeys},
			wantErr: iotago.ErrAddressCannotReceiveNativeTokens,
		},
		{
			name:   "fail - implicit account contains timelock unlock conditions",
			inputs: exampleInputs,
			outputs: []iotago.Output{
				&iotago.BasicOutput{
					Amount: exampleAmount,
					Conditions: iotago.BasicOutputUnlockConditions{
						&iotago.AddressUnlockCondition{Address: implicitAccountIdent},
						&iotago.TimelockUnlockCondition{SlotIndex: 500},
					},
				},
			},
			keys:    []iotago.AddressKeys{edIdentAddrKeys},
			wantErr: iotago.ErrAddressCannotReceiveTimelockUnlockCondition,
		},
		{
			name: "ok - implicit account transitioned to account with block issuer feature",
			inputs: []TestInput{
				{
					inputID: outputID1,
					input: &iotago.BasicOutput{
						Amount: exampleAmount,
						Mana:   exampleMana,
						Conditions: iotago.BasicOutputUnlockConditions{
							&iotago.AddressUnlockCondition{Address: implicitAccountIdent},
						},
					},
					unlockTarget: implicitAccountIdent,
				},
			},
			resolvedBICInputSet: vm.BlockIssuanceCreditInputSet{
				accountID1: iotago.BlockIssuanceCredits(0),
			},
			resolvedCommitmentInput: iotago.Commitment{
				Slot: commitmentSlot,
			},
			outputs: []iotago.Output{
				&iotago.AccountOutput{
					Amount:    exampleAmount,
					Mana:      exampleMana,
					AccountID: accountID1,
					Conditions: iotago.AccountOutputUnlockConditions{
						&iotago.StateControllerAddressUnlockCondition{
							Address: edIdent,
						},
						&iotago.GovernorAddressUnlockCondition{
							Address: edIdent,
						},
					},
					Features: iotago.AccountOutputFeatures{
						&iotago.BlockIssuerFeature{
							ExpirySlot: iotago.MaxSlotIndex,
							BlockIssuerKeys: iotago.NewBlockIssuerKeys(
								iotago.Ed25519PublicKeyBlockIssuerKeyFromPublicKey(tpkg.Rand32ByteArray()),
								iotago.Ed25519PublicKeyBlockIssuerKeyFromPublicKey(tpkg.Rand32ByteArray()),
								iotago.Ed25519PublicKeyBlockIssuerKeyFromPublicKey(tpkg.Rand32ByteArray()),
							),
						},
					},
				},
			},
			keys:    []iotago.AddressKeys{implicitAccountIdentAddrKeys},
			wantErr: nil,
		},
		{
			name: "fail - implicit account transitioned to account without block issuer feature",
			inputs: []TestInput{
				{
					inputID: outputID1,
					input: &iotago.BasicOutput{
						Amount: exampleAmount,
						Mana:   exampleMana,
						Conditions: iotago.BasicOutputUnlockConditions{
							&iotago.AddressUnlockCondition{Address: implicitAccountIdent},
						},
					},
					unlockTarget: implicitAccountIdent,
				},
			},
			resolvedBICInputSet: vm.BlockIssuanceCreditInputSet{
				accountID1: iotago.BlockIssuanceCredits(0),
			},
			resolvedCommitmentInput: iotago.Commitment{
				Slot: commitmentSlot,
			},
			outputs: []iotago.Output{
				&iotago.AccountOutput{
					Amount:    exampleAmount,
					Mana:      exampleMana,
					AccountID: accountID1,
					Conditions: iotago.AccountOutputUnlockConditions{
						&iotago.StateControllerAddressUnlockCondition{
							Address: edIdent,
						},
						&iotago.GovernorAddressUnlockCondition{
							Address: edIdent,
						},
					},
					Features: iotago.AccountOutputFeatures{},
				},
			},
			keys:    []iotago.AddressKeys{implicitAccountIdentAddrKeys},
			wantErr: iotago.ErrInvalidBlockIssuerTransition,
		},
		{
			name: "fail - attempt to destroy implicit account",
			inputs: []TestInput{
				{
					inputID: outputID1,
					input: &iotago.BasicOutput{
						Amount: exampleAmount,
						Mana:   exampleMana,
						Conditions: iotago.BasicOutputUnlockConditions{
							&iotago.AddressUnlockCondition{Address: implicitAccountIdent},
						},
					},
					unlockTarget: implicitAccountIdent,
				},
			},
			resolvedBICInputSet: vm.BlockIssuanceCreditInputSet{
				accountID1: iotago.BlockIssuanceCredits(0),
			},
			resolvedCommitmentInput: iotago.Commitment{
				Slot: commitmentSlot,
			},
			outputs: []iotago.Output{
				&iotago.BasicOutput{
					Amount: exampleAmount,
					Mana:   exampleMana,
					Conditions: iotago.BasicOutputUnlockConditions{
						&iotago.AddressUnlockCondition{Address: edIdent},
					},
				},
			},
			keys:    []iotago.AddressKeys{implicitAccountIdentAddrKeys},
			wantErr: iotago.ErrImplicitAccountDestructionDisallowed,
		},
		{
			name: "ok - implicit account with StorageScoreOffsetImplicitAccountCreationAddress can be transitioned",
			inputs: []TestInput{
				{
					inputID: outputID1,
					input: &iotago.BasicOutput{
						Amount: minAmountImplicitAccount,
						Mana:   0,
						Conditions: iotago.BasicOutputUnlockConditions{
							&iotago.AddressUnlockCondition{Address: implicitAccountIdent},
						},
					},
					unlockTarget: implicitAccountIdent,
				},
			},
			resolvedBICInputSet: vm.BlockIssuanceCreditInputSet{
				accountID1: iotago.BlockIssuanceCredits(0),
			},
			resolvedCommitmentInput: iotago.Commitment{
				Slot: commitmentSlot,
			},
			outputs: []iotago.Output{
				&iotago.AccountOutput{
					Amount:    minAmountImplicitAccount,
					Mana:      0,
					AccountID: accountID1,
					Conditions: iotago.AccountOutputUnlockConditions{
						&iotago.StateControllerAddressUnlockCondition{
							Address: edIdent,
						},
						&iotago.GovernorAddressUnlockCondition{
							Address: edIdent,
						},
					},
					Features: iotago.AccountOutputFeatures{
						&iotago.BlockIssuerFeature{
							ExpirySlot: iotago.MaxSlotIndex,
							BlockIssuerKeys: iotago.NewBlockIssuerKeys(
								iotago.Ed25519PublicKeyBlockIssuerKeyFromPublicKey(tpkg.Rand32ByteArray()),
							),
						},
					},
				},
			},
			keys:    []iotago.AddressKeys{implicitAccountIdentAddrKeys},
			wantErr: nil,
		},
		{
			name: "ok - implicit account conversion transaction can contain other non-implicit-account outputs",
			inputs: []TestInput{
				{
					inputID: outputID1,
					input: &iotago.BasicOutput{
						Amount: minAmountImplicitAccount,
						Mana:   0,
						Conditions: iotago.BasicOutputUnlockConditions{
							&iotago.AddressUnlockCondition{Address: implicitAccountIdent},
						},
					},
					unlockTarget: implicitAccountIdent,
				},
				{
					inputID: tpkg.RandOutputID(1),
					input: &iotago.BasicOutput{
						Amount: exampleAmount,
						Mana:   0,
						Conditions: iotago.BasicOutputUnlockConditions{
							&iotago.AddressUnlockCondition{Address: edIdent},
						},
					},
					unlockTarget: edIdent,
				},
			},
			resolvedBICInputSet: vm.BlockIssuanceCreditInputSet{
				accountID1: iotago.BlockIssuanceCredits(0),
			},
			resolvedCommitmentInput: iotago.Commitment{
				Slot: commitmentSlot,
			},
			outputs: []iotago.Output{
				&iotago.AccountOutput{
					// Fund new account with additional base tokens from another output.
					Amount:    minAmountImplicitAccount + exampleAmount,
					Mana:      0,
					AccountID: accountID1,
					Conditions: iotago.AccountOutputUnlockConditions{
						&iotago.StateControllerAddressUnlockCondition{
							Address: edIdent,
						},
						&iotago.GovernorAddressUnlockCondition{
							Address: edIdent,
						},
					},
					Features: iotago.AccountOutputFeatures{
						&iotago.BlockIssuerFeature{
							ExpirySlot: iotago.MaxSlotIndex,
							BlockIssuerKeys: iotago.NewBlockIssuerKeys(
								iotago.Ed25519PublicKeyBlockIssuerKeyFromPublicKey(tpkg.Rand32ByteArray()),
							),
						},
					},
				},
			},
			keys:    []iotago.AddressKeys{implicitAccountIdentAddrKeys, edIdentAddrKeys},
			wantErr: nil,
		},
		{
			name: "fail - transaction contains more than one implicit account on the input side",
			inputs: []TestInput{
				{
					inputID: outputID1,
					input: &iotago.BasicOutput{
						Amount: minAmountImplicitAccount,
						Mana:   0,
						Conditions: iotago.BasicOutputUnlockConditions{
							&iotago.AddressUnlockCondition{Address: implicitAccountIdent},
						},
					},
					unlockTarget: implicitAccountIdent,
				},
				{
					inputID: outputID2,
					input: &iotago.BasicOutput{
						Amount: exampleAmount,
						Mana:   0,
						Conditions: iotago.BasicOutputUnlockConditions{
							&iotago.AddressUnlockCondition{Address: implicitAccountIdent},
						},
					},
					unlockTarget: implicitAccountIdent,
				},
			},
			resolvedBICInputSet: vm.BlockIssuanceCreditInputSet{
				accountID1: iotago.BlockIssuanceCredits(0),
				accountID2: iotago.BlockIssuanceCredits(0),
			},
			resolvedCommitmentInput: iotago.Commitment{
				Slot: commitmentSlot,
			},
			outputs: []iotago.Output{
				&iotago.AccountOutput{
					Amount:    minAmountImplicitAccount,
					Mana:      0,
					AccountID: accountID1,
					Conditions: iotago.AccountOutputUnlockConditions{
						&iotago.StateControllerAddressUnlockCondition{
							Address: edIdent,
						},
						&iotago.GovernorAddressUnlockCondition{
							Address: edIdent,
						},
					},
					Features: iotago.AccountOutputFeatures{
						&iotago.BlockIssuerFeature{
							ExpirySlot: iotago.MaxSlotIndex,
							BlockIssuerKeys: iotago.NewBlockIssuerKeys(
								iotago.Ed25519PublicKeyBlockIssuerKeyFromPublicKey(tpkg.Rand32ByteArray()),
							),
						},
					},
				},
				&iotago.AccountOutput{
					Amount:    exampleAmount,
					Mana:      0,
					AccountID: accountID2,
					Conditions: iotago.AccountOutputUnlockConditions{
						&iotago.StateControllerAddressUnlockCondition{
							Address: edIdent,
						},
						&iotago.GovernorAddressUnlockCondition{
							Address: edIdent,
						},
					},
					Features: iotago.AccountOutputFeatures{
						&iotago.BlockIssuerFeature{
							ExpirySlot: iotago.MaxSlotIndex,
							BlockIssuerKeys: iotago.NewBlockIssuerKeys(
								iotago.Ed25519PublicKeyBlockIssuerKeyFromPublicKey(tpkg.Rand32ByteArray()),
							),
						},
					},
				},
			},
			keys:    []iotago.AddressKeys{implicitAccountIdentAddrKeys, edIdentAddrKeys},
			wantErr: iotago.ErrMultipleImplicitAccountCreationAddresses,
		},
		{
			name: "fail - transaction moves mana off an implicit account",
			inputs: []TestInput{
				{
					inputID: outputID1,
					input: &iotago.BasicOutput{
						Amount: exampleAmount,
						Mana:   exampleMana,
						Conditions: iotago.BasicOutputUnlockConditions{
							&iotago.AddressUnlockCondition{Address: implicitAccountIdent},
						},
					},
					unlockTarget: implicitAccountIdent,
				},
			},
			resolvedBICInputSet: vm.BlockIssuanceCreditInputSet{
				accountID1: iotago.BlockIssuanceCredits(0),
			},
			resolvedCommitmentInput: iotago.Commitment{
				Slot: commitmentSlot,
			},
			outputs: []iotago.Output{
				&iotago.AccountOutput{
					Amount:    minAmountImplicitAccount,
					Mana:      exampleMana / 2,
					AccountID: accountID1,
					Conditions: iotago.AccountOutputUnlockConditions{
						&iotago.StateControllerAddressUnlockCondition{
							Address: edIdent,
						},
						&iotago.GovernorAddressUnlockCondition{
							Address: edIdent,
						},
					},
					Features: iotago.AccountOutputFeatures{
						&iotago.BlockIssuerFeature{
							ExpirySlot: iotago.MaxSlotIndex,
							BlockIssuerKeys: iotago.NewBlockIssuerKeys(
								iotago.Ed25519PublicKeyBlockIssuerKeyFromPublicKey(tpkg.Rand32ByteArray()),
							),
						},
					},
				},
				&iotago.BasicOutput{
					Amount: exampleAmount - minAmountImplicitAccount,
					Mana:   exampleMana / 2,
					Conditions: iotago.BasicOutputUnlockConditions{
						&iotago.AddressUnlockCondition{
							Address: edIdent,
						},
					},
				},
			},
			keys:    []iotago.AddressKeys{implicitAccountIdentAddrKeys},
			wantErr: iotago.ErrInvalidBlockIssuerTransition,
		},
	}

	for idx, tt := range tests {
		resolvedInputs := vm.ResolvedInputs{
			InputSet: vm.InputSet{},
		}

		txBuilder := builder.NewTransactionBuilder(testAPI)
		txBuilder.WithTransactionCapabilities(
			iotago.TransactionCapabilitiesBitMaskWithCapabilities(iotago.WithTransactionCanBurnNativeTokens(true)),
		)

		for _, input := range tests[idx].inputs {
			txBuilder.AddInput(&builder.TxInput{
				UnlockTarget: input.unlockTarget,
				InputID:      input.inputID,
				Input:        input.input,
			},
			)

			resolvedInputs.InputSet[input.inputID] = input.input
		}

		for _, output := range tests[idx].outputs {
			txBuilder.AddOutput(output)
		}
		tx := lo.PanicOnErr(txBuilder.Build(iotago.NewInMemoryAddressSigner(tt.keys...)))

		resolvedInputs.BlockIssuanceCreditInputSet = tests[idx].resolvedBICInputSet
		resolvedInputs.CommitmentInput = &tests[idx].resolvedCommitmentInput

		t.Run(tt.name, func(t *testing.T) {
			err := validateAndExecuteSignedTransaction(tx, resolvedInputs)
			if tt.wantErr != nil {
				require.ErrorIs(t, err, tt.wantErr)
				return
			}

			require.NoError(t, err)
		})
	}
}

// Ensure that the storage score offset for implicit accounts is the
// minimum required for a full block issuer account.
func TestTxSyntacticImplicitAccountMinDeposit(t *testing.T) {
	_, implicitAccountIdent, _ := tpkg.RandImplicitAccountIdentity()

	implicitAccount := &iotago.BasicOutput{
		Amount: 0,
		Conditions: iotago.BasicOutputUnlockConditions{
			&iotago.AddressUnlockCondition{Address: implicitAccountIdent},
		},
	}
	storageScore := implicitAccount.StorageScore(testAPI.RentStructure(), nil)
	minAmount := testAPI.RentStructure().StorageCost() * iotago.BaseToken(storageScore)
	implicitAccount.Amount = minAmount
	depositValidationFunc := iotago.OutputsSyntacticalDepositAmount(testAPI.ProtocolParameters(), testAPI.RentStructure())
	require.NoError(t, depositValidationFunc(0, implicitAccount))

	convertedAccount := &iotago.AccountOutput{
		Amount: implicitAccount.Amount,
		Conditions: iotago.AccountOutputUnlockConditions{
			&iotago.GovernorAddressUnlockCondition{
				Address: &iotago.Ed25519Address{},
			},
			&iotago.StateControllerAddressUnlockCondition{
				Address: &iotago.Ed25519Address{},
			},
		},
		Features: iotago.AccountOutputFeatures{
			&iotago.BlockIssuerFeature{
				BlockIssuerKeys: iotago.BlockIssuerKeys{
					&iotago.Ed25519PublicKeyBlockIssuerKey{},
				},
			},
		},
	}

	require.NoError(t, depositValidationFunc(0, convertedAccount))
}

func validateAndExecuteSignedTransaction(tx *iotago.SignedTransaction, resolvedInputs vm.ResolvedInputs, execFunctions ...vm.ExecFunc) (err error) {
	unlockedIdentities, err := stardustVM.ValidateUnlocks(tx, resolvedInputs)
	if err != nil {
		return err
	}

	return lo.Return2(stardustVM.Execute(tx.Transaction, resolvedInputs, unlockedIdentities, execFunctions...))
}<|MERGE_RESOLUTION|>--- conflicted
+++ resolved
@@ -1324,14 +1324,9 @@
 			outputs = test.txBuilder.outputsFunc(ed25519Addresses, testAddresses, totalInputAmount, totalInputMana)
 		}
 
-<<<<<<< HEAD
-		// create the transaction essence
-		txtransaction := &iotago.Transaction{
-			API: testAPI,
-=======
 		// create the transaction
 		tx := &iotago.Transaction{
->>>>>>> b5972f25
+			API: testAPI,
 			TransactionEssence: &iotago.TransactionEssence{
 				NetworkID:     testProtoParams.NetworkID(),
 				CreationSlot:  txCreationSlot,
@@ -1349,11 +1344,7 @@
 		}
 
 		// sign the transaction essence
-<<<<<<< HEAD
-		sigs, err := txtransaction.Sign(inputIDs.OrderedSet(inputSet.OutputSet()).MustCommitment(testAPI), ed25519AddressesWithKeys...)
-=======
-		sigs, err := tx.Sign(testAPI, inputIDs.OrderedSet(inputSet.OutputSet()).MustCommitment(testAPI), ed25519AddressesWithKeys...)
->>>>>>> b5972f25
+		sigs, err := tx.Sign(inputIDs.OrderedSet(inputSet.OutputSet()).MustCommitment(testAPI), ed25519AddressesWithKeys...)
 		require.NoError(t, err)
 
 		// pass the signatures and get the unlock conditions
@@ -1374,15 +1365,7 @@
 		require.NoError(t, err)
 
 		// execute the transaction
-<<<<<<< HEAD
-		err = validateAndExecuteSignedTransaction(tx, vm.ResolvedInputs{InputSet: inputSet})
-=======
-		err = stardustVM.Execute(
-			signedTx,
-			&vm.Params{API: testAPI},
-			vm.ResolvedInputs{InputSet: inputSet},
-		)
->>>>>>> b5972f25
+		err = validateAndExecuteSignedTransaction(signedTx, vm.ResolvedInputs{InputSet: inputSet})
 		if test.wantErr != nil {
 			require.ErrorIs(t, err, test.wantErr)
 			return
