//nolint:forcetypeassert,dupl,nlreturn,scopelint
package stardust_test

import (
	"bytes"
	"crypto/ed25519"
	"math/big"
	"slices"
	"testing"

	"github.com/stretchr/testify/require"

	"github.com/iotaledger/hive.go/serializer/v2/serix"
	iotago "github.com/iotaledger/iota.go/v4"
	"github.com/iotaledger/iota.go/v4/tpkg"
	"github.com/iotaledger/iota.go/v4/vm"
	"github.com/iotaledger/iota.go/v4/vm/stardust"
)

const (
	OneMi = 1_000_000

	betaPerYear                  float64 = 1 / 3.0
	slotsPerEpochExponent                = 13
	slotDurationSeconds                  = 10
	bitsCount                            = 63
	generationRate                       = 1
	generationRateExponent               = 27
	decayFactorsExponent                 = 32
	decayFactorEpochsSumExponent         = 20
)

var (
	stardustVM = stardust.NewVirtualMachine()

	schedulerRate   iotago.WorkScore = 100000
	testProtoParams                  = iotago.NewV3ProtocolParameters(
		iotago.WithNetworkOptions("test", "test"),
		iotago.WithSupplyOptions(tpkg.TestTokenSupply, 100, 1, 10, 100, 100, 100),
		iotago.WithWorkScoreOptions(1, 100, 500, 20, 20, 20, 20, 100, 100, 100, 200, 4),
		iotago.WithTimeProviderOptions(100, slotDurationSeconds, slotsPerEpochExponent),
		iotago.WithManaOptions(bitsCount,
			generationRate,
			generationRateExponent,
			tpkg.ManaDecayFactors(betaPerYear, 1<<slotsPerEpochExponent, slotDurationSeconds, decayFactorsExponent),
			decayFactorsExponent,
			tpkg.ManaDecayFactorEpochsSum(betaPerYear, 1<<slotsPerEpochExponent, slotDurationSeconds, decayFactorEpochsSumExponent),
			decayFactorEpochsSumExponent,
		),
		iotago.WithStakingOptions(10, 10, 10),
		iotago.WithLivenessOptions(3, 10, 20, 24),
		iotago.WithCongestionControlOptions(500, 500, 500, 8*schedulerRate, 5*schedulerRate, schedulerRate, 1, 1000, 100),
	)

	testAPI = iotago.V3API(testProtoParams)
)

func TestNFTTransition(t *testing.T) {
	_, ident1, ident1AddrKeys := tpkg.RandEd25519Identity()

	inputIDs := tpkg.RandOutputIDs(1)
	inputs := vm.InputSet{
		inputIDs[0]: vm.OutputWithCreationSlot{
			Output: &iotago.NFTOutput{
				Amount: OneMi,
				NFTID:  iotago.NFTID{},
				Conditions: iotago.NFTOutputUnlockConditions{
					&iotago.AddressUnlockCondition{Address: ident1},
				},
				Features: nil,
			},
			CreationSlot: iotago.SlotIndex(0),
		},
	}

	nftAddr := iotago.NFTAddressFromOutputID(inputIDs[0])
	nftID := nftAddr.NFTID()

	essence := &iotago.TransactionEssence{
		Inputs: inputIDs.UTXOInputs(),
		Outputs: iotago.TxEssenceOutputs{
			&iotago.NFTOutput{
				Amount: OneMi,
				NFTID:  nftID,
				Conditions: iotago.NFTOutputUnlockConditions{
					&iotago.AddressUnlockCondition{Address: ident1},
				},
				Features: nil,
			},
		},
	}

	sigs, err := essence.Sign(testAPI, inputIDs.OrderedSet(inputs.OutputSet()).MustCommitment(testAPI), ident1AddrKeys)
	require.NoError(t, err)

	tx := &iotago.Transaction{
		API:     testAPI,
		Essence: essence,
		Unlocks: iotago.Unlocks{
			&iotago.SignatureUnlock{Signature: sigs[0]},
		},
	}
	resolvedInputs := vm.ResolvedInputs{InputSet: inputs}
	require.NoError(t, stardustVM.Execute(tx, &vm.Params{
		API: testAPI,
	}, resolvedInputs))
}

func TestCirculatingSupplyMelting(t *testing.T) {
	_, ident1, ident1AddrKeys := tpkg.RandEd25519Identity()
	accountIdent1 := tpkg.RandAccountAddress()

	inputIDs := tpkg.RandOutputIDs(3)
	inputs := vm.InputSet{
		inputIDs[0]: vm.OutputWithCreationSlot{
			Output: &iotago.BasicOutput{
				Amount: OneMi,
				Conditions: iotago.BasicOutputUnlockConditions{
					&iotago.AddressUnlockCondition{Address: ident1},
				},
			},
		},
		inputIDs[1]: vm.OutputWithCreationSlot{
			Output: &iotago.AccountOutput{
				Amount:         OneMi,
				NativeTokens:   nil,
				AccountID:      accountIdent1.AccountID(),
				StateIndex:     1,
				StateMetadata:  nil,
				FoundryCounter: 1,
				Conditions: iotago.AccountOutputUnlockConditions{
					&iotago.StateControllerAddressUnlockCondition{Address: ident1},
					&iotago.GovernorAddressUnlockCondition{Address: ident1},
				},
				Features: nil,
			},
		},
		inputIDs[2]: vm.OutputWithCreationSlot{
			Output: &iotago.FoundryOutput{
				Amount:       OneMi,
				NativeTokens: nil,
				SerialNumber: 1,
				TokenScheme: &iotago.SimpleTokenScheme{
					MintedTokens:  big.NewInt(50),
					MeltedTokens:  big.NewInt(0),
					MaximumSupply: big.NewInt(50),
				},
				Conditions: iotago.FoundryOutputUnlockConditions{
					&iotago.ImmutableAccountUnlockCondition{Address: accountIdent1},
				},
				Features: nil,
			},
		},
	}

	// set input BasicOutput NativeToken to 50 which get melted
	foundryNativeTokenID := inputs[inputIDs[2]].Output.(*iotago.FoundryOutput).MustNativeTokenID()
	inputs[inputIDs[0]].Output.(*iotago.BasicOutput).NativeTokens = iotago.NativeTokens{
		{
			ID:     foundryNativeTokenID,
			Amount: new(big.Int).SetInt64(50),
		},
	}

	essence := &iotago.TransactionEssence{
		Inputs: inputIDs.UTXOInputs(),
		Outputs: iotago.TxEssenceOutputs{
			&iotago.AccountOutput{
				Amount:         OneMi,
				NativeTokens:   nil,
				AccountID:      accountIdent1.AccountID(),
				StateIndex:     2,
				StateMetadata:  nil,
				FoundryCounter: 1,
				Conditions: iotago.AccountOutputUnlockConditions{
					&iotago.StateControllerAddressUnlockCondition{Address: ident1},
					&iotago.GovernorAddressUnlockCondition{Address: ident1},
				},
				Features: nil,
			},
			&iotago.FoundryOutput{
				Amount:       2 * OneMi,
				NativeTokens: nil,
				SerialNumber: 1,
				TokenScheme: &iotago.SimpleTokenScheme{
					MintedTokens:  big.NewInt(50),
					MeltedTokens:  big.NewInt(50),
					MaximumSupply: big.NewInt(50),
				},
				Conditions: iotago.FoundryOutputUnlockConditions{
					&iotago.ImmutableAccountUnlockCondition{Address: accountIdent1},
				},
				Features: nil,
			},
		},
	}

	sigs, err := essence.Sign(testAPI, inputIDs.OrderedSet(inputs.OutputSet()).MustCommitment(testAPI), ident1AddrKeys)
	require.NoError(t, err)

	tx := &iotago.Transaction{
		API:     testAPI,
		Essence: essence,
		Unlocks: iotago.Unlocks{
			&iotago.SignatureUnlock{Signature: sigs[0]},
			&iotago.ReferenceUnlock{Reference: 0},
			&iotago.AccountUnlock{Reference: 1},
		},
	}

	resolvedInputs := vm.ResolvedInputs{InputSet: inputs}
	require.NoError(t, stardustVM.Execute(tx, &vm.Params{
		API: testAPI,
	}, resolvedInputs))
}

func TestStardustTransactionExecution(t *testing.T) {
	type test struct {
		name           string
		vmParams       *vm.Params
		resolvedInputs vm.ResolvedInputs
		tx             *iotago.Transaction
		wantErr        error
	}
	tests := []test{
		func() test {
			var (
				_, ident1, ident1AddrKeys = tpkg.RandEd25519Identity()
				_, ident2, ident2AddrKeys = tpkg.RandEd25519Identity()
				_, ident3, ident3AddrKeys = tpkg.RandEd25519Identity()
				_, ident4, ident4AddrKeys = tpkg.RandEd25519Identity()
				_, ident5, _              = tpkg.RandEd25519Identity()
			)

			var (
				defaultAmount        iotago.BaseToken = OneMi
				storageDepositReturn iotago.BaseToken = OneMi / 2
				nativeTokenTransfer1                  = tpkg.RandSortNativeTokens(10)
				nativeTokenTransfer2                  = tpkg.RandSortNativeTokens(10)
			)

			var (
				nft1ID = tpkg.Rand32ByteArray()
				nft2ID = tpkg.Rand32ByteArray()
			)

			inputIDs := tpkg.RandOutputIDs(16)

			inputs := vm.InputSet{
				inputIDs[0]: vm.OutputWithCreationSlot{
					Output: &iotago.BasicOutput{
						Amount: defaultAmount,
						Conditions: iotago.BasicOutputUnlockConditions{
							&iotago.AddressUnlockCondition{Address: ident1},
						},
					},
				},
				inputIDs[1]: vm.OutputWithCreationSlot{
					Output: &iotago.BasicOutput{
						Amount:       defaultAmount,
						NativeTokens: nativeTokenTransfer1,
						Conditions: iotago.BasicOutputUnlockConditions{
							&iotago.AddressUnlockCondition{Address: ident2},
						},
					},
				},
				inputIDs[2]: vm.OutputWithCreationSlot{
					Output: &iotago.BasicOutput{
						Amount:       defaultAmount,
						NativeTokens: nativeTokenTransfer2,
						Conditions: iotago.BasicOutputUnlockConditions{
							&iotago.AddressUnlockCondition{Address: ident2},
						},
					},
				},
				inputIDs[3]: vm.OutputWithCreationSlot{
					Output: &iotago.BasicOutput{
						Amount: defaultAmount,
						Conditions: iotago.BasicOutputUnlockConditions{
							&iotago.AddressUnlockCondition{Address: ident2},
							&iotago.ExpirationUnlockCondition{
								ReturnAddress: ident1,
								SlotIndex:     500,
							},
						},
					},
				},
				inputIDs[4]: vm.OutputWithCreationSlot{
					Output: &iotago.BasicOutput{
						Amount: defaultAmount,
						Conditions: iotago.BasicOutputUnlockConditions{
							&iotago.AddressUnlockCondition{Address: ident2},
							&iotago.TimelockUnlockCondition{
								SlotIndex: 500,
							},
						},
					},
				},
				inputIDs[5]: vm.OutputWithCreationSlot{
					Output: &iotago.BasicOutput{
						Amount: defaultAmount + storageDepositReturn,
						Conditions: iotago.BasicOutputUnlockConditions{
							&iotago.AddressUnlockCondition{Address: ident2},
							&iotago.StorageDepositReturnUnlockCondition{
								ReturnAddress: ident1,
								Amount:        storageDepositReturn,
							},
							&iotago.TimelockUnlockCondition{
								SlotIndex: 500,
							},
							&iotago.ExpirationUnlockCondition{
								ReturnAddress: ident1,
								SlotIndex:     900,
							},
						},
					},
				},
				inputIDs[6]: vm.OutputWithCreationSlot{
					Output: &iotago.AccountOutput{
						Amount:         defaultAmount,
						NativeTokens:   nil,
						AccountID:      iotago.AccountID{},
						StateIndex:     0,
						StateMetadata:  []byte("gov transitioning"),
						FoundryCounter: 0,
						Conditions: iotago.AccountOutputUnlockConditions{
							&iotago.StateControllerAddressUnlockCondition{Address: ident3},
							&iotago.GovernorAddressUnlockCondition{Address: ident4},
						},
						Features: nil,
					},
				},
				inputIDs[7]: vm.OutputWithCreationSlot{
					Output: &iotago.AccountOutput{
						Amount:         defaultAmount + defaultAmount, // to fund also the new account output
						NativeTokens:   nil,
						AccountID:      iotago.AccountID{},
						StateIndex:     5,
						StateMetadata:  []byte("current state"),
						FoundryCounter: 5,
						Conditions: iotago.AccountOutputUnlockConditions{
							&iotago.StateControllerAddressUnlockCondition{Address: ident3},
							&iotago.GovernorAddressUnlockCondition{Address: ident4},
						},
						Features: nil,
					},
				},
				inputIDs[8]: vm.OutputWithCreationSlot{
					Output: &iotago.AccountOutput{
						Amount:         defaultAmount,
						NativeTokens:   nil,
						AccountID:      iotago.AccountID{},
						StateIndex:     0,
						StateMetadata:  []byte("going to be destroyed"),
						FoundryCounter: 0,
						Conditions: iotago.AccountOutputUnlockConditions{
							&iotago.StateControllerAddressUnlockCondition{Address: ident3},
							&iotago.GovernorAddressUnlockCondition{Address: ident3},
						},
						Features: nil,
					},
				},
				inputIDs[9]: vm.OutputWithCreationSlot{
					Output: &iotago.FoundryOutput{
						Amount:       defaultAmount,
						NativeTokens: nil,
						SerialNumber: 1,
						TokenScheme: &iotago.SimpleTokenScheme{
							MintedTokens:  new(big.Int).SetUint64(100),
							MeltedTokens:  big.NewInt(0),
							MaximumSupply: new(big.Int).SetUint64(1000),
						},
						Conditions: iotago.FoundryOutputUnlockConditions{
							&iotago.ImmutableAccountUnlockCondition{Address: iotago.AccountIDFromOutputID(inputIDs[7]).ToAddress().(*iotago.AccountAddress)},
						},
						Features: nil,
					},
				},
				inputIDs[10]: vm.OutputWithCreationSlot{
					Output: &iotago.FoundryOutput{
						Amount:       defaultAmount,
						NativeTokens: nil, // filled out later
						SerialNumber: 2,
						TokenScheme: &iotago.SimpleTokenScheme{
							MintedTokens:  new(big.Int).SetUint64(100),
							MeltedTokens:  big.NewInt(0),
							MaximumSupply: new(big.Int).SetUint64(1000),
						},
						Conditions: iotago.FoundryOutputUnlockConditions{
							&iotago.ImmutableAccountUnlockCondition{Address: iotago.AccountIDFromOutputID(inputIDs[7]).ToAddress().(*iotago.AccountAddress)},
						},
						Features: nil,
					},
				},
				inputIDs[11]: vm.OutputWithCreationSlot{
					Output: &iotago.FoundryOutput{
						Amount:       defaultAmount,
						NativeTokens: nil,
						SerialNumber: 3,
						TokenScheme: &iotago.SimpleTokenScheme{
							MintedTokens:  new(big.Int).SetUint64(100),
							MeltedTokens:  big.NewInt(0),
							MaximumSupply: new(big.Int).SetUint64(1000),
						},
						Conditions: iotago.FoundryOutputUnlockConditions{
							&iotago.ImmutableAccountUnlockCondition{Address: iotago.AccountIDFromOutputID(inputIDs[7]).ToAddress().(*iotago.AccountAddress)},
						},
						Features: nil,
					},
				},
				inputIDs[12]: vm.OutputWithCreationSlot{
					Output: &iotago.FoundryOutput{
						Amount:       defaultAmount,
						NativeTokens: nil,
						SerialNumber: 4,
						TokenScheme: &iotago.SimpleTokenScheme{
							MintedTokens:  new(big.Int).SetUint64(100),
							MeltedTokens:  big.NewInt(50),
							MaximumSupply: new(big.Int).SetUint64(1000),
						},
						Conditions: iotago.FoundryOutputUnlockConditions{
							&iotago.ImmutableAccountUnlockCondition{Address: iotago.AccountIDFromOutputID(inputIDs[7]).ToAddress().(*iotago.AccountAddress)},
						},
						Features: nil,
					},
				},
				inputIDs[13]: vm.OutputWithCreationSlot{
					Output: &iotago.NFTOutput{
						Amount:       defaultAmount,
						NativeTokens: nil,
						NFTID:        nft1ID,
						Conditions: iotago.NFTOutputUnlockConditions{
							&iotago.AddressUnlockCondition{Address: ident3},
						},
						Features: iotago.NFTOutputFeatures{
							&iotago.IssuerFeature{Address: ident3},
						},
						ImmutableFeatures: iotago.NFTOutputImmFeatures{
							&iotago.MetadataFeature{Data: []byte("transfer to 4")},
						},
					},
				},
				inputIDs[14]: vm.OutputWithCreationSlot{
					Output: &iotago.NFTOutput{
						Amount:       defaultAmount,
						NativeTokens: nil,
						NFTID:        nft2ID,
						Conditions: iotago.NFTOutputUnlockConditions{
							&iotago.AddressUnlockCondition{Address: ident4},
						},
						Features: iotago.NFTOutputFeatures{
							&iotago.IssuerFeature{Address: ident3},
						},
						ImmutableFeatures: iotago.NFTOutputImmFeatures{
							&iotago.MetadataFeature{Data: []byte("going to be destroyed")},
						},
					},
				},
				inputIDs[15]: vm.OutputWithCreationSlot{
					Output: &iotago.BasicOutput{
						Amount: defaultAmount,
						Conditions: iotago.BasicOutputUnlockConditions{
							&iotago.AddressUnlockCondition{Address: iotago.NFTID(nft1ID).ToAddress()},
						},
					},
				},
			}

			foundry1Ident3NativeTokenID := inputs[inputIDs[9]].Output.(*iotago.FoundryOutput).MustNativeTokenID()
			foundry2Ident3NativeTokenID := inputs[inputIDs[10]].Output.(*iotago.FoundryOutput).MustNativeTokenID()
			foundry4Ident3NativeTokenID := inputs[inputIDs[12]].Output.(*iotago.FoundryOutput).MustNativeTokenID()

			newFoundryWithInitialSupply := &iotago.FoundryOutput{
				Amount:       defaultAmount,
				NativeTokens: nil,
				SerialNumber: 6,
				TokenScheme: &iotago.SimpleTokenScheme{
					MintedTokens:  big.NewInt(100),
					MeltedTokens:  big.NewInt(0),
					MaximumSupply: new(big.Int).SetInt64(1000),
				},
				Conditions: iotago.FoundryOutputUnlockConditions{
					&iotago.ImmutableAccountUnlockCondition{Address: iotago.AccountIDFromOutputID(inputIDs[7]).ToAddress().(*iotago.AccountAddress)},
				},
				Features: nil,
			}
			newFoundryNativeTokenID := newFoundryWithInitialSupply.MustNativeTokenID()
			newFoundryWithInitialSupply.NativeTokens = iotago.NativeTokens{
				{
					ID:     newFoundryNativeTokenID,
					Amount: big.NewInt(100),
				},
			}

			inputs[inputIDs[10]].Output.(*iotago.FoundryOutput).NativeTokens = iotago.NativeTokens{
				{
					ID:     foundry2Ident3NativeTokenID,
					Amount: big.NewInt(100),
				},
			}

			inputs[inputIDs[12]].Output.(*iotago.FoundryOutput).NativeTokens = iotago.NativeTokens{
				{
					ID:     foundry4Ident3NativeTokenID,
					Amount: big.NewInt(50),
				},
			}

			creationSlot := iotago.SlotIndex(750)
			essence := &iotago.TransactionEssence{
				Inputs:       inputIDs.UTXOInputs(),
				CreationSlot: creationSlot,
				Outputs: iotago.TxEssenceOutputs{
					&iotago.BasicOutput{
						Amount: defaultAmount,
						Conditions: iotago.BasicOutputUnlockConditions{
							&iotago.AddressUnlockCondition{Address: ident5},
						},
					},
					&iotago.BasicOutput{
						Amount:       defaultAmount,
						NativeTokens: nativeTokenTransfer1,
						Conditions: iotago.BasicOutputUnlockConditions{
							&iotago.AddressUnlockCondition{Address: ident3},
						},
					},
					&iotago.BasicOutput{
						Amount:       defaultAmount,
						NativeTokens: nativeTokenTransfer2,
						Conditions: iotago.BasicOutputUnlockConditions{
							&iotago.AddressUnlockCondition{Address: ident4},
						},
					},
					&iotago.BasicOutput{
						Amount: defaultAmount,
						Conditions: iotago.BasicOutputUnlockConditions{
							&iotago.AddressUnlockCondition{Address: ident2},
						},
					},
					&iotago.BasicOutput{
						Amount: defaultAmount,
						Conditions: iotago.BasicOutputUnlockConditions{
							&iotago.AddressUnlockCondition{Address: ident2},
						},
					},
					&iotago.BasicOutput{
						Amount: storageDepositReturn,
						Conditions: iotago.BasicOutputUnlockConditions{
							&iotago.AddressUnlockCondition{Address: ident1},
						},
					},
					&iotago.AccountOutput{
						Amount:         defaultAmount,
						NativeTokens:   nil,
						AccountID:      iotago.AccountID{},
						StateIndex:     0,
						StateMetadata:  []byte("a new account output"),
						FoundryCounter: 0,
						Conditions: iotago.AccountOutputUnlockConditions{
							&iotago.StateControllerAddressUnlockCondition{Address: ident3},
							&iotago.GovernorAddressUnlockCondition{Address: ident4},
						},
						Features: nil,
					},
					&iotago.AccountOutput{
						Amount:         defaultAmount,
						NativeTokens:   nil,
						AccountID:      iotago.AccountIDFromOutputID(inputIDs[6]),
						StateIndex:     0,
						StateMetadata:  []byte("gov transitioning"),
						FoundryCounter: 0,
						Conditions: iotago.AccountOutputUnlockConditions{
							&iotago.StateControllerAddressUnlockCondition{Address: ident3},
							&iotago.GovernorAddressUnlockCondition{Address: ident4},
						},
						Features: iotago.AccountOutputFeatures{
							&iotago.MetadataFeature{Data: []byte("the gov mutation on this output")},
						},
					},
					&iotago.AccountOutput{
						Amount:         defaultAmount,
						NativeTokens:   nil,
						AccountID:      iotago.AccountIDFromOutputID(inputIDs[7]),
						StateIndex:     6,
						StateMetadata:  []byte("next state"),
						FoundryCounter: 6,
						Conditions: iotago.AccountOutputUnlockConditions{
							&iotago.StateControllerAddressUnlockCondition{Address: ident3},
							&iotago.GovernorAddressUnlockCondition{Address: ident4},
						},
						Features: nil,
					},
					// new foundry
					newFoundryWithInitialSupply,
					&iotago.FoundryOutput{
						Amount: defaultAmount,
						NativeTokens: iotago.NativeTokens{
							{
								ID:     foundry1Ident3NativeTokenID,
								Amount: new(big.Int).SetUint64(100), // freshly minted
							},
						},
						SerialNumber: 1,
						TokenScheme: &iotago.SimpleTokenScheme{
							MintedTokens:  new(big.Int).SetInt64(200),
							MeltedTokens:  big.NewInt(0),
							MaximumSupply: new(big.Int).SetInt64(1000),
						},
						Conditions: iotago.FoundryOutputUnlockConditions{
							&iotago.ImmutableAccountUnlockCondition{Address: iotago.AccountIDFromOutputID(inputIDs[7]).ToAddress().(*iotago.AccountAddress)},
						},
						Features: nil,
					},
					&iotago.FoundryOutput{
						Amount: defaultAmount,
						NativeTokens: iotago.NativeTokens{
							{
								ID:     foundry2Ident3NativeTokenID,
								Amount: new(big.Int).SetUint64(50), // melted to 50
							},
						},
						SerialNumber: 2,
						TokenScheme: &iotago.SimpleTokenScheme{
							MintedTokens:  new(big.Int).SetInt64(100),
							MeltedTokens:  big.NewInt(50),
							MaximumSupply: new(big.Int).SetInt64(1000),
						},
						Conditions: iotago.FoundryOutputUnlockConditions{
							&iotago.ImmutableAccountUnlockCondition{Address: iotago.AccountIDFromOutputID(inputIDs[7]).ToAddress().(*iotago.AccountAddress)},
						},
						Features: nil,
					},
					&iotago.FoundryOutput{
						Amount:       defaultAmount,
						NativeTokens: nil,
						SerialNumber: 3,
						TokenScheme: &iotago.SimpleTokenScheme{
							MintedTokens:  new(big.Int).SetInt64(100),
							MeltedTokens:  big.NewInt(0),
							MaximumSupply: new(big.Int).SetInt64(1000),
						},
						Conditions: iotago.FoundryOutputUnlockConditions{
							&iotago.ImmutableAccountUnlockCondition{Address: iotago.AccountIDFromOutputID(inputIDs[7]).ToAddress().(*iotago.AccountAddress)},
						},
						Features: iotago.FoundryOutputFeatures{
							&iotago.MetadataFeature{Data: []byte("interesting metadata")},
						},
					},
					// from foundry 4 ident 3 destruction remainder
					&iotago.BasicOutput{
						Amount: defaultAmount,
						Conditions: iotago.BasicOutputUnlockConditions{
							&iotago.AddressUnlockCondition{Address: ident3},
						},
					},
					&iotago.NFTOutput{
						Amount:       defaultAmount,
						NativeTokens: nil,
						NFTID:        iotago.NFTID{},
						Conditions: iotago.NFTOutputUnlockConditions{
							&iotago.AddressUnlockCondition{Address: ident4},
						},
						Features: nil,
						ImmutableFeatures: iotago.NFTOutputImmFeatures{
							&iotago.MetadataFeature{Data: []byte("immutable metadata")},
						},
					},
					&iotago.NFTOutput{
						Amount:       defaultAmount,
						NativeTokens: nil,
						NFTID:        nft1ID,
						Conditions: iotago.NFTOutputUnlockConditions{
							&iotago.AddressUnlockCondition{Address: ident4},
						},
						Features: iotago.NFTOutputFeatures{
							&iotago.IssuerFeature{Address: ident3},
						},
						ImmutableFeatures: iotago.NFTOutputImmFeatures{
							&iotago.MetadataFeature{Data: []byte("transfer to 4")},
						},
					},
					// from NFT ident 4 destruction remainder
					&iotago.BasicOutput{
						Amount: defaultAmount,
						Conditions: iotago.BasicOutputUnlockConditions{
							&iotago.AddressUnlockCondition{Address: ident3},
						},
					},
					// from NFT 1 to ident 5
					&iotago.BasicOutput{
						Amount: defaultAmount,
						Conditions: iotago.BasicOutputUnlockConditions{
							&iotago.AddressUnlockCondition{Address: ident5},
						},
					},
				},
			}

			sigs, err := essence.Sign(testAPI, inputIDs.OrderedSet(inputs.OutputSet()).MustCommitment(testAPI), ident1AddrKeys, ident2AddrKeys, ident3AddrKeys, ident4AddrKeys)
			require.NoError(t, err)

			return test{
				name: "ok",
				vmParams: &vm.Params{
					API: testAPI,
				},
				resolvedInputs: vm.ResolvedInputs{
					InputSet:        inputs,
					CommitmentInput: &iotago.Commitment{Slot: creationSlot},
				},
				tx: &iotago.Transaction{
					API:     testAPI,
					Essence: essence,
					Unlocks: iotago.Unlocks{
						// basic
						&iotago.SignatureUnlock{Signature: sigs[0]},
						&iotago.SignatureUnlock{Signature: sigs[1]},
						&iotago.ReferenceUnlock{Reference: 1},
						&iotago.ReferenceUnlock{Reference: 0},
						&iotago.ReferenceUnlock{Reference: 1},
						&iotago.ReferenceUnlock{Reference: 1},
						// account
						&iotago.SignatureUnlock{Signature: sigs[3]},
						&iotago.SignatureUnlock{Signature: sigs[2]},
						&iotago.ReferenceUnlock{Reference: 7},
						// foundries
						&iotago.AccountUnlock{Reference: 7},
						&iotago.AccountUnlock{Reference: 7},
						&iotago.AccountUnlock{Reference: 7},
						&iotago.AccountUnlock{Reference: 7},
						// nfts
						&iotago.ReferenceUnlock{Reference: 7},
						&iotago.ReferenceUnlock{Reference: 6},
						&iotago.NFTUnlock{Reference: 13},
					},
				},
				wantErr: nil,
			}
		}(),
		func() test {
			accountAddr1 := tpkg.RandAccountAddress()

			_, ident1, ident1AddressKeys := tpkg.RandEd25519Identity()
			_, ident2, _ := tpkg.RandEd25519Identity()

			inputIDs := tpkg.RandOutputIDs(2)
			inFoundry := &iotago.FoundryOutput{
				Amount:       100,
				SerialNumber: 5,
				TokenScheme: &iotago.SimpleTokenScheme{
					MintedTokens:  new(big.Int).SetInt64(1000),
					MeltedTokens:  big.NewInt(0),
					MaximumSupply: new(big.Int).SetInt64(10000),
				},
				Conditions: iotago.FoundryOutputUnlockConditions{
					&iotago.ImmutableAccountUnlockCondition{Address: accountAddr1},
				},
			}
			outFoundry := inFoundry.Clone().(*iotago.FoundryOutput)
			// change the immutable account address unlock
			outFoundry.Conditions = iotago.FoundryOutputUnlockConditions{
				&iotago.ImmutableAccountUnlockCondition{Address: tpkg.RandAccountAddress()},
			}

			inputs := vm.InputSet{
				inputIDs[0]: vm.OutputWithCreationSlot{
					Output: &iotago.AccountOutput{
						Amount:     100,
						StateIndex: 0,
						AccountID:  accountAddr1.AccountID(),
						Conditions: iotago.AccountOutputUnlockConditions{
							&iotago.StateControllerAddressUnlockCondition{Address: ident1},
							&iotago.GovernorAddressUnlockCondition{Address: ident2},
						},
					},
				},
				inputIDs[1]: vm.OutputWithCreationSlot{
					Output: inFoundry,
				},
			}

			essence := &iotago.TransactionEssence{
				Inputs: inputIDs.UTXOInputs(),
				Outputs: iotago.TxEssenceOutputs{
					&iotago.AccountOutput{
						Amount:     100,
						StateIndex: 1,
						AccountID:  accountAddr1.AccountID(),
						Conditions: iotago.AccountOutputUnlockConditions{
							&iotago.StateControllerAddressUnlockCondition{Address: ident1},
							&iotago.GovernorAddressUnlockCondition{Address: ident2},
						},
					},
					outFoundry,
				},
			}

			sigs, err := essence.Sign(testAPI, inputIDs.OrderedSet(inputs.OutputSet()).MustCommitment(testAPI), ident1AddressKeys)
			require.NoError(t, err)

			return test{
				name: "fail - changed immutable account address unlock",
				vmParams: &vm.Params{
					API: testAPI,
				},
				resolvedInputs: vm.ResolvedInputs{InputSet: inputs},
				tx: &iotago.Transaction{
					API:     testAPI,
					Essence: essence,
					Unlocks: iotago.Unlocks{
						&iotago.SignatureUnlock{Signature: sigs[0]},
						// should be an AccountUnlock
						&iotago.AccountUnlock{Reference: 0},
					},
				},
				// Changing the immutable account address unlock changes foundryID, therefore the chain is broken.
				// Next state of the foundry is empty, meaning it is interpreted as a destroy operation, and native tokens
				// are not balanced.
				wantErr: iotago.ErrNativeTokenSumUnbalanced,
			}
		}(),
		func() test {
			accountAddr1 := tpkg.RandAccountAddress()

			_, ident1, _ := tpkg.RandEd25519Identity()
			_, ident2, ident2AddressKeys := tpkg.RandEd25519Identity()

			inputIDs := tpkg.RandOutputIDs(1)

			inputs := vm.InputSet{
				inputIDs[0]: vm.OutputWithCreationSlot{
					Output: &iotago.AccountOutput{
						Amount:     100,
						StateIndex: 0,
						AccountID:  accountAddr1.AccountID(),
						Features: iotago.AccountOutputFeatures{
							&iotago.BlockIssuerFeature{
								BlockIssuerKeys: iotago.NewBlockIssuerKeys(),
								ExpirySlot:      100,
							},
						},
						Conditions: iotago.AccountOutputUnlockConditions{
							&iotago.StateControllerAddressUnlockCondition{Address: ident1},
							&iotago.GovernorAddressUnlockCondition{Address: ident2},
						},
					},
				},
			}

			essence := &iotago.TransactionEssence{
				CreationSlot: 110,
				ContextInputs: iotago.TxEssenceContextInputs{
					&iotago.BlockIssuanceCreditInput{
						AccountID: accountAddr1.AccountID(),
					},
				},
				Inputs: inputIDs.UTXOInputs(),
				Outputs: iotago.TxEssenceOutputs{
					&iotago.AccountOutput{
						Amount:     100,
						StateIndex: 0,
						AccountID:  accountAddr1.AccountID(),
						Features: iotago.AccountOutputFeatures{
							&iotago.BlockIssuerFeature{
								BlockIssuerKeys: iotago.NewBlockIssuerKeys(),
								ExpirySlot:      1000,
							},
						},
						Conditions: iotago.AccountOutputUnlockConditions{
							&iotago.StateControllerAddressUnlockCondition{Address: ident1},
							&iotago.GovernorAddressUnlockCondition{Address: ident2},
						},
					},
				},
			}

			bicInputs := vm.BlockIssuanceCreditInputSet{
				accountAddr1.AccountID(): 0,
			}

			commitmentInput := &iotago.Commitment{
				Slot: 110,
			}

			sigs, err := essence.Sign(testAPI, inputIDs.OrderedSet(inputs.OutputSet()).MustCommitment(testAPI), ident2AddressKeys)
			require.NoError(t, err)

			return test{
				name: "ok - modify block issuer account",
				vmParams: &vm.Params{
					API: testAPI,
				},
				resolvedInputs: vm.ResolvedInputs{InputSet: inputs, BlockIssuanceCreditInputSet: bicInputs, CommitmentInput: commitmentInput},
				tx: &iotago.Transaction{
					API:     testAPI,
					Essence: essence,
					Unlocks: iotago.Unlocks{
						&iotago.SignatureUnlock{Signature: sigs[0]},
					},
				},
				wantErr: nil,
			}
		}(),
		func() test {
			accountAddr1 := tpkg.RandAccountAddress()

			_, ident1, _ := tpkg.RandEd25519Identity()
			_, ident2, ident2AddressKeys := tpkg.RandEd25519Identity()

			inputIDs := tpkg.RandOutputIDs(1)

			inputs := vm.InputSet{
				inputIDs[0]: vm.OutputWithCreationSlot{
					Output: &iotago.AccountOutput{
						Amount:     100,
						StateIndex: 0,
						AccountID:  accountAddr1.AccountID(),
						Features: iotago.AccountOutputFeatures{
							&iotago.BlockIssuerFeature{
								BlockIssuerKeys: iotago.NewBlockIssuerKeys(),
								ExpirySlot:      100,
							},
						},
						Conditions: iotago.AccountOutputUnlockConditions{
							&iotago.StateControllerAddressUnlockCondition{Address: ident1},
							&iotago.GovernorAddressUnlockCondition{Address: ident2},
						},
					},
				},
			}

			essence := &iotago.TransactionEssence{
				CreationSlot: 110,
				ContextInputs: iotago.TxEssenceContextInputs{
					&iotago.BlockIssuanceCreditInput{
						AccountID: accountAddr1.AccountID(),
					},
				},
				Inputs: inputIDs.UTXOInputs(),
				Outputs: iotago.TxEssenceOutputs{
					&iotago.AccountOutput{
						Amount:     100,
						StateIndex: 0,
						AccountID:  accountAddr1.AccountID(),
						Features: iotago.AccountOutputFeatures{
							&iotago.BlockIssuerFeature{
								BlockIssuerKeys: iotago.NewBlockIssuerKeys(),
								ExpirySlot:      iotago.MaxSlotIndex,
							},
						},
						Conditions: iotago.AccountOutputUnlockConditions{
							&iotago.StateControllerAddressUnlockCondition{Address: ident1},
							&iotago.GovernorAddressUnlockCondition{Address: ident2},
						},
					},
				},
			}

			bicInputs := vm.BlockIssuanceCreditInputSet{
				accountAddr1.AccountID(): 0,
			}

			commitmentInput := &iotago.Commitment{
				Slot: 110,
			}

			sigs, err := essence.Sign(testAPI, inputIDs.OrderedSet(inputs.OutputSet()).MustCommitment(testAPI), ident2AddressKeys)
			require.NoError(t, err)

			return test{
				name: "ok - set block issuer expiry to max value",
				vmParams: &vm.Params{
					API: testAPI,
				},
				resolvedInputs: vm.ResolvedInputs{InputSet: inputs, BlockIssuanceCreditInputSet: bicInputs, CommitmentInput: commitmentInput},
				tx: &iotago.Transaction{
					API:     testAPI,
					Essence: essence,
					Unlocks: iotago.Unlocks{
						&iotago.SignatureUnlock{Signature: sigs[0]},
					},
				},
				wantErr: nil,
			}
		}(),
		func() test {
			accountAddr1 := tpkg.RandAccountAddress()

			_, ident1, ident1AddressKeys := tpkg.RandEd25519Identity()

			inputIDs := tpkg.RandOutputIDs(1)

			inputs := vm.InputSet{
				inputIDs[0]: vm.OutputWithCreationSlot{
					Output: &iotago.AccountOutput{
						Amount:     100,
						StateIndex: 0,
						AccountID:  accountAddr1.AccountID(),
						Features: iotago.AccountOutputFeatures{
							&iotago.BlockIssuerFeature{
								BlockIssuerKeys: iotago.NewBlockIssuerKeys(),
								ExpirySlot:      iotago.MaxSlotIndex,
							},
						},
						Conditions: iotago.AccountOutputUnlockConditions{
							&iotago.StateControllerAddressUnlockCondition{Address: ident1},
							&iotago.GovernorAddressUnlockCondition{Address: ident1},
						},
					},
				},
			}

			essence := &iotago.TransactionEssence{
				CreationSlot: 110,
				ContextInputs: iotago.TxEssenceContextInputs{
					&iotago.BlockIssuanceCreditInput{
						AccountID: accountAddr1.AccountID(),
					},
				},
				Inputs: inputIDs.UTXOInputs(),
				Outputs: iotago.TxEssenceOutputs{
					&iotago.BasicOutput{
						Amount: 100,
						Conditions: iotago.BasicOutputUnlockConditions{
							&iotago.AddressUnlockCondition{Address: ident1},
						},
					},
				},
			}

			bicInputs := vm.BlockIssuanceCreditInputSet{
				accountAddr1.AccountID(): 0,
			}

			commitmentInput := &iotago.Commitment{
				Slot: 110,
			}

			sigs, err := essence.Sign(testAPI, inputIDs.OrderedSet(inputs.OutputSet()).MustCommitment(testAPI), ident1AddressKeys)
			require.NoError(t, err)

			return test{
				name: "fail - destroy block issuer account with expiry at slot with max value",
				vmParams: &vm.Params{
					API: testAPI,
				},
				resolvedInputs: vm.ResolvedInputs{InputSet: inputs, BlockIssuanceCreditInputSet: bicInputs, CommitmentInput: commitmentInput},
				tx: &iotago.Transaction{
					API:     testAPI,
					Essence: essence,
					Unlocks: iotago.Unlocks{
						&iotago.SignatureUnlock{Signature: sigs[0]},
					},
				},

				wantErr: iotago.ErrInvalidBlockIssuerTransition,
			}
		}(),
		func() test {
			accountAddr1 := tpkg.RandAccountAddress()

			_, ident1, ident1AddressKeys := tpkg.RandEd25519Identity()

			inputIDs := tpkg.RandOutputIDs(1)

			inputs := vm.InputSet{
				inputIDs[0]: vm.OutputWithCreationSlot{
					Output: &iotago.AccountOutput{
						Amount:     100,
						StateIndex: 0,
						AccountID:  accountAddr1.AccountID(),
						Features: iotago.AccountOutputFeatures{
							&iotago.BlockIssuerFeature{
								BlockIssuerKeys: iotago.NewBlockIssuerKeys(),
								ExpirySlot:      100,
							},
						},
						Conditions: iotago.AccountOutputUnlockConditions{
							&iotago.StateControllerAddressUnlockCondition{Address: ident1},
							&iotago.GovernorAddressUnlockCondition{Address: ident1},
						},
					},
				},
			}

			essence := &iotago.TransactionEssence{
				CreationSlot: 110,
				ContextInputs: iotago.TxEssenceContextInputs{
					&iotago.BlockIssuanceCreditInput{
						AccountID: accountAddr1.AccountID(),
					},
				},
				Inputs: inputIDs.UTXOInputs(),
				Outputs: iotago.TxEssenceOutputs{
					&iotago.BasicOutput{
						Amount: 100,
						Conditions: iotago.BasicOutputUnlockConditions{
							&iotago.AddressUnlockCondition{Address: ident1},
						},
					},
				},
			}

			bicInputs := vm.BlockIssuanceCreditInputSet{
				accountAddr1.AccountID(): 0,
			}

			commitment := &iotago.Commitment{
				Slot: 110,
			}

			sigs, err := essence.Sign(testAPI, inputIDs.OrderedSet(inputs.OutputSet()).MustCommitment(testAPI), ident1AddressKeys)
			require.NoError(t, err)

			return test{
				name: "ok - destroy block issuer account",
				vmParams: &vm.Params{
					API: testAPI,
				},
				resolvedInputs: vm.ResolvedInputs{InputSet: inputs, BlockIssuanceCreditInputSet: bicInputs, CommitmentInput: commitment},
				tx: &iotago.Transaction{
					API:     testAPI,
					Essence: essence,
					Unlocks: iotago.Unlocks{
						&iotago.SignatureUnlock{Signature: sigs[0]},
					},
				},
				wantErr: nil,
			}
		}(),
		func() test {
			accountAddr1 := tpkg.RandAccountAddress()

			_, ident1, ident1AddressKeys := tpkg.RandEd25519Identity()

			inputIDs := tpkg.RandOutputIDs(1)

			inputs := vm.InputSet{
				inputIDs[0]: vm.OutputWithCreationSlot{
					Output: &iotago.AccountOutput{
						Amount:     100,
						StateIndex: 0,
						AccountID:  accountAddr1.AccountID(),
						Features: iotago.AccountOutputFeatures{
							&iotago.BlockIssuerFeature{
								BlockIssuerKeys: iotago.NewBlockIssuerKeys(),
								ExpirySlot:      100,
							},
						},
						Conditions: iotago.AccountOutputUnlockConditions{
							&iotago.StateControllerAddressUnlockCondition{Address: ident1},
							&iotago.GovernorAddressUnlockCondition{Address: ident1},
						},
					},
				},
			}

			essence := &iotago.TransactionEssence{
				CreationSlot: 110,
				Inputs:       inputIDs.UTXOInputs(),
				Outputs: iotago.TxEssenceOutputs{
					&iotago.BasicOutput{
						Amount: 100,
						Conditions: iotago.BasicOutputUnlockConditions{
							&iotago.AddressUnlockCondition{Address: ident1},
						},
					},
				},
			}

			commitment := &iotago.Commitment{
				Slot: 110,
			}

			sigs, err := essence.Sign(testAPI, inputIDs.OrderedSet(inputs.OutputSet()).MustCommitment(testAPI), ident1AddressKeys)
			require.NoError(t, err)

			return test{
				name: "fail - destroy block issuer account without supplying BIC",
				vmParams: &vm.Params{
					API: testAPI,
				},
				resolvedInputs: vm.ResolvedInputs{InputSet: inputs, CommitmentInput: commitment},
				tx: &iotago.Transaction{
					API:     testAPI,
					Essence: essence,
					Unlocks: iotago.Unlocks{
						&iotago.SignatureUnlock{Signature: sigs[0]},
					},
				},
				wantErr: iotago.ErrBlockIssuanceCreditInputRequired,
			}
		}(),
		func() test {
			accountAddr1 := tpkg.RandAccountAddress()

			_, ident1, ident1AddressKeys := tpkg.RandEd25519Identity()

			inputIDs := tpkg.RandOutputIDs(1)

			inputs := vm.InputSet{
				inputIDs[0]: vm.OutputWithCreationSlot{
					Output: &iotago.AccountOutput{
						Amount:     100,
						StateIndex: 0,
						AccountID:  accountAddr1.AccountID(),
						Features: iotago.AccountOutputFeatures{
							&iotago.BlockIssuerFeature{
								BlockIssuerKeys: iotago.NewBlockIssuerKeys(),
								ExpirySlot:      100,
							},
						},
						Conditions: iotago.AccountOutputUnlockConditions{
							&iotago.StateControllerAddressUnlockCondition{Address: ident1},
							&iotago.GovernorAddressUnlockCondition{Address: ident1},
						},
					},
				},
			}

			essence := &iotago.TransactionEssence{
				CreationSlot: 110,
				Inputs:       inputIDs.UTXOInputs(),
				Outputs: iotago.TxEssenceOutputs{
					&iotago.AccountOutput{
						Amount:     100,
						StateIndex: 0,
						AccountID:  accountAddr1.AccountID(),
						Features: iotago.AccountOutputFeatures{
							&iotago.BlockIssuerFeature{
								BlockIssuerKeys: iotago.NewBlockIssuerKeys(),
								ExpirySlot:      1000,
							},
						},
						Conditions: iotago.AccountOutputUnlockConditions{
							&iotago.StateControllerAddressUnlockCondition{Address: ident1},
							&iotago.GovernorAddressUnlockCondition{Address: ident1},
						},
					},
				},
			}

			sigs, err := essence.Sign(testAPI, inputIDs.OrderedSet(inputs.OutputSet()).MustCommitment(testAPI), ident1AddressKeys)
			require.NoError(t, err)

			return test{
				name: "fail - modify block issuer without supplying BIC",
				vmParams: &vm.Params{
					API: testAPI,
				},
				resolvedInputs: vm.ResolvedInputs{InputSet: inputs},
				tx: &iotago.Transaction{
					API:     testAPI,
					Essence: essence,
					Unlocks: iotago.Unlocks{
						&iotago.SignatureUnlock{Signature: sigs[0]},
					},
				},
				wantErr: iotago.ErrBlockIssuanceCreditInputRequired,
			}
		}(),
	}
	for _, tt := range tests {
		t.Run(tt.name, func(t *testing.T) {
			err := stardustVM.Execute(tt.tx, tt.vmParams, tt.resolvedInputs)
			if tt.wantErr != nil {
				require.ErrorIs(t, err, tt.wantErr)
				return
			}
			require.NoError(t, err)
		})
	}
}

type txExecTest struct {
	// the name of the testcase
	name string
	// the amount of randomly created ed25519 addresses with private keys
	ed25519AddrCnt int
	// used to created own addresses for the test
	addressesFunc func(ed25519Addresses []iotago.Address) []iotago.Address
	// used to create inputs for the test
	inputsFunc func(ed25519Addresses []iotago.Address, testAddresses []iotago.Address) []iotago.Output
	// used to create outputs for the test (optional)
	outputsFunc func(ed25519Addresses []iotago.Address, testAddresses []iotago.Address, inputIDs iotago.OutputIDs, totalInputAmount iotago.BaseToken) iotago.TxEssenceOutputs
	// used to create unlocks for the test
	unlocksFunc func(sigs []iotago.Signature, testAddresses []iotago.Address) iotago.Unlocks
	// expected error during execution of the transaction
	wantErr error
}

func runStardustTransactionExecutionTest(t *testing.T, test *txExecTest) {
	t.Helper()

	t.Run(test.name, func(t *testing.T) {
		// generate random ed25519 addresses
		ed25519Addresses, ed25519AddressesWithKeys := tpkg.RandEd25519IdentitiesSortedByAddress(test.ed25519AddrCnt)

		// pass the ed25519 testAddresses and get the complete list of testAddresses
		testAddresses := make([]iotago.Address, 0)
		if test.addressesFunc != nil {
			testAddresses = test.addressesFunc(ed25519Addresses)
		}

		inputs := test.inputsFunc(ed25519Addresses, testAddresses)
		if len(inputs) == 0 {
			require.FailNow(t, "no outputs given")
		}

		// create the input set
		inputIDs := tpkg.RandOutputIDs(uint16(len(inputs)))
		inputSet := vm.InputSet{}
		var totalInputAmount iotago.BaseToken
		for idx, output := range inputs {
			inputSet[inputIDs[idx]] = vm.OutputWithCreationSlot{
				Output: output,
			}
			totalInputAmount += output.BaseTokenAmount()
		}

		outputs := iotago.TxEssenceOutputs{
			// collect everything on a basic output with a random ed25519 address
			&iotago.BasicOutput{
				Amount: totalInputAmount,
				Conditions: iotago.BasicOutputUnlockConditions{
					&iotago.AddressUnlockCondition{Address: tpkg.RandEd25519Address()},
				},
			},
		}
		if test.outputsFunc != nil {
			outputs = test.outputsFunc(ed25519Addresses, testAddresses, inputIDs, totalInputAmount)
		}

		// create the transaction essence
		txEssence := &iotago.TransactionEssence{
			NetworkID:     testProtoParams.NetworkID(),
			CreationSlot:  100,
			ContextInputs: iotago.TxEssenceContextInputs{},
			Inputs:        inputIDs.UTXOInputs(),
			Outputs:       outputs,
			Allotments:    iotago.Allotments{},
		}

		// sign the transaction essence
		sigs, err := txEssence.Sign(testAPI, inputIDs.OrderedSet(inputSet.OutputSet()).MustCommitment(testAPI), ed25519AddressesWithKeys...)
		require.NoError(t, err)

		// pass the signatures and get the unlock conditions
		unlocks := test.unlocksFunc(sigs, testAddresses)

		tx := &iotago.Transaction{
			API:     testAPI,
			Essence: txEssence,
			Unlocks: unlocks,
		}

		txBytes, err := testAPI.Encode(tx, serix.WithValidation())
		require.NoError(t, err)

		// we deserialize to be sure that all serix rules are applied (like lexically ordering or multi addresses)
		tx = &iotago.Transaction{}
		_, err = testAPI.Decode(txBytes, tx, serix.WithValidation())
		require.NoError(t, err)

		// execute the transaction
		err = stardustVM.Execute(
			tx,
			&vm.Params{API: testAPI},
			vm.ResolvedInputs{InputSet: inputSet},
		)
		if test.wantErr != nil {
			require.ErrorIs(t, err, test.wantErr)
			return
		}
		require.NoError(t, err)
	})
}

func TestStardustTransactionExecution_RestrictedAddress(t *testing.T) {

	var defaultAmount iotago.BaseToken = OneMi

	execTests := []*txExecTest{
		// ok - restricted ed25519 address unlock
		func() *txExecTest {
			return &txExecTest{
				name:           "ok - restricted ed25519 address unlock",
				ed25519AddrCnt: 1,
				addressesFunc: func(ed25519Addresses []iotago.Address) []iotago.Address {
					return []iotago.Address{
						&iotago.RestrictedAddress{
							Address:             ed25519Addresses[0],
							AllowedCapabilities: iotago.AddressCapabilitiesBitMask{},
						},
					}
				},
				inputsFunc: func(ed25519Addresses []iotago.Address, testAddresses []iotago.Address) []iotago.Output {
					return []iotago.Output{
						&iotago.BasicOutput{
							Amount: defaultAmount,
							Conditions: iotago.BasicOutputUnlockConditions{
								&iotago.AddressUnlockCondition{Address: testAddresses[0]},
							},
						},
					}
				},
				outputsFunc: nil,
				unlocksFunc: func(sigs []iotago.Signature, testAddresses []iotago.Address) iotago.Unlocks {
					return iotago.Unlocks{
						&iotago.SignatureUnlock{Signature: sigs[0]},
					}
				},
				wantErr: nil,
			}
		}(),

		// ok - restricted account address unlock
		func() *txExecTest {
			return &txExecTest{
				name:           "ok - restricted account address unlock",
				ed25519AddrCnt: 2,
				addressesFunc: func(ed25519Addresses []iotago.Address) []iotago.Address {
					accountAddress := tpkg.RandAccountAddress()
					return []iotago.Address{
						accountAddress,
						&iotago.RestrictedAddress{
							Address:             accountAddress,
							AllowedCapabilities: iotago.AddressCapabilitiesBitMask{},
						},
					}
				},
				inputsFunc: func(ed25519Addresses []iotago.Address, testAddresses []iotago.Address) []iotago.Output {
					return []iotago.Output{
						// we add an output with a Ed25519 address to be able to check the AccountUnlock in the RestrictedAddress
						&iotago.AccountOutput{
							Amount:         defaultAmount,
							NativeTokens:   nil,
							AccountID:      testAddresses[0].(*iotago.AccountAddress).AccountID(),
							StateIndex:     1,
							StateMetadata:  []byte("current state"),
							FoundryCounter: 0,
							Conditions: iotago.AccountOutputUnlockConditions{
								&iotago.StateControllerAddressUnlockCondition{Address: ed25519Addresses[0]},
								&iotago.GovernorAddressUnlockCondition{Address: ed25519Addresses[1]},
							},
							Features: nil,
						},
						// owned by restricted account address
						&iotago.BasicOutput{
							Amount: defaultAmount,
							Conditions: iotago.BasicOutputUnlockConditions{
								&iotago.AddressUnlockCondition{Address: testAddresses[1]},
							},
						},
					}
				},
				outputsFunc: func(ed25519Addresses []iotago.Address, testAddresses []iotago.Address, inputIDs iotago.OutputIDs, totalInputAmount iotago.BaseToken) iotago.TxEssenceOutputs {
					return iotago.TxEssenceOutputs{
						// the account unlock needs to be a state transition (governor doesn't work for account reference unlocks)
						&iotago.AccountOutput{
							Amount:         defaultAmount,
							NativeTokens:   nil,
							AccountID:      testAddresses[0].(*iotago.AccountAddress).AccountID(),
							StateIndex:     2,
							StateMetadata:  []byte("next state"),
							FoundryCounter: 0,
							Conditions: iotago.AccountOutputUnlockConditions{
								&iotago.StateControllerAddressUnlockCondition{Address: ed25519Addresses[0]},
								&iotago.GovernorAddressUnlockCondition{Address: ed25519Addresses[1]},
							},
							Features: nil,
						},
						&iotago.BasicOutput{
							Amount: totalInputAmount - defaultAmount,
							Conditions: iotago.BasicOutputUnlockConditions{
								&iotago.AddressUnlockCondition{Address: ed25519Addresses[0]},
							},
						},
					}
				},
				unlocksFunc: func(sigs []iotago.Signature, testAddresses []iotago.Address) iotago.Unlocks {
					return iotago.Unlocks{
						&iotago.SignatureUnlock{Signature: sigs[0]}, // account state controller unlock
						&iotago.AccountUnlock{Reference: 0},
					}
				},
				wantErr: nil,
			}
		}(),

		// ok - restricted NFT unlock
		func() *txExecTest {
			return &txExecTest{
				name:           "ok - restricted NFT unlock",
				ed25519AddrCnt: 2,
				addressesFunc: func(ed25519Addresses []iotago.Address) []iotago.Address {
					nftAddress := tpkg.RandNFTAddress()
					return []iotago.Address{
						nftAddress,
						&iotago.RestrictedAddress{
							Address:             nftAddress,
							AllowedCapabilities: iotago.AddressCapabilitiesBitMask{},
						},
					}
				},
				inputsFunc: func(ed25519Addresses []iotago.Address, testAddresses []iotago.Address) []iotago.Output {
					return []iotago.Output{
						// we add an output with a Ed25519 address to be able to check the NFT Unlock in the RestrictedAddress
						&iotago.NFTOutput{
							Amount:       defaultAmount,
							NativeTokens: nil,
							NFTID:        testAddresses[0].(*iotago.NFTAddress).NFTID(),
							Conditions: iotago.NFTOutputUnlockConditions{
								&iotago.AddressUnlockCondition{Address: ed25519Addresses[0]},
							},
							Features: iotago.NFTOutputFeatures{
								&iotago.IssuerFeature{Address: ed25519Addresses[1]},
							},
							ImmutableFeatures: iotago.NFTOutputImmFeatures{
								&iotago.MetadataFeature{Data: []byte("immutable")},
							},
						},
						// owned by restricted NFT address
						&iotago.BasicOutput{
							Amount: defaultAmount,
							Conditions: iotago.BasicOutputUnlockConditions{
								&iotago.AddressUnlockCondition{Address: testAddresses[1]},
							},
						},
					}
				},
				outputsFunc: func(ed25519Addresses []iotago.Address, testAddresses []iotago.Address, inputIDs iotago.OutputIDs, totalInputAmount iotago.BaseToken) iotago.TxEssenceOutputs {
					return iotago.TxEssenceOutputs{
						&iotago.NFTOutput{
							Amount:       defaultAmount,
							NativeTokens: nil,
							NFTID:        testAddresses[0].(*iotago.NFTAddress).NFTID(),
							Conditions: iotago.NFTOutputUnlockConditions{
								&iotago.AddressUnlockCondition{Address: ed25519Addresses[0]},
							},
							Features: iotago.NFTOutputFeatures{
								&iotago.IssuerFeature{Address: ed25519Addresses[1]},
								&iotago.MetadataFeature{Data: []byte("some new metadata")},
							},
							ImmutableFeatures: iotago.NFTOutputImmFeatures{
								&iotago.MetadataFeature{Data: []byte("immutable")},
							},
						},
						&iotago.BasicOutput{
							Amount: totalInputAmount - defaultAmount,
							Conditions: iotago.BasicOutputUnlockConditions{
								&iotago.AddressUnlockCondition{Address: ed25519Addresses[0]},
							},
						},
					}
				},
				unlocksFunc: func(sigs []iotago.Signature, testAddresses []iotago.Address) iotago.Unlocks {
					return iotago.Unlocks{
						&iotago.SignatureUnlock{Signature: sigs[0]}, // NFT unlock
						&iotago.NFTUnlock{Reference: 0},
					}
				},
				wantErr: nil,
			}
		}(),
	}
	for _, tt := range execTests {
		runStardustTransactionExecutionTest(t, tt)
	}
}

func TestStardustTransactionExecution_MultiAddress(t *testing.T) {

	var defaultAmount iotago.BaseToken = OneMi

	tests := []*txExecTest{
		// ok - threshold == cumulativeWeight (threshold reached)
		func() *txExecTest {
			return &txExecTest{
				name:           "ok - threshold == cumulativeWeight (threshold reached)",
				ed25519AddrCnt: 2,
				addressesFunc: func(ed25519Addresses []iotago.Address) []iotago.Address {
					return []iotago.Address{
						// only 2 mandatory addresses
						&iotago.MultiAddress{
							Addresses: []*iotago.AddressWithWeight{
								{
									Address: ed25519Addresses[0],
									Weight:  1,
								},
								{
									Address: ed25519Addresses[1],
									Weight:  1,
								},
							},
							Threshold: 2,
						},
					}
				},
				inputsFunc: func(ed25519Addresses []iotago.Address, testAddresses []iotago.Address) []iotago.Output {
					return []iotago.Output{
						&iotago.BasicOutput{
							Amount: defaultAmount,
							Conditions: iotago.BasicOutputUnlockConditions{
								&iotago.AddressUnlockCondition{Address: testAddresses[0]},
							},
						},
					}
				},
				outputsFunc: nil,
				unlocksFunc: func(sigs []iotago.Signature, testAddresses []iotago.Address) iotago.Unlocks {
					return iotago.Unlocks{
						&iotago.MultiUnlock{
							Unlocks: []iotago.Unlock{
								&iotago.SignatureUnlock{Signature: sigs[0]},
								&iotago.SignatureUnlock{Signature: sigs[1]},
							},
						},
					}
				},
				wantErr: nil,
			}
		}(),

		// ok - threshold < cumulativeWeight (threshold reached)
		func() *txExecTest {
			return &txExecTest{
				name:           "ok - threshold < cumulativeWeight (threshold reached)",
				ed25519AddrCnt: 2,
				addressesFunc: func(ed25519Addresses []iotago.Address) []iotago.Address {
					return []iotago.Address{
						// only 2 mandatory addresses
						&iotago.MultiAddress{
							Addresses: []*iotago.AddressWithWeight{
								{
									Address: ed25519Addresses[0],
									Weight:  1,
								},
								{
									Address: ed25519Addresses[1],
									Weight:  1,
								},
							},
							Threshold: 1,
						},
					}
				},
				inputsFunc: func(ed25519Addresses []iotago.Address, testAddresses []iotago.Address) []iotago.Output {
					return []iotago.Output{
						&iotago.BasicOutput{
							Amount: defaultAmount,
							Conditions: iotago.BasicOutputUnlockConditions{
								&iotago.AddressUnlockCondition{Address: testAddresses[0]},
							},
						},
					}
				},
				outputsFunc: nil,
				unlocksFunc: func(sigs []iotago.Signature, testAddresses []iotago.Address) iotago.Unlocks {
					return iotago.Unlocks{
						&iotago.MultiUnlock{
							Unlocks: []iotago.Unlock{
								&iotago.SignatureUnlock{Signature: sigs[0]},
								&iotago.SignatureUnlock{Signature: sigs[1]},
							},
						},
					}
				},
				wantErr: nil,
			}
		}(),

		// fail - threshold == cumulativeWeight (threshold not reached)
		func() *txExecTest {
			return &txExecTest{
				name:           "fail - threshold == cumulativeWeight (threshold not reached)",
				ed25519AddrCnt: 2,
				addressesFunc: func(ed25519Addresses []iotago.Address) []iotago.Address {
					return []iotago.Address{
						// only 2 mandatory addresses
						&iotago.MultiAddress{
							Addresses: []*iotago.AddressWithWeight{
								{
									Address: ed25519Addresses[0],
									Weight:  1,
								},
								{
									Address: ed25519Addresses[1],
									Weight:  1,
								},
							},
							Threshold: 2,
						},
					}
				},
				inputsFunc: func(ed25519Addresses []iotago.Address, testAddresses []iotago.Address) []iotago.Output {
					return []iotago.Output{
						&iotago.BasicOutput{
							Amount: defaultAmount,
							Conditions: iotago.BasicOutputUnlockConditions{
								&iotago.AddressUnlockCondition{Address: testAddresses[0]},
							},
						},
					}
				},
				outputsFunc: nil,
				unlocksFunc: func(sigs []iotago.Signature, testAddresses []iotago.Address) iotago.Unlocks {
					return iotago.Unlocks{
						&iotago.MultiUnlock{
							Unlocks: []iotago.Unlock{
								// we only unlock one of the addresses
								&iotago.SignatureUnlock{Signature: sigs[0]},
								&iotago.EmptyUnlock{},
							},
						},
					}
				},
				wantErr: iotago.ErrMultiAddressUnlockThresholdNotReached,
			}
		}(),

		// fail - threshold < cumulativeWeight (threshold not reached)
		func() *txExecTest {
			return &txExecTest{
				name:           "fail - threshold < cumulativeWeight (threshold not reached)",
				ed25519AddrCnt: 2,
				addressesFunc: func(ed25519Addresses []iotago.Address) []iotago.Address {
					return []iotago.Address{
						// only 2 mandatory addresses
						&iotago.MultiAddress{
							Addresses: []*iotago.AddressWithWeight{
								{
									Address: ed25519Addresses[0],
									Weight:  2,
								},
								{
									Address: ed25519Addresses[1],
									Weight:  2,
								},
							},
							Threshold: 3,
						},
					}
				},
				inputsFunc: func(ed25519Addresses []iotago.Address, testAddresses []iotago.Address) []iotago.Output {
					return []iotago.Output{
						&iotago.BasicOutput{
							Amount: defaultAmount,
							Conditions: iotago.BasicOutputUnlockConditions{
								&iotago.AddressUnlockCondition{Address: testAddresses[0]},
							},
						},
					}
				},
				outputsFunc: nil,
				unlocksFunc: func(sigs []iotago.Signature, testAddresses []iotago.Address) iotago.Unlocks {
					return iotago.Unlocks{
						&iotago.MultiUnlock{
							Unlocks: []iotago.Unlock{
								// we only unlock one of the addresses
								&iotago.SignatureUnlock{Signature: sigs[0]},
								&iotago.EmptyUnlock{},
							},
						},
					}
				},
				wantErr: iotago.ErrMultiAddressUnlockThresholdNotReached,
			}
		}(),

		// fail - len(multiAddr) != len(multiUnlock)
		func() *txExecTest {
			return &txExecTest{
				name:           "fail - len(multiAddr) != len(multiUnlock)",
				ed25519AddrCnt: 3,
				addressesFunc: func(ed25519Addresses []iotago.Address) []iotago.Address {
					return []iotago.Address{
						&iotago.MultiAddress{
							Addresses: []*iotago.AddressWithWeight{
								{
									Address: ed25519Addresses[0],
									Weight:  1,
								},
								{
									Address: ed25519Addresses[1],
									Weight:  1,
								},
								{
									Address: ed25519Addresses[2],
									Weight:  1,
								},
							},
							Threshold: 2,
						},
					}
				},
				inputsFunc: func(ed25519Addresses []iotago.Address, testAddresses []iotago.Address) []iotago.Output {
					return []iotago.Output{
						&iotago.BasicOutput{
							Amount: defaultAmount,
							Conditions: iotago.BasicOutputUnlockConditions{
								&iotago.AddressUnlockCondition{Address: testAddresses[0]},
							},
						},
					}
				},
				outputsFunc: nil,
				unlocksFunc: func(sigs []iotago.Signature, testAddresses []iotago.Address) iotago.Unlocks {
					return iotago.Unlocks{
						&iotago.MultiUnlock{
							Unlocks: []iotago.Unlock{
								&iotago.SignatureUnlock{Signature: sigs[0]},
								&iotago.SignatureUnlock{Signature: sigs[1]},
								// Empty unlock missing here
							},
						},
					}
				},
				wantErr: iotago.ErrMultiAddressAndUnlockLengthDoesNotMatch,
			}
		}(),

		// ok - Reference unlock
		func() *txExecTest {
			return &txExecTest{
				name:           "ok - Reference unlock",
				ed25519AddrCnt: 2,
				addressesFunc: func(ed25519Addresses []iotago.Address) []iotago.Address {
					return []iotago.Address{
						// only 2 mandatory addresses
						&iotago.MultiAddress{
							Addresses: []*iotago.AddressWithWeight{
								{
									Address: ed25519Addresses[0],
									Weight:  1,
								},
								{
									Address: ed25519Addresses[1],
									Weight:  1,
								},
							},
							Threshold: 2,
						},
					}
				},
				inputsFunc: func(ed25519Addresses []iotago.Address, testAddresses []iotago.Address) []iotago.Output {
					return []iotago.Output{
						// we add a basic output with a Ed25519 address to be able to check the RefUnlock in the MultiAddress
						&iotago.BasicOutput{
							Amount: defaultAmount,
							Conditions: iotago.BasicOutputUnlockConditions{
								&iotago.AddressUnlockCondition{Address: ed25519Addresses[1]},
							},
						},
						&iotago.BasicOutput{
							Amount: defaultAmount,
							Conditions: iotago.BasicOutputUnlockConditions{
								&iotago.AddressUnlockCondition{Address: testAddresses[0]},
							},
						},
					}
				},
				outputsFunc: nil,
				unlocksFunc: func(sigs []iotago.Signature, testAddresses []iotago.Address) iotago.Unlocks {
					return iotago.Unlocks{
						&iotago.SignatureUnlock{Signature: sigs[1]},
						&iotago.MultiUnlock{
							Unlocks: []iotago.Unlock{
								&iotago.SignatureUnlock{Signature: sigs[0]},
								&iotago.ReferenceUnlock{Reference: 0},
							},
						},
					}
				},
				wantErr: nil,
			}
		}(),

		// ok - MultiAddress Reference unlock
		func() *txExecTest {
			return &txExecTest{
				name:           "ok - MultiAddress Reference unlock",
				ed25519AddrCnt: 2,
				addressesFunc: func(ed25519Addresses []iotago.Address) []iotago.Address {
					return []iotago.Address{
						&iotago.MultiAddress{
							Addresses: []*iotago.AddressWithWeight{
								{
									Address: ed25519Addresses[0],
									Weight:  1,
								},
								{
									Address: ed25519Addresses[1],
									Weight:  1,
								},
							},
							Threshold: 2,
						},
					}
				},
				inputsFunc: func(ed25519Addresses []iotago.Address, testAddresses []iotago.Address) []iotago.Output {
					return []iotago.Output{
						&iotago.BasicOutput{
							Amount: defaultAmount,
							Conditions: iotago.BasicOutputUnlockConditions{
								&iotago.AddressUnlockCondition{Address: testAddresses[0]},
							},
						},
						&iotago.BasicOutput{
							Amount: defaultAmount,
							Conditions: iotago.BasicOutputUnlockConditions{
								&iotago.AddressUnlockCondition{Address: testAddresses[0]},
							},
						},
						&iotago.BasicOutput{
							Amount: defaultAmount,
							Conditions: iotago.BasicOutputUnlockConditions{
								&iotago.AddressUnlockCondition{Address: testAddresses[0]},
							},
						},
					}
				},
				outputsFunc: nil,
				unlocksFunc: func(sigs []iotago.Signature, testAddresses []iotago.Address) iotago.Unlocks {
					return iotago.Unlocks{
						&iotago.MultiUnlock{
							Unlocks: []iotago.Unlock{
								&iotago.SignatureUnlock{Signature: sigs[0]},
								&iotago.SignatureUnlock{Signature: sigs[1]},
							},
						},
						&iotago.ReferenceUnlock{Reference: 0},
						&iotago.ReferenceUnlock{Reference: 0},
					}
				},
				wantErr: nil,
			}
		}(),

		// ok - Account unlock (state transition)
		func() *txExecTest {
			return &txExecTest{
				name:           "ok - Account unlock (state transition)",
				ed25519AddrCnt: 2,
				addressesFunc: func(ed25519Addresses []iotago.Address) []iotago.Address {
					accountAddress := tpkg.RandAccountAddress()
					return []iotago.Address{
						accountAddress,
						// ed25519 address + account address
						&iotago.MultiAddress{
							Addresses: []*iotago.AddressWithWeight{
								{
									Address: ed25519Addresses[1],
									Weight:  1,
								},
								{
									Address: accountAddress,
									Weight:  1,
								},
							},
							Threshold: 2,
						},
					}
				},
				inputsFunc: func(ed25519Addresses []iotago.Address, testAddresses []iotago.Address) []iotago.Output {
					return []iotago.Output{
						// we add an output with a Ed25519 address to be able to check the AccountUnlock in the MultiAddress
						&iotago.AccountOutput{
							Amount:         defaultAmount,
							NativeTokens:   nil,
							AccountID:      testAddresses[0].(*iotago.AccountAddress).AccountID(),
							StateIndex:     1,
							StateMetadata:  []byte("current state"),
							FoundryCounter: 0,
							Conditions: iotago.AccountOutputUnlockConditions{
								&iotago.StateControllerAddressUnlockCondition{Address: ed25519Addresses[0]},
								&iotago.GovernorAddressUnlockCondition{Address: ed25519Addresses[1]},
							},
							Features: nil,
						},
						&iotago.BasicOutput{
							Amount: defaultAmount,
							Conditions: iotago.BasicOutputUnlockConditions{
								&iotago.AddressUnlockCondition{Address: ed25519Addresses[1]},
							},
						},
						// owned by ed25519 address + account address
						&iotago.BasicOutput{
							Amount: defaultAmount,
							Conditions: iotago.BasicOutputUnlockConditions{
								&iotago.AddressUnlockCondition{Address: testAddresses[1]},
							},
						},
					}
				},
				outputsFunc: func(ed25519Addresses []iotago.Address, testAddresses []iotago.Address, inputIDs iotago.OutputIDs, totalInputAmount iotago.BaseToken) iotago.TxEssenceOutputs {
					return iotago.TxEssenceOutputs{
						// the account unlock needs to be a state transition (governor doesn't work for account reference unlocks)
						&iotago.AccountOutput{
							Amount:         defaultAmount,
							NativeTokens:   nil,
							AccountID:      testAddresses[0].(*iotago.AccountAddress).AccountID(),
							StateIndex:     2,
							StateMetadata:  []byte("next state"),
							FoundryCounter: 0,
							Conditions: iotago.AccountOutputUnlockConditions{
								&iotago.StateControllerAddressUnlockCondition{Address: ed25519Addresses[0]},
								&iotago.GovernorAddressUnlockCondition{Address: ed25519Addresses[1]},
							},
							Features: nil,
						},
						&iotago.BasicOutput{
							Amount: totalInputAmount - defaultAmount,
							Conditions: iotago.BasicOutputUnlockConditions{
								&iotago.AddressUnlockCondition{Address: ed25519Addresses[0]},
							},
						},
					}
				},
				unlocksFunc: func(sigs []iotago.Signature, testAddresses []iotago.Address) iotago.Unlocks {
					// this is a bit complicated in the test, because the addresses are generated randomly,
					// but the MultiAddresses get sorted lexically, so we have to find out the correct order in the MultiUnlock.

					accountAddress := testAddresses[0]
					multiAddress := testAddresses[1].(*iotago.MultiAddress)

					// sort the addresses in the multi like the serializer will do
					slices.SortFunc(multiAddress.Addresses, func(a *iotago.AddressWithWeight, b *iotago.AddressWithWeight) int {
						return bytes.Compare(a.Address.ID(), b.Address.ID())
					})

					// search the index of the account address in the multi address
					foundAccountAddressIndex := -1
					for idx, address := range multiAddress.Addresses {
						if address.Address.Equal(accountAddress) {
							foundAccountAddressIndex = idx
							break
						}
					}

					var multiUnlock *iotago.MultiUnlock

					switch foundAccountAddressIndex {
					case -1:
						require.FailNow(t, "account address not found in multi address")

					case 0:
						multiUnlock = &iotago.MultiUnlock{
							Unlocks: []iotago.Unlock{
								&iotago.AccountUnlock{Reference: 0},
								&iotago.ReferenceUnlock{Reference: 1},
							},
						}

					case 1:
						multiUnlock = &iotago.MultiUnlock{
							Unlocks: []iotago.Unlock{
								&iotago.ReferenceUnlock{Reference: 1},
								&iotago.AccountUnlock{Reference: 0},
							},
						}

					default:
						require.FailNow(t, "unknown account address index found in multi address")
					}

					return iotago.Unlocks{
						&iotago.SignatureUnlock{Signature: sigs[0]}, // account state controller unlock
						&iotago.SignatureUnlock{Signature: sigs[1]}, // basic output unlock
						multiUnlock,
					}
				},
				wantErr: nil,
			}
		}(),

		// fail - Account unlock (governance transition)
		func() *txExecTest {
			return &txExecTest{
				name:           "fail - Account unlock (governance transition)",
				ed25519AddrCnt: 2,
				addressesFunc: func(ed25519Addresses []iotago.Address) []iotago.Address {
					accountAddress := tpkg.RandAccountAddress()
					return []iotago.Address{
						accountAddress,
						// ed25519 address + account address
						&iotago.MultiAddress{
							Addresses: []*iotago.AddressWithWeight{
								{
									Address: ed25519Addresses[0],
									Weight:  1,
								},
								{
									Address: accountAddress,
									Weight:  1,
								},
							},
							Threshold: 2,
						},
					}
				},
				inputsFunc: func(ed25519Addresses []iotago.Address, testAddresses []iotago.Address) []iotago.Output {
					return []iotago.Output{
						// we add an output with a Ed25519 address to be able to check the AccountUnlock in the MultiAddress
						&iotago.AccountOutput{
							Amount:         defaultAmount,
							NativeTokens:   nil,
							AccountID:      testAddresses[0].(*iotago.AccountAddress).AccountID(),
							StateIndex:     1,
							StateMetadata:  []byte("governance transition"),
							FoundryCounter: 0,
							Conditions: iotago.AccountOutputUnlockConditions{
								&iotago.StateControllerAddressUnlockCondition{Address: ed25519Addresses[0]},
								&iotago.GovernorAddressUnlockCondition{Address: ed25519Addresses[1]},
							},
							Features: nil,
						},
						&iotago.BasicOutput{
							Amount: defaultAmount,
							Conditions: iotago.BasicOutputUnlockConditions{
								&iotago.AddressUnlockCondition{Address: ed25519Addresses[0]},
							},
						},
						// owned by ed25519 address + account address
						&iotago.BasicOutput{
							Amount: defaultAmount,
							Conditions: iotago.BasicOutputUnlockConditions{
								&iotago.AddressUnlockCondition{Address: testAddresses[1]},
							},
						},
					}
				},
				outputsFunc: func(ed25519Addresses []iotago.Address, testAddresses []iotago.Address, inputIDs iotago.OutputIDs, totalInputAmount iotago.BaseToken) iotago.TxEssenceOutputs {
					return iotago.TxEssenceOutputs{
						// the account unlock needs to be a state transition (governor doesn't work for account reference unlocks)
						&iotago.AccountOutput{
							Amount:         defaultAmount,
							NativeTokens:   nil,
							AccountID:      testAddresses[0].(*iotago.AccountAddress).AccountID(),
							StateIndex:     1,
							StateMetadata:  []byte("governance transition"),
							FoundryCounter: 0,
							Conditions: iotago.AccountOutputUnlockConditions{
								&iotago.StateControllerAddressUnlockCondition{Address: ed25519Addresses[0]},
								&iotago.GovernorAddressUnlockCondition{Address: ed25519Addresses[1]},
							},
							Features: nil,
						},
						&iotago.BasicOutput{
							Amount: totalInputAmount - defaultAmount,
							Conditions: iotago.BasicOutputUnlockConditions{
								&iotago.AddressUnlockCondition{Address: ed25519Addresses[0]},
							},
						},
					}
				},
				unlocksFunc: func(sigs []iotago.Signature, testAddresses []iotago.Address) iotago.Unlocks {
					// this is a bit complicated in the test, because the addresses are generated randomly,
					// but the MultiAddresses get sorted lexically, so we have to find out the correct order in the MultiUnlock.

					accountAddress := testAddresses[0]
					multiAddress := testAddresses[1].(*iotago.MultiAddress)

					// sort the addresses in the multi like the serializer will do
					slices.SortFunc(multiAddress.Addresses, func(a *iotago.AddressWithWeight, b *iotago.AddressWithWeight) int {
						return bytes.Compare(a.Address.ID(), b.Address.ID())
					})

					// search the index of the account address in the multi address
					foundAccountAddressIndex := -1
					for idx, address := range multiAddress.Addresses {
						if address.Address.Equal(accountAddress) {
							foundAccountAddressIndex = idx
							break
						}
					}

					var multiUnlock *iotago.MultiUnlock

					switch foundAccountAddressIndex {
					case -1:
						require.FailNow(t, "account address not found in multi address")

					case 0:
						multiUnlock = &iotago.MultiUnlock{
							Unlocks: []iotago.Unlock{
								&iotago.AccountUnlock{Reference: 0},
								&iotago.ReferenceUnlock{Reference: 1},
							},
						}

					case 1:
						multiUnlock = &iotago.MultiUnlock{
							Unlocks: []iotago.Unlock{
								&iotago.ReferenceUnlock{Reference: 1},
								&iotago.AccountUnlock{Reference: 0},
							},
						}

					default:
						require.FailNow(t, "unknown account address index found in multi address")
					}

					return iotago.Unlocks{
						&iotago.SignatureUnlock{Signature: sigs[1]}, // account governor unlock
						&iotago.SignatureUnlock{Signature: sigs[0]}, // basic output unlock
						multiUnlock,
					}
				},
				wantErr: iotago.ErrInvalidInputUnlock,
			}
		}(),

		// ok - NFT unlock
		func() *txExecTest {
			return &txExecTest{
				name:           "ok - NFT unlock",
				ed25519AddrCnt: 2,
				addressesFunc: func(ed25519Addresses []iotago.Address) []iotago.Address {
					nftAddress := tpkg.RandNFTAddress()
					return []iotago.Address{
						nftAddress,
						// ed25519 address + NFT address
						&iotago.MultiAddress{
							Addresses: []*iotago.AddressWithWeight{
								{
									Address: ed25519Addresses[1],
									Weight:  1,
								},
								{
									Address: nftAddress,
									Weight:  1,
								},
							},
							Threshold: 2,
						},
					}
				},
				inputsFunc: func(ed25519Addresses []iotago.Address, testAddresses []iotago.Address) []iotago.Output {
					return []iotago.Output{
						// we add an output with a Ed25519 address to be able to check the NFT Unlock in the MultiAddress
						&iotago.NFTOutput{
							Amount:       defaultAmount,
							NativeTokens: nil,
							NFTID:        testAddresses[0].(*iotago.NFTAddress).NFTID(),
							Conditions: iotago.NFTOutputUnlockConditions{
								&iotago.AddressUnlockCondition{Address: ed25519Addresses[0]},
							},
							Features: iotago.NFTOutputFeatures{
								&iotago.IssuerFeature{Address: ed25519Addresses[1]},
							},
							ImmutableFeatures: iotago.NFTOutputImmFeatures{
								&iotago.MetadataFeature{Data: []byte("immutable")},
							},
						},
						&iotago.BasicOutput{
							Amount: defaultAmount,
							Conditions: iotago.BasicOutputUnlockConditions{
								&iotago.AddressUnlockCondition{Address: ed25519Addresses[1]},
							},
						},
						// owned by ed25519 address + NFT address
						&iotago.BasicOutput{
							Amount: defaultAmount,
							Conditions: iotago.BasicOutputUnlockConditions{
								&iotago.AddressUnlockCondition{Address: testAddresses[1]},
							},
						},
					}
				},
				outputsFunc: func(ed25519Addresses []iotago.Address, testAddresses []iotago.Address, inputIDs iotago.OutputIDs, totalInputAmount iotago.BaseToken) iotago.TxEssenceOutputs {
					return iotago.TxEssenceOutputs{
						&iotago.NFTOutput{
							Amount:       defaultAmount,
							NativeTokens: nil,
							NFTID:        testAddresses[0].(*iotago.NFTAddress).NFTID(),
							Conditions: iotago.NFTOutputUnlockConditions{
								&iotago.AddressUnlockCondition{Address: ed25519Addresses[0]},
							},
							Features: iotago.NFTOutputFeatures{
								&iotago.IssuerFeature{Address: ed25519Addresses[1]},
								&iotago.MetadataFeature{Data: []byte("some new metadata")},
							},
							ImmutableFeatures: iotago.NFTOutputImmFeatures{
								&iotago.MetadataFeature{Data: []byte("immutable")},
							},
						},
						&iotago.BasicOutput{
							Amount: totalInputAmount - defaultAmount,
							Conditions: iotago.BasicOutputUnlockConditions{
								&iotago.AddressUnlockCondition{Address: ed25519Addresses[0]},
							},
						},
					}
				},
				unlocksFunc: func(sigs []iotago.Signature, testAddresses []iotago.Address) iotago.Unlocks {
					// this is a bit complicated in the test, because the addresses are generated randomly,
					// but the MultiAddresses get sorted lexically, so we have to find out the correct order in the MultiUnlock.

					nftAddress := testAddresses[0]
					multiAddress := testAddresses[1].(*iotago.MultiAddress)

					// sort the addresses in the multi like the serializer will do
					slices.SortFunc(multiAddress.Addresses, func(a *iotago.AddressWithWeight, b *iotago.AddressWithWeight) int {
						return bytes.Compare(a.Address.ID(), b.Address.ID())
					})

					// search the index of the NFT address in the multi address
					foundNFTAddressIndex := -1
					for idx, address := range multiAddress.Addresses {
						if address.Address.Equal(nftAddress) {
							foundNFTAddressIndex = idx
							break
						}
					}

					var multiUnlock *iotago.MultiUnlock

					switch foundNFTAddressIndex {
					case -1:
						require.FailNow(t, "NFT address not found in multi address")

					case 0:
						multiUnlock = &iotago.MultiUnlock{
							Unlocks: []iotago.Unlock{
								&iotago.NFTUnlock{Reference: 0},
								&iotago.ReferenceUnlock{Reference: 1},
							},
						}

					case 1:
						multiUnlock = &iotago.MultiUnlock{
							Unlocks: []iotago.Unlock{
								&iotago.ReferenceUnlock{Reference: 1},
								&iotago.NFTUnlock{Reference: 0},
							},
						}

					default:
						require.FailNow(t, "unknown NFT address index found in multi address")
					}

					return iotago.Unlocks{
						&iotago.SignatureUnlock{Signature: sigs[0]}, // NFT unlock
						&iotago.SignatureUnlock{Signature: sigs[1]}, // basic output unlock
						multiUnlock,
					}
				},
				wantErr: nil,
			}
		}(),

		// ok - multiple MultiAddresses in one TX - no signature reuse
		func() *txExecTest {
			return &txExecTest{
				name:           "ok - multiple MultiAddresses in one TX - no signature reuse",
				ed25519AddrCnt: 4,
				addressesFunc: func(ed25519Addresses []iotago.Address) []iotago.Address {
					return []iotago.Address{
						&iotago.MultiAddress{
							Addresses: []*iotago.AddressWithWeight{
								{
									Address: ed25519Addresses[0],
									Weight:  1,
								},
								{
									Address: ed25519Addresses[1],
									Weight:  1,
								},
							},
							Threshold: 2,
						},
						&iotago.MultiAddress{
							Addresses: []*iotago.AddressWithWeight{
								{
									// optional
									Address: ed25519Addresses[0],
									Weight:  1,
								},
								{
									// optional
									Address: ed25519Addresses[2],
									Weight:  1,
								},
								{
									// mandatory
									Address: ed25519Addresses[3],
									Weight:  2,
								},
							},
							Threshold: 3,
						},
					}
				},
				inputsFunc: func(ed25519Addresses []iotago.Address, testAddresses []iotago.Address) []iotago.Output {
					return []iotago.Output{
						&iotago.BasicOutput{
							Amount: defaultAmount,
							Conditions: iotago.BasicOutputUnlockConditions{
								&iotago.AddressUnlockCondition{Address: testAddresses[0]},
							},
						},
						&iotago.BasicOutput{
							Amount: defaultAmount,
							Conditions: iotago.BasicOutputUnlockConditions{
								&iotago.AddressUnlockCondition{Address: testAddresses[1]},
							},
						},
					}
				},
				outputsFunc: nil,
				unlocksFunc: func(sigs []iotago.Signature, testAddresses []iotago.Address) iotago.Unlocks {
					return iotago.Unlocks{
						&iotago.MultiUnlock{
							Unlocks: []iotago.Unlock{
								&iotago.SignatureUnlock{Signature: sigs[0]},
								&iotago.SignatureUnlock{Signature: sigs[1]},
							},
						},
						&iotago.MultiUnlock{
							Unlocks: []iotago.Unlock{
								&iotago.EmptyUnlock{},
								&iotago.SignatureUnlock{Signature: sigs[2]},
								&iotago.SignatureUnlock{Signature: sigs[3]},
							},
						},
					}
				},
				wantErr: nil,
			}
		}(),

		// ok - multiple MultiAddresses in one TX - signature reuse in different multi unlocks
		func() *txExecTest {
			return &txExecTest{
				name:           "ok - multiple MultiAddresses in one TX - signature reuse in different multi unlocks",
				ed25519AddrCnt: 4,
				addressesFunc: func(ed25519Addresses []iotago.Address) []iotago.Address {
					return []iotago.Address{
						&iotago.MultiAddress{
							Addresses: []*iotago.AddressWithWeight{
								{
									Address: ed25519Addresses[0],
									Weight:  1,
								},
								{
									Address: ed25519Addresses[1],
									Weight:  1,
								},
							},
							Threshold: 2,
						},
						&iotago.MultiAddress{
							Addresses: []*iotago.AddressWithWeight{
								{
									// optional
									Address: ed25519Addresses[0],
									Weight:  1,
								},
								{
									// optional
									Address: ed25519Addresses[2],
									Weight:  1,
								},
								{
									// mandatory
									Address: ed25519Addresses[3],
									Weight:  2,
								},
							},
							Threshold: 3,
						},
					}
				},
				inputsFunc: func(ed25519Addresses []iotago.Address, testAddresses []iotago.Address) []iotago.Output {
					return []iotago.Output{
						&iotago.BasicOutput{
							Amount: defaultAmount,
							Conditions: iotago.BasicOutputUnlockConditions{
								&iotago.AddressUnlockCondition{Address: testAddresses[0]},
							},
						},
						&iotago.BasicOutput{
							Amount: defaultAmount,
							Conditions: iotago.BasicOutputUnlockConditions{
								&iotago.AddressUnlockCondition{Address: testAddresses[1]},
							},
						},
					}
				},
				outputsFunc: nil,
				unlocksFunc: func(sigs []iotago.Signature, testAddresses []iotago.Address) iotago.Unlocks {
					return iotago.Unlocks{
						&iotago.MultiUnlock{
							Unlocks: []iotago.Unlock{
								&iotago.SignatureUnlock{Signature: sigs[0]},
								&iotago.SignatureUnlock{Signature: sigs[1]},
							},
						},
						&iotago.MultiUnlock{
							Unlocks: []iotago.Unlock{
								&iotago.SignatureUnlock{Signature: sigs[0]},
								&iotago.EmptyUnlock{},
								&iotago.SignatureUnlock{Signature: sigs[3]},
							},
						},
					}
				},
				wantErr: nil,
			}
		}(),
	}
	for _, tt := range tests {
		runStardustTransactionExecutionTest(t, tt)
	}
}

// TODO: add test case for transaction with context inputs.
func TestTxSemanticInputUnlocks(t *testing.T) {
	type test struct {
		name           string
		vmParams       *vm.Params
		resolvedInputs vm.ResolvedInputs
		tx             *iotago.Transaction
		wantErr        error
	}
	tests := []test{
		func() test {
			_, ident1, ident1AddrKeys := tpkg.RandEd25519Identity()
			_, ident2, ident2AddrKeys := tpkg.RandEd25519Identity()

			inputIDs := tpkg.RandOutputIDs(8)
			accountIdent1 := iotago.AccountAddressFromOutputID(inputIDs[1])
			nftIdent1 := tpkg.RandNFTAddress()

			inputs := vm.InputSet{
				inputIDs[0]: vm.OutputWithCreationSlot{
					Output: &iotago.BasicOutput{
						Amount: 100,
						Conditions: iotago.BasicOutputUnlockConditions{
							&iotago.AddressUnlockCondition{Address: ident1},
						},
					},
				},
				inputIDs[1]: vm.OutputWithCreationSlot{
					Output: &iotago.AccountOutput{
						Amount:    100,
						AccountID: iotago.AccountID{}, // empty on purpose as validation should resolve
						Conditions: iotago.AccountOutputUnlockConditions{
							&iotago.StateControllerAddressUnlockCondition{Address: ident1},
							&iotago.GovernorAddressUnlockCondition{Address: ident1},
						},
					},
				},
				inputIDs[2]: vm.OutputWithCreationSlot{
					Output: &iotago.BasicOutput{
						Amount: 100,
						Conditions: iotago.BasicOutputUnlockConditions{
							&iotago.AddressUnlockCondition{Address: accountIdent1},
						},
					},
				},
				inputIDs[3]: vm.OutputWithCreationSlot{
					Output: &iotago.NFTOutput{
						Amount: 100,
						NFTID:  nftIdent1.NFTID(),
						Conditions: iotago.NFTOutputUnlockConditions{
							&iotago.AddressUnlockCondition{Address: accountIdent1},
						},
					},
				},
				inputIDs[4]: vm.OutputWithCreationSlot{
					Output: &iotago.BasicOutput{
						Amount: 100,
						Conditions: iotago.BasicOutputUnlockConditions{
							&iotago.AddressUnlockCondition{Address: nftIdent1},
						},
					},
				},
				// unlockable by sender as expired
				inputIDs[5]: vm.OutputWithCreationSlot{
					Output: &iotago.BasicOutput{
						Amount: 100,
						Conditions: iotago.BasicOutputUnlockConditions{
							&iotago.AddressUnlockCondition{Address: ident1},
							&iotago.ExpirationUnlockCondition{
								ReturnAddress: ident2,
								SlotIndex:     5,
							},
						},
					},
				},
				// not unlockable by sender as not expired
				inputIDs[6]: vm.OutputWithCreationSlot{
					Output: &iotago.BasicOutput{
						Amount: 100,
						Conditions: iotago.BasicOutputUnlockConditions{
							&iotago.AddressUnlockCondition{Address: ident1},
							&iotago.ExpirationUnlockCondition{
								ReturnAddress: ident2,
								SlotIndex:     30,
							},
						},
					},
				},
				inputIDs[7]: vm.OutputWithCreationSlot{
					Output: &iotago.FoundryOutput{
						Amount:       100,
						SerialNumber: 0,
						TokenScheme: &iotago.SimpleTokenScheme{
							MintedTokens:  new(big.Int).SetInt64(100),
							MeltedTokens:  big.NewInt(0),
							MaximumSupply: new(big.Int).SetInt64(1000),
						},
						Conditions: iotago.FoundryOutputUnlockConditions{
							&iotago.ImmutableAccountUnlockCondition{Address: accountIdent1},
						},
					},
				},
			}

			creationSlot := iotago.SlotIndex(10)
			essence := &iotago.TransactionEssence{
				Inputs: inputIDs.UTXOInputs(),
				Outputs: iotago.TxEssenceOutputs{
					&iotago.AccountOutput{
						Amount:     100,
						AccountID:  accountIdent1.AccountID(),
						StateIndex: 1,
						Conditions: iotago.AccountOutputUnlockConditions{
							&iotago.StateControllerAddressUnlockCondition{Address: ident1},
							&iotago.GovernorAddressUnlockCondition{Address: ident1},
						},
					},
				},
				CreationSlot: creationSlot,
			}

			sigs, err := essence.Sign(testAPI, inputIDs.OrderedSet(inputs.OutputSet()).MustCommitment(testAPI), ident1AddrKeys, ident2AddrKeys)
			require.NoError(t, err)

			return test{
				name: "ok",
				vmParams: &vm.Params{
					API: testAPI,
				},
				resolvedInputs: vm.ResolvedInputs{
					InputSet: inputs,
					CommitmentInput: &iotago.Commitment{
						Slot: iotago.SlotIndex(0),
					},
				},
				tx: &iotago.Transaction{
					API:     testAPI,
					Essence: essence,
					Unlocks: iotago.Unlocks{
						&iotago.SignatureUnlock{Signature: sigs[0]},
						&iotago.ReferenceUnlock{Reference: 0},
						&iotago.AccountUnlock{Reference: 1},
						&iotago.AccountUnlock{Reference: 1},
						&iotago.NFTUnlock{Reference: 3},
						&iotago.SignatureUnlock{Signature: sigs[1]},
						&iotago.ReferenceUnlock{Reference: 0},
						&iotago.AccountUnlock{Reference: 1},
					},
				},
				wantErr: nil,
			}
		}(),
		func() test {
			ident1Sk, ident1, _ := tpkg.RandEd25519Identity()
			_, _, ident2AddrKeys := tpkg.RandEd25519Identity()
			inputIDs := tpkg.RandOutputIDs(1)

			inputs := vm.InputSet{
				inputIDs[0]: vm.OutputWithCreationSlot{
					Output: &iotago.BasicOutput{
						Amount: 100,
						Conditions: iotago.BasicOutputUnlockConditions{
							&iotago.AddressUnlockCondition{Address: ident1},
						},
					},
				},
			}

			essence := &iotago.TransactionEssence{Inputs: inputIDs.UTXOInputs()}

			sigs, err := essence.Sign(testAPI, inputIDs.OrderedSet(inputs.OutputSet()).MustCommitment(testAPI), ident2AddrKeys)
			require.NoError(t, err)

			copy(sigs[0].(*iotago.Ed25519Signature).PublicKey[:], ident1Sk.Public().(ed25519.PublicKey))

			return test{
				name: "fail - invalid signature",
				vmParams: &vm.Params{
					API: testAPI,
				},
				resolvedInputs: vm.ResolvedInputs{InputSet: inputs},
				tx: &iotago.Transaction{
					API:     testAPI,
					Essence: essence,
					Unlocks: iotago.Unlocks{
						&iotago.SignatureUnlock{Signature: sigs[0]},
					},
				},
				wantErr: iotago.ErrEd25519SignatureInvalid,
			}
		}(),
		func() test {
			_, ident1, ident1AddressKeys := tpkg.RandEd25519Identity()
			inputIDs := tpkg.RandOutputIDs(2)

			inputs := vm.InputSet{
				inputIDs[0]: vm.OutputWithCreationSlot{
					Output: &iotago.BasicOutput{
						Amount: 100,
						Conditions: iotago.BasicOutputUnlockConditions{
							&iotago.AddressUnlockCondition{Address: ident1},
						},
					},
				},
				inputIDs[1]: vm.OutputWithCreationSlot{
					Output: &iotago.BasicOutput{
						Amount: 100,
						Conditions: iotago.BasicOutputUnlockConditions{
							&iotago.AddressUnlockCondition{Address: ident1},
						},
					},
				},
			}

			essence := &iotago.TransactionEssence{Inputs: inputIDs.UTXOInputs()}

			sigs, err := essence.Sign(testAPI, inputIDs.OrderedSet(inputs.OutputSet()).MustCommitment(testAPI), ident1AddressKeys)
			require.NoError(t, err)

			return test{
				name: "fail - should contain reference unlock",
				vmParams: &vm.Params{
					API: testAPI,
				},
				resolvedInputs: vm.ResolvedInputs{InputSet: inputs},
				tx: &iotago.Transaction{
					API:     testAPI,
					Essence: essence,
					Unlocks: iotago.Unlocks{
						&iotago.SignatureUnlock{Signature: sigs[0]},
						&iotago.SignatureUnlock{Signature: sigs[0]},
					},
				},
				wantErr: iotago.ErrInvalidInputUnlock,
			}
		}(),
		func() test {
			_, ident1, ident1AddressKeys := tpkg.RandEd25519Identity()
			inputIDs := tpkg.RandOutputIDs(2)

			accountIdent1 := iotago.AccountAddressFromOutputID(inputIDs[0])
			inputs := vm.InputSet{
				inputIDs[0]: vm.OutputWithCreationSlot{
					Output: &iotago.AccountOutput{
						Amount:    100,
						AccountID: iotago.AccountID{},
						Conditions: iotago.AccountOutputUnlockConditions{
							&iotago.StateControllerAddressUnlockCondition{Address: ident1},
							&iotago.GovernorAddressUnlockCondition{Address: ident1},
						},
					},
				},
				inputIDs[1]: vm.OutputWithCreationSlot{
					Output: &iotago.BasicOutput{
						Amount: 100,
						Conditions: iotago.BasicOutputUnlockConditions{
							&iotago.AddressUnlockCondition{Address: accountIdent1},
						},
					},
				},
			}

			essence := &iotago.TransactionEssence{Inputs: inputIDs.UTXOInputs()}

			sigs, err := essence.Sign(testAPI, inputIDs.OrderedSet(inputs.OutputSet()).MustCommitment(testAPI), ident1AddressKeys)
			require.NoError(t, err)

			return test{
				name: "fail - should contain account unlock",
				vmParams: &vm.Params{
					API: testAPI,
				},
				resolvedInputs: vm.ResolvedInputs{InputSet: inputs},
				tx: &iotago.Transaction{
					API:     testAPI,
					Essence: essence,
					Unlocks: iotago.Unlocks{
						&iotago.SignatureUnlock{Signature: sigs[0]},
						&iotago.ReferenceUnlock{Reference: 0},
					},
				},
				wantErr: iotago.ErrInvalidInputUnlock,
			}
		}(),
		func() test {
			_, ident1, ident1AddressKeys := tpkg.RandEd25519Identity()
			inputIDs := tpkg.RandOutputIDs(2)

			nftIdent1 := iotago.NFTAddressFromOutputID(inputIDs[0])
			inputs := vm.InputSet{
				inputIDs[0]: vm.OutputWithCreationSlot{
					Output: &iotago.NFTOutput{
						Amount: 100,
						NFTID:  iotago.NFTID{},
						Conditions: iotago.NFTOutputUnlockConditions{
							&iotago.AddressUnlockCondition{Address: ident1},
						},
					},
				},
				inputIDs[1]: vm.OutputWithCreationSlot{
					Output: &iotago.BasicOutput{
						Amount: 100,
						Conditions: iotago.BasicOutputUnlockConditions{
							&iotago.AddressUnlockCondition{Address: nftIdent1},
						},
					},
				},
			}

			essence := &iotago.TransactionEssence{Inputs: inputIDs.UTXOInputs()}

			sigs, err := essence.Sign(testAPI, inputIDs.OrderedSet(inputs.OutputSet()).MustCommitment(testAPI), ident1AddressKeys)
			require.NoError(t, err)

			return test{
				name: "fail - should contain NFT unlock",
				vmParams: &vm.Params{
					API: testAPI,
				},
				resolvedInputs: vm.ResolvedInputs{InputSet: inputs},
				tx: &iotago.Transaction{
					API:     testAPI,
					Essence: essence,
					Unlocks: iotago.Unlocks{
						&iotago.SignatureUnlock{Signature: sigs[0]},
						&iotago.ReferenceUnlock{Reference: 0},
					},
				},
				wantErr: iotago.ErrInvalidInputUnlock,
			}
		}(),
		func() test {
			inputIDs := tpkg.RandOutputIDs(2)

			nftIdent1 := iotago.NFTAddressFromOutputID(inputIDs[0])
			nftIdent2 := iotago.NFTAddressFromOutputID(inputIDs[1])

			inputs := vm.InputSet{
				inputIDs[0]: vm.OutputWithCreationSlot{
					Output: &iotago.NFTOutput{
						Amount: 100,
						NFTID:  nftIdent1.NFTID(),
						Conditions: iotago.NFTOutputUnlockConditions{
							&iotago.AddressUnlockCondition{Address: nftIdent2},
						},
					},
				},
				inputIDs[1]: vm.OutputWithCreationSlot{
					Output: &iotago.NFTOutput{
						Amount: 100,
						NFTID:  nftIdent2.NFTID(),
						Conditions: iotago.NFTOutputUnlockConditions{
							&iotago.AddressUnlockCondition{Address: nftIdent2},
						},
					},
				},
			}

			essence := &iotago.TransactionEssence{Inputs: inputIDs.UTXOInputs()}
			_, err := essence.Sign(testAPI, inputIDs.OrderedSet(inputs.OutputSet()).MustCommitment(testAPI))
			require.NoError(t, err)
			return test{
				name: "fail - circular NFT unlock",
				vmParams: &vm.Params{
					API: testAPI,
				},
				resolvedInputs: vm.ResolvedInputs{InputSet: inputs},
				tx: &iotago.Transaction{
					API:     testAPI,
					Essence: essence,
					Unlocks: iotago.Unlocks{
						&iotago.NFTUnlock{Reference: 1},
						&iotago.NFTUnlock{Reference: 0},
					},
				},
				wantErr: iotago.ErrInvalidInputUnlock,
			}
		}(),
		func() test {
			_, ident1, _ := tpkg.RandEd25519Identity()
			_, ident2, ident2AddressKeys := tpkg.RandEd25519Identity()
			inputIDs := tpkg.RandOutputIDs(1)

			inputs := vm.InputSet{
				inputIDs[0]: vm.OutputWithCreationSlot{
					Output: &iotago.BasicOutput{
						Amount: 100,
						Conditions: iotago.BasicOutputUnlockConditions{
							&iotago.AddressUnlockCondition{Address: ident1},
							&iotago.ExpirationUnlockCondition{
								ReturnAddress: ident2,
								SlotIndex:     20,
							},
						},
					},
				},
			}

			creationSlot := iotago.SlotIndex(5)
			essence := &iotago.TransactionEssence{Inputs: inputIDs.UTXOInputs(), CreationSlot: creationSlot}

			sigs, err := essence.Sign(testAPI, inputIDs.OrderedSet(inputs.OutputSet()).MustCommitment(testAPI), ident2AddressKeys)
			require.NoError(t, err)

			return test{
				name: "fail - sender can not unlock yet",
				vmParams: &vm.Params{
					API: testAPI,
				},
				resolvedInputs: vm.ResolvedInputs{
					InputSet: inputs,
					CommitmentInput: &iotago.Commitment{
						Slot: iotago.SlotIndex(0),
					},
				},
				tx: &iotago.Transaction{
					API:     testAPI,
					Essence: essence,
					Unlocks: iotago.Unlocks{
						&iotago.SignatureUnlock{Signature: sigs[0]},
					},
				},
				wantErr: iotago.ErrExpirationConditionUnlockFailed,
			}
		}(),
		func() test {
			_, ident1, ident1AddressKeys := tpkg.RandEd25519Identity()
			_, ident2, _ := tpkg.RandEd25519Identity()
			inputIDs := tpkg.RandOutputIDs(1)

			inputs := vm.InputSet{
				inputIDs[0]: vm.OutputWithCreationSlot{
					Output: &iotago.BasicOutput{
						Amount: 100,
						Conditions: iotago.BasicOutputUnlockConditions{
							&iotago.AddressUnlockCondition{Address: ident1},
							&iotago.ExpirationUnlockCondition{
								ReturnAddress: ident2,
								SlotIndex:     10,
							},
						},
					},
				},
			}

			creationSlot := iotago.SlotIndex(10)
			essence := &iotago.TransactionEssence{Inputs: inputIDs.UTXOInputs(), CreationSlot: creationSlot}

			sigs, err := essence.Sign(testAPI, inputIDs.OrderedSet(inputs.OutputSet()).MustCommitment(testAPI), ident1AddressKeys)
			require.NoError(t, err)

			return test{
				name: "fail - receiver can not unlock anymore",
				vmParams: &vm.Params{
					API: testAPI,
				},
				resolvedInputs: vm.ResolvedInputs{
					InputSet: inputs,
					CommitmentInput: &iotago.Commitment{
						Slot: creationSlot,
					},
				},
				tx: &iotago.Transaction{
					API:     testAPI,
					Essence: essence,
					Unlocks: iotago.Unlocks{
						&iotago.SignatureUnlock{Signature: sigs[0]},
					},
				},
				wantErr: iotago.ErrEd25519PubKeyAndAddrMismatch,
			}
		}(),
		func() test {
			_, ident1, ident1AddressKeys := tpkg.RandEd25519Identity()
			inputIDs := tpkg.RandOutputIDs(3)

			var (
				accountAddr1 = tpkg.RandAccountAddress()
				accountAddr2 = tpkg.RandAccountAddress()
				accountAddr3 = tpkg.RandAccountAddress()
			)

			inputs := vm.InputSet{
				// owned by ident1
				inputIDs[0]: vm.OutputWithCreationSlot{
					Output: &iotago.AccountOutput{
						Amount:    100,
						AccountID: accountAddr1.AccountID(),
						Conditions: iotago.AccountOutputUnlockConditions{
							&iotago.StateControllerAddressUnlockCondition{Address: ident1},
							&iotago.GovernorAddressUnlockCondition{Address: ident1},
						},
					},
				},
				// owned by account1
				inputIDs[1]: vm.OutputWithCreationSlot{
					Output: &iotago.AccountOutput{
						Amount:    100,
						AccountID: accountAddr2.AccountID(),
						Conditions: iotago.AccountOutputUnlockConditions{
							&iotago.StateControllerAddressUnlockCondition{Address: accountAddr1},
							&iotago.GovernorAddressUnlockCondition{Address: accountAddr1},
						},
					},
				},
				// owned by account1
				inputIDs[2]: vm.OutputWithCreationSlot{
					Output: &iotago.AccountOutput{
						Amount:    100,
						AccountID: accountAddr3.AccountID(),
						Conditions: iotago.AccountOutputUnlockConditions{
							&iotago.StateControllerAddressUnlockCondition{Address: accountAddr1},
							&iotago.GovernorAddressUnlockCondition{Address: accountAddr1},
						},
					},
				},
			}

			essence := &iotago.TransactionEssence{Inputs: inputIDs.UTXOInputs()}

			sigs, err := essence.Sign(testAPI, inputIDs.OrderedSet(inputs.OutputSet()).MustCommitment(testAPI), ident1AddressKeys)
			require.NoError(t, err)

			return test{
				name: "fail - referencing other account unlocked by source account",
				vmParams: &vm.Params{
					API: testAPI,
				},
				resolvedInputs: vm.ResolvedInputs{InputSet: inputs},
				tx: &iotago.Transaction{
					API:     testAPI,
					Essence: essence,
					Unlocks: iotago.Unlocks{
						&iotago.SignatureUnlock{Signature: sigs[0]},
						&iotago.AccountUnlock{Reference: 0},
						// error, should be 0, because account3 is unlocked by account1, not account2
						&iotago.AccountUnlock{Reference: 1},
					},
				},
				wantErr: iotago.ErrInvalidInputUnlock,
			}
		}(),
		func() test {
			_, ident1, _ := tpkg.RandEd25519Identity()
			_, ident2, ident2AddressKeys := tpkg.RandEd25519Identity()
			inputIDs := tpkg.RandOutputIDs(2)

			accountAddr1 := tpkg.RandAccountAddress()

			inputs := vm.InputSet{
				inputIDs[0]: vm.OutputWithCreationSlot{
					Output: &iotago.AccountOutput{
						Amount:    100,
						AccountID: accountAddr1.AccountID(),
						Conditions: iotago.AccountOutputUnlockConditions{
							&iotago.StateControllerAddressUnlockCondition{Address: ident1},
							&iotago.GovernorAddressUnlockCondition{Address: ident2},
						},
					},
				},
				inputIDs[1]: vm.OutputWithCreationSlot{
					Output: &iotago.BasicOutput{
						Amount: 100,
						Conditions: iotago.BasicOutputUnlockConditions{
							&iotago.AddressUnlockCondition{Address: accountAddr1},
						},
					},
				},
			}

			essence := &iotago.TransactionEssence{
				Inputs: inputIDs.UTXOInputs(),
				Outputs: iotago.TxEssenceOutputs{
					&iotago.AccountOutput{
						Amount:    100,
						AccountID: accountAddr1.AccountID(),
						Conditions: iotago.AccountOutputUnlockConditions{
							&iotago.StateControllerAddressUnlockCondition{Address: ident1},
							&iotago.GovernorAddressUnlockCondition{Address: ident2},
						},
					},
				},
			}

			sigs, err := essence.Sign(testAPI, inputIDs.OrderedSet(inputs.OutputSet()).MustCommitment(testAPI), ident2AddressKeys)
			require.NoError(t, err)

			return test{
				name: "fail - account output not state transitioning",
				vmParams: &vm.Params{
					API: testAPI,
				},
				resolvedInputs: vm.ResolvedInputs{InputSet: inputs},
				tx: &iotago.Transaction{
					API:     testAPI,
					Essence: essence,
					Unlocks: iotago.Unlocks{
						&iotago.SignatureUnlock{Signature: sigs[0]},
						&iotago.AccountUnlock{Reference: 0},
					},
				},
				wantErr: iotago.ErrInvalidInputUnlock,
			}
		}(),
		func() test {
			accountAddr1 := tpkg.RandAccountAddress()

			_, ident1, ident1AddressKeys := tpkg.RandEd25519Identity()
			_, ident2, _ := tpkg.RandEd25519Identity()

			inputIDs := tpkg.RandOutputIDs(2)
			foundryOutput := &iotago.FoundryOutput{
				Amount:       100,
				SerialNumber: 5,
				TokenScheme: &iotago.SimpleTokenScheme{
					MintedTokens:  new(big.Int).SetInt64(1000),
					MeltedTokens:  big.NewInt(0),
					MaximumSupply: new(big.Int).SetInt64(10000),
				},
				Conditions: iotago.FoundryOutputUnlockConditions{
					&iotago.ImmutableAccountUnlockCondition{Address: accountAddr1},
				},
			}

			inputs := vm.InputSet{
				inputIDs[0]: vm.OutputWithCreationSlot{
					Output: &iotago.AccountOutput{
						Amount:     100,
						StateIndex: 0,
						AccountID:  accountAddr1.AccountID(),
						Conditions: iotago.AccountOutputUnlockConditions{
							&iotago.StateControllerAddressUnlockCondition{Address: ident1},
							&iotago.GovernorAddressUnlockCondition{Address: ident2},
						},
					},
				},
				inputIDs[1]: vm.OutputWithCreationSlot{
					Output: foundryOutput,
				},
			}

			essence := &iotago.TransactionEssence{
				Inputs: inputIDs.UTXOInputs(),
				Outputs: iotago.TxEssenceOutputs{
					&iotago.AccountOutput{
						Amount:     100,
						StateIndex: 1,
						AccountID:  accountAddr1.AccountID(),
						Conditions: iotago.AccountOutputUnlockConditions{
							&iotago.StateControllerAddressUnlockCondition{Address: ident1},
							&iotago.GovernorAddressUnlockCondition{Address: ident2},
						},
					},
					foundryOutput,
				},
			}

			sigs, err := essence.Sign(testAPI, inputIDs.OrderedSet(inputs.OutputSet()).MustCommitment(testAPI), ident1AddressKeys)
			require.NoError(t, err)

			return test{
				name: "fail - wrong unlock for foundry",
				vmParams: &vm.Params{
					API: testAPI,
				},
				resolvedInputs: vm.ResolvedInputs{InputSet: inputs},
				tx: &iotago.Transaction{
					API:     testAPI,
					Essence: essence,
					Unlocks: iotago.Unlocks{
						&iotago.SignatureUnlock{Signature: sigs[0]},
						// should be an AccountUnlock
						&iotago.ReferenceUnlock{Reference: 0},
					},
				},
				wantErr: iotago.ErrInvalidInputUnlock,
			}
		}(),
	}
	for _, tt := range tests {
		t.Run(tt.name, func(t *testing.T) {
			err := stardustVM.Execute(tt.tx, tt.vmParams, tt.resolvedInputs, vm.ExecFuncInputUnlocks())
			if tt.wantErr != nil {
				require.ErrorIs(t, err, tt.wantErr)
				return
			}

			require.NoError(t, err)
		})
	}
}

// TODO: add test case for block issuer with keys (differently priced).
func TestTxSemanticDeposit(t *testing.T) {
	type test struct {
		name           string
		vmParams       *vm.Params
		resolvedInputs vm.ResolvedInputs
		tx             *iotago.Transaction
		wantErr        error
	}
	tests := []test{
		func() test {
			_, ident1, ident1AddrKeys := tpkg.RandEd25519Identity()
			_, ident2, ident2AddrKeys := tpkg.RandEd25519Identity()
			inputIDs := tpkg.RandOutputIDs(3)

			inputs := vm.InputSet{
				inputIDs[0]: vm.OutputWithCreationSlot{
					Output: &iotago.BasicOutput{
						Amount: 100,
						Conditions: iotago.BasicOutputUnlockConditions{
							&iotago.AddressUnlockCondition{Address: ident1},
						},
					},
				},
				// unlocked by ident1 as it is not expired
				inputIDs[1]: vm.OutputWithCreationSlot{
					Output: &iotago.BasicOutput{
						Amount: 500,
						Conditions: iotago.BasicOutputUnlockConditions{
							&iotago.AddressUnlockCondition{Address: ident1},
							&iotago.StorageDepositReturnUnlockCondition{
								ReturnAddress: ident2,
								Amount:        420,
							},
							&iotago.ExpirationUnlockCondition{
								ReturnAddress: ident2,
								SlotIndex:     30,
							},
						},
					},
				},
				// unlocked by ident2 as it is expired
				inputIDs[2]: vm.OutputWithCreationSlot{
					Output: &iotago.BasicOutput{
						Amount: 500,
						Conditions: iotago.BasicOutputUnlockConditions{
							&iotago.AddressUnlockCondition{Address: ident1},
							&iotago.StorageDepositReturnUnlockCondition{
								ReturnAddress: ident2,
								Amount:        420,
							},
							&iotago.ExpirationUnlockCondition{
								ReturnAddress: ident2,
								SlotIndex:     2,
							},
						},
					},
				},
			}

			creationSlot := iotago.SlotIndex(5)
			essence := &iotago.TransactionEssence{
				Inputs: inputIDs.UTXOInputs(),
				Outputs: iotago.TxEssenceOutputs{
					&iotago.BasicOutput{
						Amount: 180,
						Conditions: iotago.BasicOutputUnlockConditions{
							&iotago.AddressUnlockCondition{Address: tpkg.RandEd25519Address()},
						},
					},
					&iotago.BasicOutput{
						// return via ident1 + reclaim
						Amount: 420 + 500,
						Conditions: iotago.BasicOutputUnlockConditions{
							&iotago.AddressUnlockCondition{Address: ident2},
						},
					},
				},
				CreationSlot: creationSlot,
			}
			sigs, err := essence.Sign(testAPI, inputIDs.OrderedSet(inputs.OutputSet()).MustCommitment(testAPI), ident1AddrKeys, ident2AddrKeys)
			require.NoError(t, err)

			return test{
				name: "ok",
				vmParams: &vm.Params{
					API: testAPI,
				},
				resolvedInputs: vm.ResolvedInputs{
					InputSet: inputs,
					CommitmentInput: &iotago.Commitment{
						Slot: creationSlot,
					},
				},
				tx: &iotago.Transaction{
					API:     testAPI,
					Essence: essence,
					Unlocks: iotago.Unlocks{
						&iotago.SignatureUnlock{Signature: sigs[0]},
						&iotago.ReferenceUnlock{Reference: 0},
						&iotago.SignatureUnlock{Signature: sigs[1]},
					},
				},
				wantErr: nil,
			}
		}(),
		func() test {
			_, ident1, ident1AddrKeys := tpkg.RandEd25519Identity()
			_, ident2, _ := tpkg.RandEd25519Identity()
			inputIDs := tpkg.RandOutputIDs(1)

			inputs := vm.InputSet{
				inputIDs[0]: vm.OutputWithCreationSlot{
					Output: &iotago.BasicOutput{
						Amount: 1000,
						Conditions: iotago.BasicOutputUnlockConditions{
							&iotago.AddressUnlockCondition{Address: ident1},
							&iotago.StorageDepositReturnUnlockCondition{
								ReturnAddress: ident2,
								Amount:        420,
							},
						},
					},
				},
			}

			essence := &iotago.TransactionEssence{
				Inputs: inputIDs.UTXOInputs(),
				Outputs: iotago.TxEssenceOutputs{
					&iotago.BasicOutput{
						// returns 200 to ident2
						Amount: 200,
						Conditions: iotago.BasicOutputUnlockConditions{
							&iotago.AddressUnlockCondition{Address: ident2},
						},
					},
					&iotago.BasicOutput{
						// returns 221 to ident2
						Amount: 221,
						Conditions: iotago.BasicOutputUnlockConditions{
							&iotago.AddressUnlockCondition{Address: ident2},
						},
					},
					&iotago.BasicOutput{
						// remainder to random address
						Amount: 579,
						Conditions: iotago.BasicOutputUnlockConditions{
							&iotago.AddressUnlockCondition{Address: tpkg.RandEd25519Address()},
						},
					},
				},
			}
			sigs, err := essence.Sign(testAPI, inputIDs.OrderedSet(inputs.OutputSet()).MustCommitment(testAPI), ident1AddrKeys)
			require.NoError(t, err)

			return test{
				name: "ok - more storage deposit returned via more outputs",
				vmParams: &vm.Params{
					API: testAPI,
				},
				resolvedInputs: vm.ResolvedInputs{InputSet: inputs},
				tx: &iotago.Transaction{
					API:     testAPI,
					Essence: essence,
					Unlocks: iotago.Unlocks{
						&iotago.SignatureUnlock{Signature: sigs[0]},
					},
				},
				wantErr: nil,
			}
		}(),
		func() test {
			_, ident1, ident1AddrKeys := tpkg.RandEd25519Identity()
			inputIDs := tpkg.RandOutputIDs(1)

			inputs := vm.InputSet{
				inputIDs[0]: vm.OutputWithCreationSlot{
					Output: &iotago.BasicOutput{
						Amount: 50,
						Conditions: iotago.BasicOutputUnlockConditions{
							&iotago.AddressUnlockCondition{Address: ident1},
						},
					},
				},
			}

			essence := &iotago.TransactionEssence{
				Inputs: inputIDs.UTXOInputs(),
				Outputs: iotago.TxEssenceOutputs{
					&iotago.BasicOutput{
						Amount: 100,
						Conditions: iotago.BasicOutputUnlockConditions{
							&iotago.AddressUnlockCondition{Address: tpkg.RandEd25519Address()},
						},
					},
				},
				CreationSlot: 5,
			}
			sigs, err := essence.Sign(testAPI, inputIDs.OrderedSet(inputs.OutputSet()).MustCommitment(testAPI), ident1AddrKeys)
			require.NoError(t, err)

			return test{
				name: "fail - unbalanced, more on output than input",
				vmParams: &vm.Params{
					API: testAPI,
				},
				resolvedInputs: vm.ResolvedInputs{InputSet: inputs},
				tx: &iotago.Transaction{
					API:     testAPI,
					Essence: essence,
					Unlocks: iotago.Unlocks{
						&iotago.SignatureUnlock{Signature: sigs[0]},
					},
				},
				wantErr: iotago.ErrInputOutputSumMismatch,
			}
		}(),
		func() test {
			_, ident1, ident1AddrKeys := tpkg.RandEd25519Identity()
			inputIDs := tpkg.RandOutputIDs(1)

			inputs := vm.InputSet{
				inputIDs[0]: vm.OutputWithCreationSlot{
					Output: &iotago.BasicOutput{
						Amount: 100,
						Conditions: iotago.BasicOutputUnlockConditions{
							&iotago.AddressUnlockCondition{Address: ident1},
						},
					},
				},
			}

			essence := &iotago.TransactionEssence{
				Inputs: inputIDs.UTXOInputs(),
				Outputs: iotago.TxEssenceOutputs{
					&iotago.BasicOutput{
						Amount: 50,
						Conditions: iotago.BasicOutputUnlockConditions{
							&iotago.AddressUnlockCondition{Address: tpkg.RandEd25519Address()},
						},
					},
				},
				CreationSlot: 5,
			}
			sigs, err := essence.Sign(testAPI, inputIDs.OrderedSet(inputs.OutputSet()).MustCommitment(testAPI), ident1AddrKeys)
			require.NoError(t, err)

			return test{
				name: "fail - unbalanced, more on input than output",
				vmParams: &vm.Params{
					API: testAPI,
				},
				resolvedInputs: vm.ResolvedInputs{InputSet: inputs},
				tx: &iotago.Transaction{
					API:     testAPI,
					Essence: essence,
					Unlocks: iotago.Unlocks{
						&iotago.SignatureUnlock{Signature: sigs[0]},
					},
				},
				wantErr: iotago.ErrInputOutputSumMismatch,
			}
		}(),
		func() test {
			_, ident1, ident1AddrKeys := tpkg.RandEd25519Identity()
			_, ident2, _ := tpkg.RandEd25519Identity()
			inputIDs := tpkg.RandOutputIDs(1)

			inputs := vm.InputSet{
				inputIDs[0]: vm.OutputWithCreationSlot{
					Output: &iotago.BasicOutput{
						Amount: 500,
						Conditions: iotago.BasicOutputUnlockConditions{
							&iotago.AddressUnlockCondition{Address: ident1},
							&iotago.StorageDepositReturnUnlockCondition{
								ReturnAddress: ident2,
								Amount:        420,
							},
							// not yet expired, so ident1 needs to unlock
							&iotago.ExpirationUnlockCondition{
								ReturnAddress: ident2,
								SlotIndex:     30,
							},
						},
					},
				},
			}

			creationSlot := iotago.SlotIndex(5)
			essence := &iotago.TransactionEssence{
				Inputs: inputIDs.UTXOInputs(),
				Outputs: iotago.TxEssenceOutputs{
					&iotago.BasicOutput{
						Amount: 500,
						Conditions: iotago.BasicOutputUnlockConditions{
							&iotago.AddressUnlockCondition{Address: ident1},
						},
					},
				},
				CreationSlot: creationSlot,
			}
			sigs, err := essence.Sign(testAPI, inputIDs.OrderedSet(inputs.OutputSet()).MustCommitment(testAPI), ident1AddrKeys)
			require.NoError(t, err)

			return test{
				name: "fail - return not fulfilled",
				vmParams: &vm.Params{
					API: testAPI,
				},
				resolvedInputs: vm.ResolvedInputs{
					InputSet: inputs,
					CommitmentInput: &iotago.Commitment{
						Slot: creationSlot,
					},
				},
				tx: &iotago.Transaction{
					API:     testAPI,
					Essence: essence,
					Unlocks: iotago.Unlocks{
						&iotago.SignatureUnlock{Signature: sigs[0]},
					},
				},
				wantErr: iotago.ErrReturnAmountNotFulFilled,
			}
		}(),
		func() test {
			_, ident1, ident1AddrKeys := tpkg.RandEd25519Identity()
			_, ident2, _ := tpkg.RandEd25519Identity()
			inputIDs := tpkg.RandOutputIDs(1)

			inputs := vm.InputSet{
				inputIDs[0]: vm.OutputWithCreationSlot{
					Output: &iotago.BasicOutput{
						Amount: 500,
						Conditions: iotago.BasicOutputUnlockConditions{
							&iotago.AddressUnlockCondition{Address: ident1},
							&iotago.StorageDepositReturnUnlockCondition{
								ReturnAddress: ident2,
								Amount:        420,
							},
						},
					},
				},
			}

			essence := &iotago.TransactionEssence{
				Inputs: inputIDs.UTXOInputs(),
				Outputs: iotago.TxEssenceOutputs{
					&iotago.BasicOutput{
						Amount: 80,
						Conditions: iotago.BasicOutputUnlockConditions{
							&iotago.AddressUnlockCondition{Address: ident1},
						},
					},
					&iotago.NFTOutput{
						Amount: 420,
						Conditions: iotago.NFTOutputUnlockConditions{
							&iotago.AddressUnlockCondition{Address: ident2},
						},
					},
				},
			}
			sigs, err := essence.Sign(testAPI, inputIDs.OrderedSet(inputs.OutputSet()).MustCommitment(testAPI), ident1AddrKeys)
			require.NoError(t, err)

			return test{
				name: "fail - storage deposit return not basic output",
				vmParams: &vm.Params{
					API: testAPI,
				},
				resolvedInputs: vm.ResolvedInputs{InputSet: inputs},
				tx: &iotago.Transaction{
					API:     testAPI,
					Essence: essence,
					Unlocks: iotago.Unlocks{
						&iotago.SignatureUnlock{Signature: sigs[0]},
					},
				},
				wantErr: iotago.ErrReturnAmountNotFulFilled,
			}
		}(),
		func() test {
			_, ident1, ident1AddrKeys := tpkg.RandEd25519Identity()
			_, ident2, _ := tpkg.RandEd25519Identity()
			inputIDs := tpkg.RandOutputIDs(1)

			inputs := vm.InputSet{
				inputIDs[0]: vm.OutputWithCreationSlot{
					Output: &iotago.BasicOutput{
						Amount: 500,
						Conditions: iotago.BasicOutputUnlockConditions{
							&iotago.AddressUnlockCondition{Address: ident1},
							&iotago.StorageDepositReturnUnlockCondition{
								ReturnAddress: ident2,
								Amount:        420,
							},
						},
					},
				},
			}

			essence := &iotago.TransactionEssence{
				Inputs: inputIDs.UTXOInputs(),
				Outputs: iotago.TxEssenceOutputs{
					&iotago.BasicOutput{
						Amount: 80,
						Conditions: iotago.BasicOutputUnlockConditions{
							&iotago.AddressUnlockCondition{Address: ident1},
						},
					},
					&iotago.BasicOutput{
						Amount: 420,
						Conditions: iotago.BasicOutputUnlockConditions{
							&iotago.AddressUnlockCondition{Address: ident2},
							&iotago.ExpirationUnlockCondition{
								ReturnAddress: ident1,
								SlotIndex:     10,
							},
						},
					},
				},
			}
			sigs, err := essence.Sign(testAPI, inputIDs.OrderedSet(inputs.OutputSet()).MustCommitment(testAPI), ident1AddrKeys)
			require.NoError(t, err)

			return test{
				name: "fail - storage deposit return has additional unlocks",
				vmParams: &vm.Params{
					API: testAPI,
				},
				resolvedInputs: vm.ResolvedInputs{InputSet: inputs},
				tx: &iotago.Transaction{
					API:     testAPI,
					Essence: essence,
					Unlocks: iotago.Unlocks{
						&iotago.SignatureUnlock{Signature: sigs[0]},
					},
				},
				wantErr: iotago.ErrReturnAmountNotFulFilled,
			}
		}(),
		func() test {
			_, ident1, ident1AddrKeys := tpkg.RandEd25519Identity()
			_, ident2, _ := tpkg.RandEd25519Identity()
			inputIDs := tpkg.RandOutputIDs(1)

			inputs := vm.InputSet{
				inputIDs[0]: vm.OutputWithCreationSlot{
					Output: &iotago.BasicOutput{
						Amount: 500,
						Conditions: iotago.BasicOutputUnlockConditions{
							&iotago.AddressUnlockCondition{Address: ident1},
							&iotago.StorageDepositReturnUnlockCondition{
								ReturnAddress: ident2,
								Amount:        420,
							},
						},
					},
				},
			}

			essence := &iotago.TransactionEssence{
				Inputs: inputIDs.UTXOInputs(),
				Outputs: iotago.TxEssenceOutputs{
					&iotago.BasicOutput{
						Amount: 80,
						Conditions: iotago.BasicOutputUnlockConditions{
							&iotago.AddressUnlockCondition{Address: ident1},
						},
					},
					&iotago.BasicOutput{
						Amount: 420,
						Conditions: iotago.BasicOutputUnlockConditions{
							&iotago.AddressUnlockCondition{Address: ident2},
						},
						Features: iotago.BasicOutputFeatures{
							&iotago.MetadataFeature{Data: []byte("foo")},
						},
					},
				},
			}
			sigs, err := essence.Sign(testAPI, inputIDs.OrderedSet(inputs.OutputSet()).MustCommitment(testAPI), ident1AddrKeys)
			require.NoError(t, err)

			return test{
				name: "fail - storage deposit return has feature",
				vmParams: &vm.Params{
					API: testAPI,
				},
				resolvedInputs: vm.ResolvedInputs{InputSet: inputs},
				tx: &iotago.Transaction{
					API:     testAPI,
					Essence: essence,
					Unlocks: iotago.Unlocks{
						&iotago.SignatureUnlock{Signature: sigs[0]},
					},
				},
				wantErr: iotago.ErrReturnAmountNotFulFilled,
			}
		}(),
		func() test {
			_, ident1, ident1AddrKeys := tpkg.RandEd25519Identity()
			_, ident2, _ := tpkg.RandEd25519Identity()
			inputIDs := tpkg.RandOutputIDs(1)
			ntID := tpkg.Rand38ByteArray()

			inputs := vm.InputSet{
				inputIDs[0]: vm.OutputWithCreationSlot{
					Output: &iotago.BasicOutput{
						Amount: 500,
						NativeTokens: iotago.NativeTokens{
							&iotago.NativeToken{
								ID:     ntID,
								Amount: new(big.Int).SetUint64(1000),
							},
						},
						Conditions: iotago.BasicOutputUnlockConditions{
							&iotago.AddressUnlockCondition{Address: ident1},
							&iotago.StorageDepositReturnUnlockCondition{
								ReturnAddress: ident2,
								Amount:        420,
							},
						},
					},
				},
			}

			essence := &iotago.TransactionEssence{
				Inputs: inputIDs.UTXOInputs(),
				Outputs: iotago.TxEssenceOutputs{
					&iotago.BasicOutput{
						Amount: 80,
						Conditions: iotago.BasicOutputUnlockConditions{
							&iotago.AddressUnlockCondition{Address: ident1},
						},
					},
					&iotago.BasicOutput{
						Amount: 420,
						NativeTokens: iotago.NativeTokens{
							&iotago.NativeToken{
								ID:     ntID,
								Amount: new(big.Int).SetUint64(1000),
							},
						},
						Conditions: iotago.BasicOutputUnlockConditions{
							&iotago.AddressUnlockCondition{Address: ident2},
						},
					},
				},
			}
			sigs, err := essence.Sign(testAPI, inputIDs.OrderedSet(inputs.OutputSet()).MustCommitment(testAPI), ident1AddrKeys)
			require.NoError(t, err)

			return test{
				name: "fail - storage deposit return has native tokens",
				vmParams: &vm.Params{
					API: testAPI,
				},
				resolvedInputs: vm.ResolvedInputs{InputSet: inputs},
				tx: &iotago.Transaction{
					API:     testAPI,
					Essence: essence,
					Unlocks: iotago.Unlocks{
						&iotago.SignatureUnlock{Signature: sigs[0]},
					},
				},
				wantErr: iotago.ErrReturnAmountNotFulFilled,
			}
		}(),
	}
	for _, tt := range tests {
		t.Run(tt.name, func(t *testing.T) {
			err := stardustVM.Execute(tt.tx, tt.vmParams, tt.resolvedInputs, vm.ExecFuncInputUnlocks(), vm.ExecFuncBalancedBaseTokens())
			if tt.wantErr != nil {
				require.ErrorIs(t, err, tt.wantErr)
				return
			}

			require.NoError(t, err)
		})
	}
}

func TestTxSemanticNativeTokens(t *testing.T) {
	foundryAccountIdent := tpkg.RandAccountAddress()
	foundryMaxSupply := new(big.Int).SetInt64(1000)
	foundryMintedSupply := new(big.Int).SetInt64(500)

	inUnrelatedFoundryOutput := &iotago.FoundryOutput{
		Amount:       100,
		SerialNumber: 0,
		TokenScheme: &iotago.SimpleTokenScheme{
			MintedTokens:  foundryMintedSupply,
			MeltedTokens:  big.NewInt(0),
			MaximumSupply: foundryMaxSupply,
		},
		Conditions: iotago.FoundryOutputUnlockConditions{
			&iotago.ImmutableAccountUnlockCondition{Address: foundryAccountIdent},
		},
	}

	outUnrelatedFoundryOutput := &iotago.FoundryOutput{
		Amount:       100,
		SerialNumber: 0,
		TokenScheme: &iotago.SimpleTokenScheme{
			MintedTokens:  foundryMintedSupply,
			MeltedTokens:  big.NewInt(0),
			MaximumSupply: foundryMaxSupply,
		},
		Conditions: iotago.FoundryOutputUnlockConditions{
			&iotago.ImmutableAccountUnlockCondition{Address: foundryAccountIdent},
		},
	}

	type test struct {
		name           string
		vmParams       *vm.Params
		resolvedInputs vm.ResolvedInputs
		tx             *iotago.Transaction
		wantErr        error
	}
	tests := []test{
		func() test {
			inputIDs := tpkg.RandOutputIDs(2)

			ntCount := 10
			nativeTokens := tpkg.RandSortNativeTokens(ntCount)

			inputs := vm.InputSet{
				inputIDs[0]: vm.OutputWithCreationSlot{
					Output: &iotago.BasicOutput{
						Amount:       100,
						NativeTokens: nativeTokens[:ntCount/2],
						Conditions: iotago.BasicOutputUnlockConditions{
							&iotago.AddressUnlockCondition{Address: tpkg.RandEd25519Address()},
						},
					},
				},
				inputIDs[1]: vm.OutputWithCreationSlot{
					Output: &iotago.BasicOutput{
						Amount:       100,
						NativeTokens: nativeTokens[ntCount/2:],
						Conditions: iotago.BasicOutputUnlockConditions{
							&iotago.AddressUnlockCondition{Address: tpkg.RandEd25519Address()},
						},
					},
				},
			}

			essence := &iotago.TransactionEssence{
				Inputs: inputIDs.UTXOInputs(),
				Outputs: iotago.TxEssenceOutputs{
					&iotago.BasicOutput{
						Amount:       200,
						NativeTokens: nativeTokens,
						Conditions: iotago.BasicOutputUnlockConditions{
							&iotago.AddressUnlockCondition{Address: tpkg.RandEd25519Address()},
						},
					},
				},
			}

			return test{
				name: "ok",
				vmParams: &vm.Params{
					API: testAPI,
				},
				resolvedInputs: vm.ResolvedInputs{InputSet: inputs},
				tx: &iotago.Transaction{
					API:     testAPI,
					Essence: essence,
					Unlocks: iotago.Unlocks{},
				},
				wantErr: nil,
			}
		}(),
		func() test {
			inputIDs := tpkg.RandOutputIDs(iotago.MaxNativeTokensCount)
			nativeToken := tpkg.RandNativeToken()

			inputs := vm.InputSet{}
			for i := 0; i < iotago.MaxNativeTokensCount; i++ {
				inputs[inputIDs[i]] = vm.OutputWithCreationSlot{
					Output: &iotago.BasicOutput{
						Amount: 100,
						NativeTokens: []*iotago.NativeToken{
							{
								ID:     nativeToken.ID,
								Amount: big.NewInt(1),
							},
						},
						Conditions: iotago.BasicOutputUnlockConditions{
							&iotago.AddressUnlockCondition{Address: tpkg.RandEd25519Address()},
						},
					},
				}
			}

			essence := &iotago.TransactionEssence{
				Inputs: inputIDs.UTXOInputs(),
				Outputs: iotago.TxEssenceOutputs{
					&iotago.BasicOutput{
						Amount: 200,
						NativeTokens: []*iotago.NativeToken{
							{
								ID:     nativeToken.ID,
								Amount: big.NewInt(iotago.MaxNativeTokensCount),
							},
						},
						Conditions: iotago.BasicOutputUnlockConditions{
							&iotago.AddressUnlockCondition{Address: tpkg.RandEd25519Address()},
						},
					},
				},
			}

			return test{
				name: "ok - exceeds limit (in+out) but same native token",
				vmParams: &vm.Params{
					API: testAPI,
				},
				resolvedInputs: vm.ResolvedInputs{InputSet: inputs},
				tx: &iotago.Transaction{
					API:     testAPI,
					Essence: essence,
					Unlocks: iotago.Unlocks{},
				},
				wantErr: nil,
			}
		}(),
		func() test {
			inputIDs := tpkg.RandOutputIDs(1)

			inCount := 20
			outCount := 250

			inputs := vm.InputSet{
				inputIDs[0]: vm.OutputWithCreationSlot{
					Output: &iotago.BasicOutput{
						Amount:       100,
						NativeTokens: tpkg.RandSortNativeTokens(inCount),
						Conditions: iotago.BasicOutputUnlockConditions{
							&iotago.AddressUnlockCondition{Address: tpkg.RandEd25519Address()},
						},
					},
				},
			}

			essence := &iotago.TransactionEssence{
				Inputs: inputIDs.UTXOInputs(),
				Outputs: iotago.TxEssenceOutputs{
					&iotago.BasicOutput{
						Amount:       200,
						NativeTokens: tpkg.RandSortNativeTokens(outCount),
						Conditions: iotago.BasicOutputUnlockConditions{
							&iotago.AddressUnlockCondition{Address: tpkg.RandEd25519Address()},
						},
					},
				},
			}

			return test{
				name: "fail - exceeds limit (in+out)",
				vmParams: &vm.Params{
					API: testAPI,
				},
				resolvedInputs: vm.ResolvedInputs{InputSet: inputs},
				tx: &iotago.Transaction{
					API:     testAPI,
					Essence: essence,
					Unlocks: iotago.Unlocks{},
				},
				wantErr: iotago.ErrMaxNativeTokensCountExceeded,
			}
		}(),
		func() test {
			numDistinctNTs := iotago.MaxNativeTokensCount + 1
			inputIDs := tpkg.RandOutputIDs(uint16(numDistinctNTs))

			inputs := vm.InputSet{}
			for i := 0; i < numDistinctNTs; i++ {
				inputs[inputIDs[i]] = vm.OutputWithCreationSlot{
					Output: &iotago.BasicOutput{
						Amount:       100,
						NativeTokens: tpkg.RandSortNativeTokens(1),
						Conditions: iotago.BasicOutputUnlockConditions{
							&iotago.AddressUnlockCondition{Address: tpkg.RandEd25519Address()},
						},
					},
				}
			}

			essence := &iotago.TransactionEssence{
				Inputs: inputIDs.UTXOInputs(),
				Outputs: iotago.TxEssenceOutputs{
					&iotago.BasicOutput{
						Amount: 100 * iotago.BaseToken(numDistinctNTs),
						Conditions: iotago.BasicOutputUnlockConditions{
							&iotago.AddressUnlockCondition{Address: tpkg.RandEd25519Address()},
						},
					},
				},
			}

			return test{
				name: "fail - too many on input side already",
				vmParams: &vm.Params{
					API: testAPI,
				},
				resolvedInputs: vm.ResolvedInputs{InputSet: inputs},
				tx: &iotago.Transaction{
					API:     testAPI,
					Essence: essence,
					Unlocks: iotago.Unlocks{},
				},
				wantErr: iotago.ErrMaxNativeTokensCountExceeded,
			}
		}(),
		func() test {
			numDistinctNTs := iotago.MaxNativeTokensCount + 1
			tokens := tpkg.RandSortNativeTokens(numDistinctNTs)
			inputIDs := tpkg.RandOutputIDs(uint16(numDistinctNTs))

			inputs := vm.InputSet{}
			for i := 0; i < numDistinctNTs; i++ {
				inputs[inputIDs[i]] = vm.OutputWithCreationSlot{
					Output: &iotago.BasicOutput{
						Amount: 100,
						Conditions: iotago.BasicOutputUnlockConditions{
							&iotago.AddressUnlockCondition{Address: tpkg.RandEd25519Address()},
						},
					},
				}
			}

			outs := make(iotago.TxEssenceOutputs, numDistinctNTs)
			for i := range outs {
				outs[i] = &iotago.BasicOutput{
					Amount:       100,
					NativeTokens: iotago.NativeTokens{tokens[i]},
					Conditions: iotago.BasicOutputUnlockConditions{
						&iotago.AddressUnlockCondition{Address: tpkg.RandEd25519Address()},
					},
				}
			}

			essence := &iotago.TransactionEssence{
				Inputs:  inputIDs.UTXOInputs(),
				Outputs: outs,
			}

			return test{
				name: "fail - too many on output side already",
				vmParams: &vm.Params{
					API: testAPI,
				},
				resolvedInputs: vm.ResolvedInputs{InputSet: inputs},
				tx: &iotago.Transaction{
					API:     testAPI,
					Essence: essence,
					Unlocks: iotago.Unlocks{},
				},
				wantErr: iotago.ErrMaxNativeTokensCountExceeded,
			}
		}(),
		func() test {
			numDistinctNTs := iotago.MaxNativeTokensCount
			tokens := tpkg.RandSortNativeTokens(numDistinctNTs)
			inputIDs := tpkg.RandOutputIDs(iotago.MaxInputsCount)

			inputs := vm.InputSet{}
			for i := 0; i < iotago.MaxInputsCount; i++ {
				inputs[inputIDs[i]] = vm.OutputWithCreationSlot{
					Output: &iotago.BasicOutput{
						Amount:       100,
						NativeTokens: tokens,
						Conditions: iotago.BasicOutputUnlockConditions{
							&iotago.AddressUnlockCondition{Address: tpkg.RandEd25519Address()},
						},
					},
				}
			}

			outputs := make(iotago.TxEssenceOutputs, iotago.MaxOutputsCount)
			for i := range outputs {
				outputs[i] = &iotago.BasicOutput{
					Amount:       100,
					NativeTokens: tokens,
					Conditions: iotago.BasicOutputUnlockConditions{
						&iotago.AddressUnlockCondition{Address: tpkg.RandEd25519Address()},
					},
				}
			}

			essence := &iotago.TransactionEssence{
				Inputs:  inputIDs.UTXOInputs(),
				Outputs: outputs,
			}

			return test{
				name: "ok - most possible tokens in a tx",
				vmParams: &vm.Params{
					API: testAPI,
				},
				resolvedInputs: vm.ResolvedInputs{InputSet: inputs},
				tx: &iotago.Transaction{
					API:     testAPI,
					Essence: essence,
					Unlocks: iotago.Unlocks{},
				},
				wantErr: nil,
			}
		}(),
		func() test {
			numDistinctNTs := iotago.MaxNativeTokensCount
			tokens := tpkg.RandSortNativeTokens(numDistinctNTs)
			inputIDs := tpkg.RandOutputIDs(iotago.MaxInputsCount)

			inputs := vm.InputSet{}
			for i := 0; i < iotago.MaxInputsCount; i++ {
				inputs[inputIDs[i]] = vm.OutputWithCreationSlot{
					Output: &iotago.BasicOutput{
						Amount:       100,
						NativeTokens: tokens,
						Conditions: iotago.BasicOutputUnlockConditions{
							&iotago.AddressUnlockCondition{Address: tpkg.RandEd25519Address()},
						},
					},
				}
			}

			outputs := make(iotago.TxEssenceOutputs, iotago.MaxOutputsCount)
			for i := range outputs {
				outputs[i] = &iotago.BasicOutput{
					Amount:       100,
					NativeTokens: tokens,
					Conditions: iotago.BasicOutputUnlockConditions{
						&iotago.AddressUnlockCondition{Address: tpkg.RandEd25519Address()},
					},
				}
			}

			// add one more distinct native token to the last output
			oneMore := tokens.Clone()
			oneMore[len(oneMore)-1] = tpkg.RandNativeToken()

			outputs[iotago.MaxOutputsCount-1] = &iotago.BasicOutput{
				Amount:       100,
				NativeTokens: oneMore,
				Conditions: iotago.BasicOutputUnlockConditions{
					&iotago.AddressUnlockCondition{Address: tpkg.RandEd25519Address()},
				},
			}

			essence := &iotago.TransactionEssence{
				Inputs:  inputIDs.UTXOInputs(),
				Outputs: outputs,
			}

			return test{
				name: "fail - max nt count just exceeded",
				vmParams: &vm.Params{
					API: testAPI,
				},
				resolvedInputs: vm.ResolvedInputs{InputSet: inputs},
				tx: &iotago.Transaction{
					API:     testAPI,
					Essence: essence,
					Unlocks: iotago.Unlocks{},
				},
				wantErr: iotago.ErrMaxNativeTokensCountExceeded,
			}
		}(),
		func() test {
			inputIDs := tpkg.RandOutputIDs(1)

			ntCount := 10
			nativeTokens := tpkg.RandSortNativeTokens(ntCount)

			inputs := vm.InputSet{
				inputIDs[0]: vm.OutputWithCreationSlot{
					Output: &iotago.BasicOutput{
						Amount:       100,
						NativeTokens: nativeTokens,
						Conditions: iotago.BasicOutputUnlockConditions{
							&iotago.AddressUnlockCondition{Address: tpkg.RandEd25519Address()},
						},
					},
				},
			}

			// unbalance by making one token be excess on the output side
			cpyNativeTokens := nativeTokens.Clone()
			amountToModify := cpyNativeTokens[ntCount/2].Amount
			amountToModify.Add(amountToModify, big.NewInt(1))

			essence := &iotago.TransactionEssence{
				Inputs: inputIDs.UTXOInputs(),
				Outputs: iotago.TxEssenceOutputs{
					&iotago.BasicOutput{
						Amount:       100,
						NativeTokens: cpyNativeTokens,
						Conditions: iotago.BasicOutputUnlockConditions{
							&iotago.AddressUnlockCondition{Address: tpkg.RandEd25519Address()},
						},
					},
				},
			}

			return test{
				name: "fail - unbalanced on output",
				vmParams: &vm.Params{
					API: testAPI,
				},
				resolvedInputs: vm.ResolvedInputs{InputSet: inputs},
				tx: &iotago.Transaction{
					API:     testAPI,
					Essence: essence,
					Unlocks: iotago.Unlocks{},
				},
				wantErr: iotago.ErrNativeTokenSumUnbalanced,
			}
		}(),
		func() test {
			inputIDs := tpkg.RandOutputIDs(3)

			ntCount := 20
			nativeTokens := tpkg.RandSortNativeTokens(ntCount)

			inputs := vm.InputSet{
				inputIDs[0]: vm.OutputWithCreationSlot{
					Output: &iotago.BasicOutput{
						Amount:       100,
						NativeTokens: nativeTokens[:ntCount/2],
						Conditions: iotago.BasicOutputUnlockConditions{
							&iotago.AddressUnlockCondition{Address: tpkg.RandEd25519Address()},
						},
					},
				},
				inputIDs[1]: vm.OutputWithCreationSlot{
					Output: &iotago.BasicOutput{
						Amount:       100,
						NativeTokens: nativeTokens[ntCount/2:],
						Conditions: iotago.BasicOutputUnlockConditions{
							&iotago.AddressUnlockCondition{Address: tpkg.RandEd25519Address()},
						},
					},
				},
				inputIDs[2]: vm.OutputWithCreationSlot{
					Output: inUnrelatedFoundryOutput,
				},
			}

			// add a new token to the output side
			cpyNativeTokens := nativeTokens.Clone()
			cpyNativeTokens = append(cpyNativeTokens, tpkg.RandNativeToken())

			essence := &iotago.TransactionEssence{
				Inputs: inputIDs.UTXOInputs(),
				Outputs: iotago.TxEssenceOutputs{
					&iotago.BasicOutput{
						Amount:       100,
						NativeTokens: cpyNativeTokens[:ntCount/2],
						Conditions: iotago.BasicOutputUnlockConditions{
							&iotago.AddressUnlockCondition{Address: tpkg.RandEd25519Address()},
						},
					},
					&iotago.BasicOutput{
						Amount:       100,
						NativeTokens: cpyNativeTokens[ntCount/2:],
						Conditions: iotago.BasicOutputUnlockConditions{
							&iotago.AddressUnlockCondition{Address: tpkg.RandEd25519Address()},
						},
					},
					outUnrelatedFoundryOutput,
				},
			}

			return test{
				name: "fail - unbalanced with unrelated foundry in term of new output tokens",
				vmParams: &vm.Params{
					API: testAPI,
				},
				resolvedInputs: vm.ResolvedInputs{InputSet: inputs},
				tx: &iotago.Transaction{
					API:     testAPI,
					Essence: essence,
					Unlocks: iotago.Unlocks{},
				},
				wantErr: iotago.ErrNativeTokenSumUnbalanced,
			}
		}(),
	}

	for _, tt := range tests {
		t.Run(tt.name, func(t *testing.T) {
			err := stardustVM.Execute(tt.tx, tt.vmParams, tt.resolvedInputs, vm.ExecFuncBalancedNativeTokens())
			if tt.wantErr != nil {
				require.ErrorIs(t, err, tt.wantErr)
				return
			}

			require.NoError(t, err)
		})
	}
}

func TestTxSemanticOutputsSender(t *testing.T) {
	type test struct {
		name           string
		vmParams       *vm.Params
		resolvedInputs vm.ResolvedInputs
		tx             *iotago.Transaction
		wantErr        error
	}
	tests := []test{
		func() test {
			_, ident1, ident1AddrKeys := tpkg.RandEd25519Identity()
			inputIDs := tpkg.RandOutputIDs(2)
			nftAddr := tpkg.RandNFTAddress()

			inputs := vm.InputSet{
				inputIDs[0]: vm.OutputWithCreationSlot{
					Output: &iotago.BasicOutput{
						Amount: 100,
						Conditions: iotago.BasicOutputUnlockConditions{
							&iotago.AddressUnlockCondition{Address: ident1},
						},
					},
				},
				inputIDs[1]: vm.OutputWithCreationSlot{
					Output: &iotago.NFTOutput{
						Amount: 100,
						NFTID:  nftAddr.NFTID(),
						Conditions: iotago.NFTOutputUnlockConditions{
							&iotago.AddressUnlockCondition{Address: ident1},
						},
					},
				},
			}

			essence := &iotago.TransactionEssence{
				Inputs: inputIDs.UTXOInputs(),
				Outputs: iotago.TxEssenceOutputs{
					// sender is an Ed25519 address
					&iotago.BasicOutput{
						Amount: 1337,
						Conditions: iotago.BasicOutputUnlockConditions{
							&iotago.AddressUnlockCondition{Address: tpkg.RandEd25519Address()},
						},
						Features: iotago.BasicOutputFeatures{
							&iotago.SenderFeature{Address: ident1},
						},
					},
					&iotago.AccountOutput{
						Amount: 1337,
						Conditions: iotago.AccountOutputUnlockConditions{
							&iotago.StateControllerAddressUnlockCondition{Address: ident1},
							&iotago.GovernorAddressUnlockCondition{Address: ident1},
						},
						Features: iotago.AccountOutputFeatures{
							&iotago.SenderFeature{Address: ident1},
						},
					},
					&iotago.NFTOutput{
						Amount: 1337,
						Conditions: iotago.NFTOutputUnlockConditions{
							&iotago.AddressUnlockCondition{Address: tpkg.RandEd25519Address()},
						},
						Features: iotago.NFTOutputFeatures{
							&iotago.SenderFeature{Address: ident1},
						},
					},
					// sender is an NFT address
					&iotago.BasicOutput{
						Amount: 1337,
						Conditions: iotago.BasicOutputUnlockConditions{
							&iotago.AddressUnlockCondition{Address: tpkg.RandEd25519Address()},
						},
						Features: iotago.BasicOutputFeatures{
							&iotago.SenderFeature{Address: nftAddr},
						},
					},
					&iotago.AccountOutput{
						Amount: 1337,
						Conditions: iotago.AccountOutputUnlockConditions{
							&iotago.StateControllerAddressUnlockCondition{Address: ident1},
							&iotago.GovernorAddressUnlockCondition{Address: ident1},
						},
						Features: iotago.AccountOutputFeatures{
							&iotago.SenderFeature{Address: nftAddr},
						},
					},
					&iotago.NFTOutput{
						Amount: 1337,
						Conditions: iotago.NFTOutputUnlockConditions{
							&iotago.AddressUnlockCondition{Address: tpkg.RandEd25519Address()},
						},
						Features: iotago.NFTOutputFeatures{
							&iotago.SenderFeature{Address: nftAddr},
						},
					},
				},
			}
			sigs, err := essence.Sign(testAPI, inputIDs.OrderedSet(inputs.OutputSet()).MustCommitment(testAPI), ident1AddrKeys)
			require.NoError(t, err)

			return test{
				name: "ok",
				vmParams: &vm.Params{
					API: testAPI,
				},
				resolvedInputs: vm.ResolvedInputs{InputSet: inputs},
				tx: &iotago.Transaction{
					API:     testAPI,
					Essence: essence,
					Unlocks: iotago.Unlocks{
						&iotago.SignatureUnlock{Signature: sigs[0]},
						&iotago.ReferenceUnlock{Reference: 0},
					},
				},
				wantErr: nil,
			}
		}(),
		func() test {
			_, ident1, ident1AddrKeys := tpkg.RandEd25519Identity()
			inputIDs := tpkg.RandOutputIDs(1)

			inputs := vm.InputSet{
				inputIDs[0]: vm.OutputWithCreationSlot{
					Output: &iotago.BasicOutput{
						Amount: 100,
						Conditions: iotago.BasicOutputUnlockConditions{
							&iotago.AddressUnlockCondition{Address: ident1},
						},
					},
				},
			}

			essence := &iotago.TransactionEssence{
				Inputs: inputIDs.UTXOInputs(),
				Outputs: iotago.TxEssenceOutputs{
					&iotago.BasicOutput{
						Amount: 1337,
						Conditions: iotago.BasicOutputUnlockConditions{
							&iotago.AddressUnlockCondition{Address: tpkg.RandEd25519Address()},
						},
						Features: iotago.BasicOutputFeatures{
							&iotago.SenderFeature{Address: tpkg.RandEd25519Address()},
						},
					},
				},
			}
			sigs, err := essence.Sign(testAPI, inputIDs.OrderedSet(inputs.OutputSet()).MustCommitment(testAPI), ident1AddrKeys)
			require.NoError(t, err)

			return test{
				name: "fail - sender not unlocked",
				vmParams: &vm.Params{
					API: testAPI,
				},
				resolvedInputs: vm.ResolvedInputs{InputSet: inputs},
				tx: &iotago.Transaction{
					API:     testAPI,
					Essence: essence,
					Unlocks: iotago.Unlocks{
						&iotago.SignatureUnlock{Signature: sigs[0]},
					},
				},
				wantErr: iotago.ErrSenderFeatureNotUnlocked,
			}
		}(),
		func() test {
			_, stateController, _ := tpkg.RandEd25519Identity()
			_, governor, governorAddrKeys := tpkg.RandEd25519Identity()
			inputIDs := tpkg.RandOutputIDs(1)
			accountAddr := tpkg.RandAccountAddress()
			accountID := accountAddr.AccountID()

			inputs := vm.InputSet{
				inputIDs[0]: vm.OutputWithCreationSlot{
					Output: &iotago.AccountOutput{
						Amount:    100,
						AccountID: accountID,
						Conditions: iotago.AccountOutputUnlockConditions{
							&iotago.StateControllerAddressUnlockCondition{Address: stateController},
							&iotago.GovernorAddressUnlockCondition{Address: governor},
						},
					},
				},
			}

			essence := &iotago.TransactionEssence{
				Inputs: inputIDs.UTXOInputs(),
				Outputs: iotago.TxEssenceOutputs{
					&iotago.AccountOutput{
						Amount:    100,
						AccountID: accountID,
						Conditions: iotago.AccountOutputUnlockConditions{
							&iotago.StateControllerAddressUnlockCondition{Address: stateController},
							&iotago.GovernorAddressUnlockCondition{Address: governor},
						},
						Features: iotago.AccountOutputFeatures{
							&iotago.SenderFeature{Address: accountAddr},
						},
					},
				},
			}
			sigs, err := essence.Sign(testAPI, inputIDs.OrderedSet(inputs.OutputSet()).MustCommitment(testAPI), governorAddrKeys)
			require.NoError(t, err)

			return test{
				name: "fail - sender not unlocked due to governance transition",
				vmParams: &vm.Params{
					API: testAPI,
				},
				resolvedInputs: vm.ResolvedInputs{InputSet: inputs},
				tx: &iotago.Transaction{
					API:     testAPI,
					Essence: essence,
					Unlocks: iotago.Unlocks{
						&iotago.SignatureUnlock{Signature: sigs[0]},
					},
				},
				wantErr: iotago.ErrSenderFeatureNotUnlocked,
			}
		}(),
		func() test {
			_, stateController, stateControllerAddrKeys := tpkg.RandEd25519Identity()
			_, governor, _ := tpkg.RandEd25519Identity()
			inputIDs := tpkg.RandOutputIDs(1)
			accountAddr := tpkg.RandAccountAddress()
			accountID := accountAddr.AccountID()
			currentStateIndex := uint32(1)

			inputs := vm.InputSet{
				inputIDs[0]: vm.OutputWithCreationSlot{
					Output: &iotago.AccountOutput{
						Amount:     100,
						AccountID:  accountID,
						StateIndex: currentStateIndex,
						Conditions: iotago.AccountOutputUnlockConditions{
							&iotago.StateControllerAddressUnlockCondition{Address: stateController},
							&iotago.GovernorAddressUnlockCondition{Address: governor},
						},
					},
				},
			}

			essence := &iotago.TransactionEssence{
				Inputs: inputIDs.UTXOInputs(),
				Outputs: iotago.TxEssenceOutputs{
					&iotago.AccountOutput{
						Amount:     100,
						AccountID:  accountID,
						StateIndex: currentStateIndex + 1,
						Conditions: iotago.AccountOutputUnlockConditions{
							&iotago.StateControllerAddressUnlockCondition{Address: stateController},
							&iotago.GovernorAddressUnlockCondition{Address: governor},
						},
						Features: iotago.AccountOutputFeatures{
							&iotago.SenderFeature{Address: accountAddr},
						},
					},
				},
			}
			sigs, err := essence.Sign(testAPI, inputIDs.OrderedSet(inputs.OutputSet()).MustCommitment(testAPI), stateControllerAddrKeys)
			require.NoError(t, err)

			return test{
				name: "ok - account addr unlocked with state transition",
				vmParams: &vm.Params{
					API: testAPI,
				},
				resolvedInputs: vm.ResolvedInputs{InputSet: inputs},
				tx: &iotago.Transaction{
					API:     testAPI,
					Essence: essence,
					Unlocks: iotago.Unlocks{
						&iotago.SignatureUnlock{Signature: sigs[0]},
					},
				},
				wantErr: nil,
			}
		}(),
		func() test {
			_, stateController, _ := tpkg.RandEd25519Identity()
			_, governor, governorAddrKeys := tpkg.RandEd25519Identity()
			inputIDs := tpkg.RandOutputIDs(1)
			accountAddr := tpkg.RandAccountAddress()
			accountID := accountAddr.AccountID()

			inputs := vm.InputSet{
				inputIDs[0]: vm.OutputWithCreationSlot{
					Output: &iotago.AccountOutput{
						Amount:    100,
						AccountID: accountID,
						Conditions: iotago.AccountOutputUnlockConditions{
							&iotago.StateControllerAddressUnlockCondition{Address: stateController},
							&iotago.GovernorAddressUnlockCondition{Address: governor},
						},
					},
				},
			}

			essence := &iotago.TransactionEssence{
				Inputs: inputIDs.UTXOInputs(),
				Outputs: iotago.TxEssenceOutputs{
					&iotago.AccountOutput{
						Amount:    100,
						AccountID: accountID,
						Conditions: iotago.AccountOutputUnlockConditions{
							&iotago.StateControllerAddressUnlockCondition{Address: stateController},
							&iotago.GovernorAddressUnlockCondition{Address: governor},
						},
						Features: iotago.AccountOutputFeatures{
							&iotago.SenderFeature{Address: governor},
						},
					},
				},
			}
			sigs, err := essence.Sign(testAPI, inputIDs.OrderedSet(inputs.OutputSet()).MustCommitment(testAPI), governorAddrKeys)
			require.NoError(t, err)

			return test{
				name: "ok - sender is governor address",
				vmParams: &vm.Params{
					API: testAPI,
				},
				resolvedInputs: vm.ResolvedInputs{InputSet: inputs},
				tx: &iotago.Transaction{
					API:     testAPI,
					Essence: essence,
					Unlocks: iotago.Unlocks{
						&iotago.SignatureUnlock{Signature: sigs[0]},
					},
				},
				wantErr: nil,
			}
		}(),
	}
	for _, tt := range tests {
		t.Run(tt.name, func(t *testing.T) {
			err := stardustVM.Execute(tt.tx, tt.vmParams, tt.resolvedInputs, vm.ExecFuncInputUnlocks(), vm.ExecFuncSenderUnlocked())
			if tt.wantErr != nil {
				require.ErrorIs(t, err, tt.wantErr)
				return
			}

			require.NoError(t, err)
		})
	}
}

func TestTxSemanticOutputsIssuer(t *testing.T) {
	type test struct {
		name           string
		vmParams       *vm.Params
		resolvedInputs vm.ResolvedInputs
		tx             *iotago.Transaction
		wantErr        error
	}
	tests := []test{
		func() test {
			_, ident1, ident1AddrKeys := tpkg.RandEd25519Identity()
			_, stateController, _ := tpkg.RandEd25519Identity()
			_, governor, governorAddrKeys := tpkg.RandEd25519Identity()
			inputIDs := tpkg.RandOutputIDs(2)
			accountAddr := tpkg.RandAccountAddress()
			accountID := accountAddr.AccountID()

			inputs := vm.InputSet{
				inputIDs[0]: vm.OutputWithCreationSlot{
					Output: &iotago.AccountOutput{
						Amount:    100,
						AccountID: accountID,
						Conditions: iotago.AccountOutputUnlockConditions{
							&iotago.StateControllerAddressUnlockCondition{Address: stateController},
							&iotago.GovernorAddressUnlockCondition{Address: governor},
						},
					},
				},
				inputIDs[1]: vm.OutputWithCreationSlot{
					Output: &iotago.BasicOutput{
						Amount: 100,
						Conditions: iotago.BasicOutputUnlockConditions{
							&iotago.AddressUnlockCondition{Address: ident1},
						},
					},
				},
			}

			essence := &iotago.TransactionEssence{
				Inputs: inputIDs.UTXOInputs(),
				Outputs: iotago.TxEssenceOutputs{
					&iotago.AccountOutput{
						Amount:    100,
						AccountID: accountID,
						Conditions: iotago.AccountOutputUnlockConditions{
							&iotago.StateControllerAddressUnlockCondition{Address: stateController},
							&iotago.GovernorAddressUnlockCondition{Address: governor},
						},
					},
					&iotago.NFTOutput{
						Amount: 100,
						Conditions: iotago.NFTOutputUnlockConditions{
							&iotago.AddressUnlockCondition{Address: ident1},
						},
						ImmutableFeatures: iotago.NFTOutputImmFeatures{
							&iotago.IssuerFeature{Address: accountAddr},
						},
					},
				},
			}
			sigs, err := essence.Sign(testAPI, inputIDs.OrderedSet(inputs.OutputSet()).MustCommitment(testAPI), governorAddrKeys, ident1AddrKeys)
			require.NoError(t, err)

			return test{
				name: "fail - issuer not unlocked due to governance transition",
				vmParams: &vm.Params{
					API: testAPI,
				},
				resolvedInputs: vm.ResolvedInputs{InputSet: inputs},
				tx: &iotago.Transaction{
					API:     testAPI,
					Essence: essence,
					Unlocks: iotago.Unlocks{
						&iotago.SignatureUnlock{Signature: sigs[0]},
						&iotago.SignatureUnlock{Signature: sigs[1]},
					},
				},
				wantErr: iotago.ErrIssuerFeatureNotUnlocked,
			}
		}(),
		func() test {
			_, ident1, ident1AddrKeys := tpkg.RandEd25519Identity()
			_, stateController, stateControllerAddrKeys := tpkg.RandEd25519Identity()
			_, governor, _ := tpkg.RandEd25519Identity()
			inputIDs := tpkg.RandOutputIDs(2)
			accountAddr := tpkg.RandAccountAddress()
			accountID := accountAddr.AccountID()
			currentStateIndex := uint32(1)

			nftAddr := tpkg.RandNFTAddress()

			inputs := vm.InputSet{
				// possible issuers: accountAddr, stateController, nftAddr, ident1
				inputIDs[0]: vm.OutputWithCreationSlot{
					Output: &iotago.AccountOutput{
						Amount:     100,
						AccountID:  accountID,
						StateIndex: currentStateIndex,
						Conditions: iotago.AccountOutputUnlockConditions{
							&iotago.StateControllerAddressUnlockCondition{Address: stateController},
							&iotago.GovernorAddressUnlockCondition{Address: governor},
						},
					},
				},
				inputIDs[1]: vm.OutputWithCreationSlot{
					Output: &iotago.NFTOutput{
						Amount: 900,
						NFTID:  nftAddr.NFTID(),
						Conditions: iotago.NFTOutputUnlockConditions{
							&iotago.AddressUnlockCondition{Address: ident1},
						},
					},
				},
			}

			essence := &iotago.TransactionEssence{
				Inputs: inputIDs.UTXOInputs(),
				Outputs: iotago.TxEssenceOutputs{
					// transitioned account + nft
					&iotago.AccountOutput{
						Amount:     100,
						AccountID:  accountID,
						StateIndex: currentStateIndex + 1,
						Conditions: iotago.AccountOutputUnlockConditions{
							&iotago.StateControllerAddressUnlockCondition{Address: stateController},
							&iotago.GovernorAddressUnlockCondition{Address: governor},
						},
					},
					&iotago.NFTOutput{
						Amount: 100,
						NFTID:  nftAddr.NFTID(),
						Conditions: iotago.NFTOutputUnlockConditions{
							&iotago.AddressUnlockCondition{Address: ident1},
						},
					},
					// issuer is accountAddr
					&iotago.NFTOutput{
						Amount: 100,
						Conditions: iotago.NFTOutputUnlockConditions{
							&iotago.AddressUnlockCondition{Address: ident1},
						},
						ImmutableFeatures: iotago.NFTOutputImmFeatures{
							&iotago.IssuerFeature{Address: accountAddr},
						},
					},
					&iotago.AccountOutput{
						Amount: 100,
						Conditions: iotago.AccountOutputUnlockConditions{
							&iotago.StateControllerAddressUnlockCondition{Address: stateController},
							&iotago.GovernorAddressUnlockCondition{Address: governor},
						},
						ImmutableFeatures: iotago.AccountOutputImmFeatures{
							&iotago.IssuerFeature{Address: accountAddr},
						},
					},
					// issuer is stateController
					&iotago.NFTOutput{
						Amount: 100,
						Conditions: iotago.NFTOutputUnlockConditions{
							&iotago.AddressUnlockCondition{Address: ident1},
						},
						ImmutableFeatures: iotago.NFTOutputImmFeatures{
							&iotago.IssuerFeature{Address: stateController},
						},
					},
					&iotago.AccountOutput{
						Amount: 100,
						Conditions: iotago.AccountOutputUnlockConditions{
							&iotago.StateControllerAddressUnlockCondition{Address: stateController},
							&iotago.GovernorAddressUnlockCondition{Address: governor},
						},
						ImmutableFeatures: iotago.AccountOutputImmFeatures{
							&iotago.IssuerFeature{Address: stateController},
						},
					},
					// issuer is nftAddr
					&iotago.NFTOutput{
						Amount: 100,
						Conditions: iotago.NFTOutputUnlockConditions{
							&iotago.AddressUnlockCondition{Address: ident1},
						},
						ImmutableFeatures: iotago.NFTOutputImmFeatures{
							&iotago.IssuerFeature{Address: nftAddr},
						},
					},
					&iotago.AccountOutput{
						Amount: 100,
						Conditions: iotago.AccountOutputUnlockConditions{
							&iotago.StateControllerAddressUnlockCondition{Address: stateController},
							&iotago.GovernorAddressUnlockCondition{Address: governor},
						},
						ImmutableFeatures: iotago.AccountOutputImmFeatures{
							&iotago.IssuerFeature{Address: nftAddr},
						},
					},
					// issuer is ident1
					&iotago.NFTOutput{
						Amount: 100,
						Conditions: iotago.NFTOutputUnlockConditions{
							&iotago.AddressUnlockCondition{Address: ident1},
						},
						ImmutableFeatures: iotago.NFTOutputImmFeatures{
							&iotago.IssuerFeature{Address: ident1},
						},
					},
					&iotago.AccountOutput{
						Amount: 100,
						Conditions: iotago.AccountOutputUnlockConditions{
							&iotago.StateControllerAddressUnlockCondition{Address: stateController},
							&iotago.GovernorAddressUnlockCondition{Address: governor},
						},
						ImmutableFeatures: iotago.AccountOutputImmFeatures{
							&iotago.IssuerFeature{Address: ident1},
						},
					},
				},
			}
			sigs, err := essence.Sign(testAPI, inputIDs.OrderedSet(inputs.OutputSet()).MustCommitment(testAPI), stateControllerAddrKeys, ident1AddrKeys)
			require.NoError(t, err)

			return test{
				name: "ok - issuer unlocked with state transition",
				vmParams: &vm.Params{
					API: testAPI,
				},
				resolvedInputs: vm.ResolvedInputs{InputSet: inputs},
				tx: &iotago.Transaction{
					API:     testAPI,
					Essence: essence,
					Unlocks: iotago.Unlocks{
						&iotago.SignatureUnlock{Signature: sigs[0]},
						&iotago.SignatureUnlock{Signature: sigs[1]},
					},
				},
				wantErr: nil,
			}
		}(),
		func() test {
			_, ident1, ident1AddrKeys := tpkg.RandEd25519Identity()
			_, stateController, _ := tpkg.RandEd25519Identity()
			_, governor, governorAddrKeys := tpkg.RandEd25519Identity()
			inputIDs := tpkg.RandOutputIDs(2)
			accountAddr := tpkg.RandAccountAddress()
			accountID := accountAddr.AccountID()

			inputs := vm.InputSet{
				inputIDs[0]: vm.OutputWithCreationSlot{
					Output: &iotago.AccountOutput{
						Amount:    100,
						AccountID: accountID,
						Conditions: iotago.AccountOutputUnlockConditions{
							&iotago.StateControllerAddressUnlockCondition{Address: stateController},
							&iotago.GovernorAddressUnlockCondition{Address: governor},
						},
					},
				},
				inputIDs[1]: vm.OutputWithCreationSlot{
					Output: &iotago.BasicOutput{
						Amount: 100,
						Conditions: iotago.BasicOutputUnlockConditions{
							&iotago.AddressUnlockCondition{Address: ident1},
						},
					},
				},
			}

			essence := &iotago.TransactionEssence{
				Inputs: inputIDs.UTXOInputs(),
				Outputs: iotago.TxEssenceOutputs{
					&iotago.AccountOutput{
						Amount:    100,
						AccountID: accountID,
						Conditions: iotago.AccountOutputUnlockConditions{
							&iotago.StateControllerAddressUnlockCondition{Address: stateController},
							&iotago.GovernorAddressUnlockCondition{Address: governor},
						},
					},
					&iotago.NFTOutput{
						Amount: 100,
						Conditions: iotago.NFTOutputUnlockConditions{
							&iotago.AddressUnlockCondition{Address: ident1},
						},
						ImmutableFeatures: iotago.NFTOutputImmFeatures{
							&iotago.IssuerFeature{Address: governor},
						},
					},
				},
			}
			sigs, err := essence.Sign(testAPI, inputIDs.OrderedSet(inputs.OutputSet()).MustCommitment(testAPI), governorAddrKeys, ident1AddrKeys)
			require.NoError(t, err)

			return test{
				name: "ok - issuer is the governor",
				vmParams: &vm.Params{
					API: testAPI,
				},
				resolvedInputs: vm.ResolvedInputs{InputSet: inputs},
				tx: &iotago.Transaction{
					API:     testAPI,
					Essence: essence,
					Unlocks: iotago.Unlocks{
						&iotago.SignatureUnlock{Signature: sigs[0]},
						&iotago.SignatureUnlock{Signature: sigs[1]},
					},
				},
				wantErr: nil,
			}
		}(),
	}
	for _, tt := range tests {
		t.Run(tt.name, func(t *testing.T) {
			err := stardustVM.Execute(tt.tx, tt.vmParams, tt.resolvedInputs)
			if tt.wantErr != nil {
				require.ErrorIs(t, err, tt.wantErr)
				return
			}

			require.NoError(t, err)
		})
	}
}

func TestTxSemanticTimelocks(t *testing.T) {
	type test struct {
		name           string
		vmParams       *vm.Params
		resolvedInputs vm.ResolvedInputs
		tx             *iotago.Transaction
		wantErr        error
	}
	tests := []test{
		func() test {
			_, ident1, ident1AddrKeys := tpkg.RandEd25519Identity()
			inputIDs := tpkg.RandOutputIDs(1)

			inputs := vm.InputSet{
				inputIDs[0]: vm.OutputWithCreationSlot{
					Output: &iotago.BasicOutput{
						Conditions: iotago.BasicOutputUnlockConditions{
							&iotago.AddressUnlockCondition{Address: ident1},
							&iotago.TimelockUnlockCondition{
								SlotIndex: 5,
							},
						},
					},
				},
			}

			creationSlot := iotago.SlotIndex(10)
			essence := &iotago.TransactionEssence{Inputs: inputIDs.UTXOInputs(), CreationSlot: creationSlot}
			sigs, err := essence.Sign(testAPI, inputIDs.OrderedSet(inputs.OutputSet()).MustCommitment(testAPI), ident1AddrKeys)
			require.NoError(t, err)

			return test{
				name: "ok",
				vmParams: &vm.Params{
					API: testAPI,
				},
				resolvedInputs: vm.ResolvedInputs{
					InputSet: inputs,
					CommitmentInput: &iotago.Commitment{
						Slot: creationSlot,
					},
				},
				tx: &iotago.Transaction{
					API:     testAPI,
					Essence: essence,
					Unlocks: iotago.Unlocks{
						&iotago.SignatureUnlock{Signature: sigs[0]},
					},
				},
				wantErr: nil,
			}
		}(),
		func() test {
			_, ident1, ident1AddrKeys := tpkg.RandEd25519Identity()
			inputIDs := tpkg.RandOutputIDs(1)

			inputs := vm.InputSet{
				inputIDs[0]: vm.OutputWithCreationSlot{
					Output: &iotago.BasicOutput{
						Amount: 100,
						Conditions: iotago.BasicOutputUnlockConditions{
							&iotago.AddressUnlockCondition{Address: ident1},
							&iotago.TimelockUnlockCondition{
								SlotIndex: 25,
							},
						},
					},
				},
			}

			creationSlot := iotago.SlotIndex(10)
			essence := &iotago.TransactionEssence{Inputs: inputIDs.UTXOInputs(), CreationSlot: 10}
			sigs, err := essence.Sign(testAPI, inputIDs.OrderedSet(inputs.OutputSet()).MustCommitment(testAPI), ident1AddrKeys)
			require.NoError(t, err)

			return test{
				name: "fail - timelock not expired",
				vmParams: &vm.Params{
					API: testAPI,
				},
				resolvedInputs: vm.ResolvedInputs{
					InputSet: inputs,
					CommitmentInput: &iotago.Commitment{
						Slot: creationSlot,
					},
				},
				tx: &iotago.Transaction{
					API:     testAPI,
					Essence: essence,
					Unlocks: iotago.Unlocks{
						&iotago.SignatureUnlock{Signature: sigs[0]},
					},
				},
				wantErr: iotago.ErrTimelockNotExpired,
			}
		}(),
		func() test {
			_, ident1, ident1AddrKeys := tpkg.RandEd25519Identity()
			inputIDs := tpkg.RandOutputIDs(1)

			inputs := vm.InputSet{
				inputIDs[0]: vm.OutputWithCreationSlot{
					Output: &iotago.BasicOutput{
						Amount: 100,
						Conditions: iotago.BasicOutputUnlockConditions{
							&iotago.AddressUnlockCondition{Address: ident1},
							&iotago.TimelockUnlockCondition{
								SlotIndex: 1337,
							},
						},
					},
				},
			}

			creationSlot := iotago.SlotIndex(666)
			essence := &iotago.TransactionEssence{Inputs: inputIDs.UTXOInputs(), CreationSlot: creationSlot}
			sigs, err := essence.Sign(testAPI, inputIDs.OrderedSet(inputs.OutputSet()).MustCommitment(testAPI), ident1AddrKeys)
			require.NoError(t, err)

			return test{
				name: "fail - timelock not expired",
				vmParams: &vm.Params{
					API: testAPI,
				},
				resolvedInputs: vm.ResolvedInputs{
					InputSet: inputs,
					CommitmentInput: &iotago.Commitment{
						Slot: creationSlot,
					},
				},
				tx: &iotago.Transaction{
					API:     testAPI,
					Essence: essence,
					Unlocks: iotago.Unlocks{
						&iotago.SignatureUnlock{Signature: sigs[0]},
					},
				},
				wantErr: iotago.ErrTimelockNotExpired,
			}
		}(),
		func() test {
			_, ident1, ident1AddrKeys := tpkg.RandEd25519Identity()
			inputIDs := tpkg.RandOutputIDs(1)

			inputs := vm.InputSet{
				inputIDs[0]: vm.OutputWithCreationSlot{
					Output: &iotago.BasicOutput{
						Amount: 100,
						Conditions: iotago.BasicOutputUnlockConditions{
							&iotago.AddressUnlockCondition{Address: ident1},
							&iotago.TimelockUnlockCondition{
								SlotIndex: 1000,
							},
						},
					},
				},
			}

			creationSlot := iotago.SlotIndex(1005)
			essence := &iotago.TransactionEssence{Inputs: inputIDs.UTXOInputs(), CreationSlot: creationSlot}
			sigs, err := essence.Sign(testAPI, inputIDs.OrderedSet(inputs.OutputSet()).MustCommitment(testAPI), ident1AddrKeys)
			require.NoError(t, err)

			return test{
				name: "fail - no commitment input for timelock",
				vmParams: &vm.Params{
					API: testAPI,
				},
				resolvedInputs: vm.ResolvedInputs{
					InputSet: inputs,
				},
				tx: &iotago.Transaction{
					API:     testAPI,
					Essence: essence,
					Unlocks: iotago.Unlocks{
						&iotago.SignatureUnlock{Signature: sigs[0]},
					},
				},
				wantErr: iotago.ErrTimelockConditionCommitmentInputRequired,
			}
		}(),
	}
	for _, tt := range tests {
		t.Run(tt.name, func(t *testing.T) {
			err := stardustVM.Execute(tt.tx, tt.vmParams, tt.resolvedInputs, vm.ExecFuncTimelocks())
			if tt.wantErr != nil {
				require.ErrorIs(t, err, tt.wantErr)
				return
			}

			require.NoError(t, err)
		})
	}
}

// TODO: add some more failing test cases.
func TestTxSemanticMana(t *testing.T) {
	type test struct {
		name           string
		vmParams       *vm.Params
		resolvedInputs vm.ResolvedInputs
		tx             *iotago.Transaction
		wantErr        error
	}
	tests := []test{
		func() test {
			_, ident1, ident1AddrKeys := tpkg.RandEd25519Identity()
			inputIDs := tpkg.RandOutputIDs(1)

			inputs := vm.InputSet{
				inputIDs[0]: vm.OutputWithCreationSlot{
					Output: &iotago.BasicOutput{
						Amount: OneMi,
						Mana:   iotago.MaxMana,
						Conditions: iotago.BasicOutputUnlockConditions{
							&iotago.AddressUnlockCondition{Address: ident1},
						},
					},
					CreationSlot: 10,
				},
			}

			essence := &iotago.TransactionEssence{
				Inputs: inputIDs.UTXOInputs(),
				Outputs: iotago.TxEssenceOutputs{
					&iotago.BasicOutput{
						Amount: OneMi,
						Mana: func() iotago.Mana {
							var creationSlot iotago.SlotIndex = 10
							targetSlot := 10 + 100*testProtoParams.ParamEpochDurationInSlots()

							input := inputs[inputIDs[0]]
<<<<<<< HEAD
							rentStructure := iotago.NewRentStructure(testProtoParams.RentParameters())
							excessBaseTokens := input.Output.BaseTokenAmount() - rentStructure.MinDeposit(input.Output)
							potentialMana, err := testProtoParams.ManaDecayProvider().ManaGenerationWithDecay(excessBaseTokens, slotIndexCreated, slotIndexTarget)
=======
							excessBaseTokens := input.Output.BaseTokenAmount() - testProtoParams.RentStructure().MinDeposit(input.Output)
							potentialMana, err := testProtoParams.ManaDecayProvider().ManaGenerationWithDecay(excessBaseTokens, creationSlot, targetSlot)
>>>>>>> ddf51789
							require.NoError(t, err)

							storedMana, err := testProtoParams.ManaDecayProvider().ManaWithDecay(iotago.MaxMana, creationSlot, targetSlot)
							require.NoError(t, err)

							return potentialMana + storedMana
						}(),
						Conditions: iotago.BasicOutputUnlockConditions{
							&iotago.AddressUnlockCondition{Address: tpkg.RandEd25519Address()},
						},
					},
				},
				CreationSlot: 10 + 100*testProtoParams.ParamEpochDurationInSlots(),
			}
			sigs, err := essence.Sign(testAPI, inputIDs.OrderedSet(inputs.OutputSet()).MustCommitment(testAPI), ident1AddrKeys)
			require.NoError(t, err)

			return test{
				name: "ok - stored Mana only without allotment",
				vmParams: &vm.Params{
					API: testAPI,
				},
				resolvedInputs: vm.ResolvedInputs{InputSet: inputs},
				tx: &iotago.Transaction{
					API:     testAPI,
					Essence: essence,
					Unlocks: iotago.Unlocks{
						&iotago.SignatureUnlock{Signature: sigs[0]},
					},
				},
				wantErr: nil,
			}
		}(),
		func() test {
			_, ident1, ident1AddrKeys := tpkg.RandEd25519Identity()
			inputIDs := tpkg.RandOutputIDs(1)

			inputs := vm.InputSet{
				inputIDs[0]: vm.OutputWithCreationSlot{
					Output: &iotago.BasicOutput{
						Amount: OneMi,
						Mana:   iotago.MaxMana,
						Conditions: iotago.BasicOutputUnlockConditions{
							&iotago.AddressUnlockCondition{Address: ident1},
						},
					},
					CreationSlot: 10,
				},
			}

			essence := &iotago.TransactionEssence{
				Inputs: inputIDs.UTXOInputs(),
				Outputs: iotago.TxEssenceOutputs{
					&iotago.BasicOutput{
						Amount: OneMi,
						Mana: func() iotago.Mana {
							var createdSlot iotago.SlotIndex = 10
							targetSlot := 10 + 100*testProtoParams.ParamEpochDurationInSlots()

							input := inputs[inputIDs[0]]
<<<<<<< HEAD
							rentStructure := iotago.NewRentStructure(testProtoParams.RentParameters())
							excessBaseTokens := input.Output.BaseTokenAmount() - rentStructure.MinDeposit(input.Output)
							potentialMana, err := testProtoParams.ManaDecayProvider().ManaGenerationWithDecay(excessBaseTokens, slotIndexCreated, slotIndexTarget)
=======
							excessBaseTokens := input.Output.BaseTokenAmount() - testProtoParams.RentStructure().MinDeposit(input.Output)
							potentialMana, err := testProtoParams.ManaDecayProvider().ManaGenerationWithDecay(excessBaseTokens, createdSlot, targetSlot)
>>>>>>> ddf51789
							require.NoError(t, err)

							storedMana, err := testProtoParams.ManaDecayProvider().ManaWithDecay(iotago.MaxMana, createdSlot, targetSlot)
							require.NoError(t, err)

							// generated mana + decay - allotment
							return potentialMana + storedMana - 50
						}(),
						Conditions: iotago.BasicOutputUnlockConditions{
							&iotago.AddressUnlockCondition{Address: tpkg.RandEd25519Address()},
						},
					},
				},
				Allotments: iotago.Allotments{
					&iotago.Allotment{Value: 50},
				},
				CreationSlot: 10 + 100*testProtoParams.ParamEpochDurationInSlots(),
			}
			sigs, err := essence.Sign(testAPI, inputIDs.OrderedSet(inputs.OutputSet()).MustCommitment(testAPI), ident1AddrKeys)
			require.NoError(t, err)

			return test{
				name: "ok - stored and allotted",
				vmParams: &vm.Params{
					API: testAPI,
				},
				resolvedInputs: vm.ResolvedInputs{InputSet: inputs},
				tx: &iotago.Transaction{
					API:     testAPI,
					Essence: essence,
					Unlocks: iotago.Unlocks{
						&iotago.SignatureUnlock{Signature: sigs[0]},
					},
				},
				wantErr: nil,
			}
		}(),
		func() test {
			_, ident1, ident1AddrKeys := tpkg.RandEd25519Identity()
			inputIDs := tpkg.RandOutputIDs(1)

			inputs := vm.InputSet{
				inputIDs[0]: vm.OutputWithCreationSlot{
					Output: &iotago.BasicOutput{
						Amount: 5,
						Mana:   10,
						Conditions: iotago.BasicOutputUnlockConditions{
							&iotago.AddressUnlockCondition{Address: ident1},
						},
					},
					CreationSlot: 20,
				},
			}

			essence := &iotago.TransactionEssence{
				Inputs: inputIDs.UTXOInputs(),
				Outputs: iotago.TxEssenceOutputs{
					&iotago.BasicOutput{
						Amount: 5,
						Mana:   35,
						Conditions: iotago.BasicOutputUnlockConditions{
							&iotago.AddressUnlockCondition{Address: tpkg.RandEd25519Address()},
						},
					},
				},
				CreationSlot: 15,
			}
			sigs, err := essence.Sign(testAPI, inputIDs.OrderedSet(inputs.OutputSet()).MustCommitment(testAPI), ident1AddrKeys)
			require.NoError(t, err)

			return test{
				name: "fail - input created after tx",
				vmParams: &vm.Params{
					API: testAPI,
				},
				resolvedInputs: vm.ResolvedInputs{InputSet: inputs},
				tx: &iotago.Transaction{
					API:     testAPI,
					Essence: essence,
					Unlocks: iotago.Unlocks{
						&iotago.SignatureUnlock{Signature: sigs[0]},
					},
				},
				wantErr: iotago.ErrInputCreationAfterTxCreation,
			}
		}(),
		func() test {
			_, ident1, ident1AddrKeys := tpkg.RandEd25519Identity()
			inputIDs := tpkg.RandOutputIDs(1)

			inputs := vm.InputSet{
				inputIDs[0]: vm.OutputWithCreationSlot{
					Output: &iotago.BasicOutput{
						Amount: 5,
						Mana:   10,
						Conditions: iotago.BasicOutputUnlockConditions{
							&iotago.AddressUnlockCondition{Address: ident1},
						},
					},
					CreationSlot: 15,
				},
			}

			essence := &iotago.TransactionEssence{
				Inputs: inputIDs.UTXOInputs(),
				Outputs: iotago.TxEssenceOutputs{
					&iotago.BasicOutput{
						Amount: 5,
						Mana:   10,
						Conditions: iotago.BasicOutputUnlockConditions{
							&iotago.AddressUnlockCondition{Address: tpkg.RandEd25519Address()},
						},
					},
				},
				CreationSlot: 15,
			}
			sigs, err := essence.Sign(testAPI, inputIDs.OrderedSet(inputs.OutputSet()).MustCommitment(testAPI), ident1AddrKeys)
			require.NoError(t, err)

			return test{
				name: "ok - input created in same slot as tx",
				vmParams: &vm.Params{
					API: testAPI,
				},
				resolvedInputs: vm.ResolvedInputs{InputSet: inputs},
				tx: &iotago.Transaction{
					API:     testAPI,
					Essence: essence,
					Unlocks: iotago.Unlocks{
						&iotago.SignatureUnlock{Signature: sigs[0]},
					},
				},
				wantErr: nil,
			}
		}(),
		func() test {
			_, ident1, ident1AddrKeys := tpkg.RandEd25519Identity()
			inputIDs := tpkg.RandOutputIDs(2)

			inputs := vm.InputSet{
				inputIDs[0]: vm.OutputWithCreationSlot{
					Output: &iotago.BasicOutput{
						Amount: 5,
						Mana:   iotago.MaxMana,
						Conditions: iotago.BasicOutputUnlockConditions{
							&iotago.AddressUnlockCondition{Address: ident1},
						},
					},
					CreationSlot: 15,
				},
				inputIDs[1]: vm.OutputWithCreationSlot{
					Output: &iotago.BasicOutput{
						Amount: 5,
						Mana:   10,
						Conditions: iotago.BasicOutputUnlockConditions{
							&iotago.AddressUnlockCondition{Address: ident1},
						},
					},
					CreationSlot: 15,
				},
			}

			essence := &iotago.TransactionEssence{
				Inputs: inputIDs.UTXOInputs(),
				Outputs: iotago.TxEssenceOutputs{
					&iotago.BasicOutput{
						Amount: 5,
						Mana:   9,
						Conditions: iotago.BasicOutputUnlockConditions{
							&iotago.AddressUnlockCondition{Address: tpkg.RandEd25519Address()},
						},
					},
				},
				CreationSlot: 15,
			}
			sigs, err := essence.Sign(testAPI, inputIDs.OrderedSet(inputs.OutputSet()).MustCommitment(testAPI), ident1AddrKeys)
			require.NoError(t, err)

			return test{
				name: "fail - mana overflow on the input side sum",
				vmParams: &vm.Params{
					API: testAPI,
				},
				resolvedInputs: vm.ResolvedInputs{InputSet: inputs},
				tx: &iotago.Transaction{
					API:     testAPI,
					Essence: essence,
					Unlocks: iotago.Unlocks{
						&iotago.SignatureUnlock{Signature: sigs[0]},
						&iotago.ReferenceUnlock{Reference: 0},
					},
				},
				wantErr: iotago.ErrManaOverflow,
			}
		}(),
		func() test {
			_, ident1, ident1AddrKeys := tpkg.RandEd25519Identity()
			inputIDs := tpkg.RandOutputIDs(1)

			inputs := vm.InputSet{
				inputIDs[0]: vm.OutputWithCreationSlot{
					Output: &iotago.BasicOutput{
						Amount: 5,
						Mana:   10,
						Conditions: iotago.BasicOutputUnlockConditions{
							&iotago.AddressUnlockCondition{Address: ident1},
						},
					},
					CreationSlot: 15,
				},
			}

			essence := &iotago.TransactionEssence{
				Inputs: inputIDs.UTXOInputs(),
				Outputs: iotago.TxEssenceOutputs{
					&iotago.BasicOutput{
						Amount: 5,
						Mana:   1,
						Conditions: iotago.BasicOutputUnlockConditions{
							&iotago.AddressUnlockCondition{Address: tpkg.RandEd25519Address()},
						},
					},
					&iotago.BasicOutput{
						Amount: 5,
						Mana:   iotago.MaxMana,
						Conditions: iotago.BasicOutputUnlockConditions{
							&iotago.AddressUnlockCondition{Address: tpkg.RandEd25519Address()},
						},
					},
				},
				CreationSlot: 15,
			}
			sigs, err := essence.Sign(testAPI, inputIDs.OrderedSet(inputs.OutputSet()).MustCommitment(testAPI), ident1AddrKeys)
			require.NoError(t, err)

			return test{
				name: "fail - mana overflow on the output side sum",
				vmParams: &vm.Params{
					API: testAPI,
				},
				resolvedInputs: vm.ResolvedInputs{InputSet: inputs},
				tx: &iotago.Transaction{
					API:     testAPI,
					Essence: essence,
					Unlocks: iotago.Unlocks{
						&iotago.SignatureUnlock{Signature: sigs[0]},
					},
				},
				wantErr: iotago.ErrManaOverflow,
			}
		}(),
	}
	for _, tt := range tests {
		t.Run(tt.name, func(t *testing.T) {
			err := stardustVM.Execute(tt.tx, tt.vmParams, tt.resolvedInputs, vm.ExecFuncInputUnlocks(), vm.ExecFuncBalancedMana())
			if tt.wantErr != nil {
				require.ErrorIs(t, err, tt.wantErr)
				return
			}

			require.NoError(t, err)
		})
	}
}

func TestManaRewardsClaimingStaking(t *testing.T) {
	_, ident, identAddrKeys := tpkg.RandEd25519Identity()
	accountIdent := tpkg.RandAccountAddress()

	var manaRewardAmount iotago.Mana = 200
	currentEpoch := iotago.EpochIndex(20)
	currentSlot := testProtoParams.TimeProvider().EpochStart(currentEpoch)

	inputIDs := tpkg.RandOutputIDs(1)
	inputs := vm.InputSet{
		inputIDs[0]: vm.OutputWithCreationSlot{
			Output: &iotago.AccountOutput{
				Amount:         OneMi * 10,
				NativeTokens:   nil,
				AccountID:      accountIdent.AccountID(),
				StateIndex:     1,
				StateMetadata:  nil,
				Mana:           0,
				FoundryCounter: 0,
				Conditions: iotago.AccountOutputUnlockConditions{
					&iotago.StateControllerAddressUnlockCondition{Address: ident},
					&iotago.GovernorAddressUnlockCondition{Address: ident},
				},
				Features: iotago.AccountOutputFeatures{
					&iotago.StakingFeature{
						StakedAmount: 100,
						FixedCost:    50,
						StartEpoch:   currentEpoch - 10,
						EndEpoch:     currentEpoch - 1,
					},
				},
			},
		},
	}

	essence := &iotago.TransactionEssence{
		Inputs: inputIDs.UTXOInputs(),
		Outputs: iotago.TxEssenceOutputs{
			&iotago.AccountOutput{
				Amount:         OneMi * 5,
				NativeTokens:   nil,
				AccountID:      accountIdent.AccountID(),
				StateIndex:     2,
				StateMetadata:  nil,
				FoundryCounter: 0,
				Conditions: iotago.AccountOutputUnlockConditions{
					&iotago.StateControllerAddressUnlockCondition{Address: ident},
					&iotago.GovernorAddressUnlockCondition{Address: ident},
				},
				Features: nil,
			},
			&iotago.BasicOutput{
				Amount:       OneMi * 5,
				NativeTokens: nil,
				Mana:         manaRewardAmount,
				Conditions: iotago.BasicOutputUnlockConditions{
					&iotago.AddressUnlockCondition{Address: accountIdent},
				},
				Features: nil,
			},
		},
	}

	sigs, err := essence.Sign(testAPI, inputIDs.OrderedSet(inputs.OutputSet()).MustCommitment(testAPI), identAddrKeys)
	require.NoError(t, err)

	tx := &iotago.Transaction{
		API:     testAPI,
		Essence: essence,
		Unlocks: iotago.Unlocks{
			&iotago.SignatureUnlock{Signature: sigs[0]},
		},
	}

	resolvedInputs := vm.ResolvedInputs{
		InputSet: inputs,
		RewardsInputSet: map[iotago.ChainID]iotago.Mana{
			accountIdent.AccountID(): manaRewardAmount,
		},
		CommitmentInput: &iotago.Commitment{
			Slot: currentSlot,
		},
	}
	require.NoError(t, stardustVM.Execute(tx, &vm.Params{
		API: testAPI,
	}, resolvedInputs))
}

func TestManaRewardsClaimingDelegation(t *testing.T) {
	_, ident, identAddrKeys := tpkg.RandEd25519Identity()

	const manaRewardAmount iotago.Mana = 200
	currentSlot := 20 * testProtoParams.ParamEpochDurationInSlots()
	currentEpoch := testProtoParams.TimeProvider().EpochFromSlot(currentSlot)

	inputIDs := tpkg.RandOutputIDs(1)
	inputs := vm.InputSet{
		inputIDs[0]: vm.OutputWithCreationSlot{
			Output: &iotago.DelegationOutput{
				Amount:           OneMi * 10,
				DelegatedAmount:  OneMi * 10,
				DelegationID:     iotago.EmptyDelegationID(),
				ValidatorAddress: &iotago.AccountAddress{},
				StartEpoch:       currentEpoch,
				EndEpoch:         currentEpoch + 5,
				Conditions: iotago.DelegationOutputUnlockConditions{
					&iotago.AddressUnlockCondition{Address: ident},
				},
			},
		},
	}
	delegationID := iotago.DelegationIDFromOutputID(inputIDs[0])

	essence := &iotago.TransactionEssence{
		Inputs: inputIDs.UTXOInputs(),
		Outputs: iotago.TxEssenceOutputs{
			&iotago.BasicOutput{
				Amount: OneMi * 10,
				Mana:   manaRewardAmount,
				Conditions: iotago.BasicOutputUnlockConditions{
					&iotago.AddressUnlockCondition{Address: ident},
				},
				Features: nil,
			},
		},
		CreationSlot: currentSlot,
	}

	sigs, err := essence.Sign(testAPI, inputIDs.OrderedSet(inputs.OutputSet()).MustCommitment(testAPI), identAddrKeys)
	require.NoError(t, err)

	tx := &iotago.Transaction{
		API:     testAPI,
		Essence: essence,
		Unlocks: iotago.Unlocks{
			&iotago.SignatureUnlock{Signature: sigs[0]},
		},
	}

	resolvedInputs := vm.ResolvedInputs{
		InputSet: inputs,
		RewardsInputSet: map[iotago.ChainID]iotago.Mana{
			delegationID: manaRewardAmount,
		},
	}
	require.NoError(t, stardustVM.Execute(tx, &vm.Params{
		API: testAPI,
	}, resolvedInputs))
}

func TestTxSemanticAddressRestrictions(t *testing.T) {
	type testParameters struct {
		name    string
		address iotago.Address
		wantErr error
	}
	type test struct {
		createTestOutput     func(address iotago.Address) iotago.Output
		createTestParameters []func() testParameters
	}

	_, ident, identAddrKeys := tpkg.RandEd25519Identity()
	addr := tpkg.RandEd25519Address()

	iotago.RestrictedAddressWithCapabilities(addr)

	tests := []test{
		{
			createTestOutput: func(address iotago.Address) iotago.Output {
				return &iotago.BasicOutput{
					NativeTokens: tpkg.RandSortNativeTokens(3),
					Conditions: iotago.BasicOutputUnlockConditions{
						&iotago.AddressUnlockCondition{Address: address},
					},
				}
			},
			createTestParameters: []func() testParameters{
				func() testParameters {
					return testParameters{
						name:    "ok - Native Token Address in Output with Native Tokens",
						address: iotago.RestrictedAddressWithCapabilities(addr, iotago.WithAddressCanReceiveNativeTokens(true)),
						wantErr: nil,
					}
				},
				func() testParameters {
					return testParameters{
						name:    "fail - Non Native Token Address in Output with Native Tokens",
						address: iotago.RestrictedAddressWithCapabilities(addr),
						wantErr: iotago.ErrAddressCannotReceiveNativeTokens,
					}
				},
			},
		},
		{
			createTestOutput: func(address iotago.Address) iotago.Output {
				return &iotago.BasicOutput{
					Mana: iotago.Mana(4),
					Conditions: iotago.BasicOutputUnlockConditions{
						&iotago.AddressUnlockCondition{Address: address},
					},
				}
			},
			createTestParameters: []func() testParameters{
				func() testParameters {
					return testParameters{
						name:    "ok - Mana Address in Output with Mana",
						address: iotago.RestrictedAddressWithCapabilities(addr, iotago.WithAddressCanReceiveMana(true)),
						wantErr: nil,
					}
				},
				func() testParameters {
					return testParameters{
						name:    "fail - Non Mana Address in Output with Mana",
						address: iotago.RestrictedAddressWithCapabilities(addr),
						wantErr: iotago.ErrAddressCannotReceiveMana,
					}
				},
			},
		},
		{
			createTestOutput: func(address iotago.Address) iotago.Output {
				return &iotago.BasicOutput{
					Conditions: iotago.BasicOutputUnlockConditions{
						&iotago.AddressUnlockCondition{Address: address},
						&iotago.TimelockUnlockCondition{
							SlotIndex: 500,
						},
					},
				}
			},
			createTestParameters: []func() testParameters{
				func() testParameters {
					return testParameters{
						name:    "ok - Timelock Unlock Condition Address in Output with Timelock Unlock Condition",
						address: iotago.RestrictedAddressWithCapabilities(addr, iotago.WithAddressCanReceiveOutputsWithTimelockUnlockCondition(true)),
						wantErr: nil,
					}
				},
				func() testParameters {
					return testParameters{
						name:    "fail - Non Timelock Unlock Condition Address in Output with Timelock Unlock Condition",
						address: iotago.RestrictedAddressWithCapabilities(addr),
						wantErr: iotago.ErrAddressCannotReceiveTimelockUnlockCondition,
					}
				},
			},
		},
		{
			createTestOutput: func(address iotago.Address) iotago.Output {
				return &iotago.BasicOutput{
					Conditions: iotago.BasicOutputUnlockConditions{
						&iotago.AddressUnlockCondition{Address: address},
						&iotago.ExpirationUnlockCondition{
							SlotIndex:     500,
							ReturnAddress: ident,
						},
					},
				}
			},
			createTestParameters: []func() testParameters{
				func() testParameters {
					return testParameters{
						name:    "ok - Expiration Unlock Condition Address in Output with Expiration Unlock Condition",
						address: iotago.RestrictedAddressWithCapabilities(addr, iotago.WithAddressCanReceiveOutputsWithExpirationUnlockCondition(true)),
						wantErr: nil,
					}
				},
				func() testParameters {
					return testParameters{
						name:    "fail - Non Expiration Unlock Condition Address in Output with Expiration Unlock Condition",
						address: iotago.RestrictedAddressWithCapabilities(addr),
						wantErr: iotago.ErrAddressCannotReceiveExpirationUnlockCondition,
					}
				},
			},
		},
		{
			createTestOutput: func(address iotago.Address) iotago.Output {
				return &iotago.BasicOutput{
					Conditions: iotago.BasicOutputUnlockConditions{
						&iotago.AddressUnlockCondition{Address: address},
						&iotago.StorageDepositReturnUnlockCondition{
							ReturnAddress: ident,
						},
					},
				}
			},
			createTestParameters: []func() testParameters{
				func() testParameters {
					return testParameters{
						name:    "ok - Storage Deposit Return Unlock Condition Address in Output with Storage Deposit Return Unlock Condition",
						address: iotago.RestrictedAddressWithCapabilities(addr, iotago.WithAddressCanReceiveOutputsWithStorageDepositReturnUnlockCondition(true)),
						wantErr: nil,
					}
				},
				func() testParameters {
					return testParameters{
						name:    "fail - Non Storage Deposit Return Unlock Condition Address in Output with Storage Deposit Return Unlock Condition",
						address: iotago.RestrictedAddressWithCapabilities(addr),
						wantErr: iotago.ErrAddressCannotReceiveStorageDepositReturnUnlockCondition,
					}
				},
			},
		},
		{
			createTestOutput: func(address iotago.Address) iotago.Output {
				return &iotago.AccountOutput{
					Conditions: iotago.AccountOutputUnlockConditions{
						&iotago.StateControllerAddressUnlockCondition{Address: address},
					},
				}
			},
			createTestParameters: []func() testParameters{
				func() testParameters {
					return testParameters{
						name:    "ok - Account Output Address in State Controller UC in Account Output",
						address: iotago.RestrictedAddressWithCapabilities(addr, iotago.WithAddressCanReceiveAccountOutputs(true)),
						wantErr: nil,
					}
				},
				func() testParameters {
					return testParameters{
						name:    "fail - Non Account Output Address in State Controller UC in Account Output",
						address: iotago.RestrictedAddressWithCapabilities(addr),
						wantErr: iotago.ErrAddressCannotReceiveAccountOutput,
					}
				},
			},
		},
		{
			createTestOutput: func(address iotago.Address) iotago.Output {
				return &iotago.AccountOutput{
					Conditions: iotago.AccountOutputUnlockConditions{
						&iotago.GovernorAddressUnlockCondition{Address: address},
					},
				}
			},
			createTestParameters: []func() testParameters{
				func() testParameters {
					return testParameters{
						name:    "ok - Account Output Address in Governor UC in Account Output",
						address: iotago.RestrictedAddressWithCapabilities(addr, iotago.WithAddressCanReceiveAccountOutputs(true)),
						wantErr: nil,
					}
				},
				func() testParameters {
					return testParameters{
						name:    "fail - Non Account Output Address in Governor UC in Account Output",
						address: iotago.RestrictedAddressWithCapabilities(addr),
						wantErr: iotago.ErrAddressCannotReceiveAccountOutput,
					}
				},
			},
		},
		{
			createTestOutput: func(address iotago.Address) iotago.Output {
				return &iotago.NFTOutput{
					Conditions: iotago.NFTOutputUnlockConditions{
						&iotago.AddressUnlockCondition{Address: address},
					},
				}
			},
			createTestParameters: []func() testParameters{
				func() testParameters {
					return testParameters{
						name:    "ok - NFT Output Address in NFT Output",
						address: iotago.RestrictedAddressWithCapabilities(addr, iotago.WithAddressCanReceiveNFTOutputs(true)),
						wantErr: nil,
					}
				},
				func() testParameters {
					return testParameters{
						name:    "fail - Non NFT Output Address in NFT Output",
						address: iotago.RestrictedAddressWithCapabilities(addr),
						wantErr: iotago.ErrAddressCannotReceiveNFTOutput,
					}
				},
			},
		},
		{
			createTestOutput: func(address iotago.Address) iotago.Output {
				return &iotago.DelegationOutput{
					Conditions: iotago.DelegationOutputUnlockConditions{
						&iotago.AddressUnlockCondition{Address: address},
					},
					ValidatorAddress: &iotago.AccountAddress{},
				}
			},
			createTestParameters: []func() testParameters{
				func() testParameters {
					return testParameters{
						name:    "ok - Delegation Output Address in Delegation Output",
						address: iotago.RestrictedAddressWithCapabilities(addr, iotago.WithAddressCanReceiveDelegationOutputs(true)),
						wantErr: nil,
					}
				},
				func() testParameters {
					return testParameters{
						name:    "fail - Non Delegation Output Address in Delegation Output",
						address: iotago.RestrictedAddressWithCapabilities(addr),
						wantErr: iotago.ErrAddressCannotReceiveDelegationOutput,
					}
				},
			},
		},
		{
			createTestOutput: func(address iotago.Address) iotago.Output {
				return &iotago.BasicOutput{
					Mana: 42,
					Conditions: iotago.BasicOutputUnlockConditions{
						&iotago.AddressUnlockCondition{Address: tpkg.RandEd25519Address()},
						&iotago.ExpirationUnlockCondition{
							// only the return address is restricted here
							ReturnAddress: address,
						},
					},
				}
			},
			createTestParameters: []func() testParameters{
				func() testParameters {
					return testParameters{
						name:    "ok - Mana Return Address in Output with Mana",
						address: iotago.RestrictedAddressWithCapabilities(addr, iotago.WithAddressCanReceiveMana(true), iotago.WithAddressCanReceiveOutputsWithExpirationUnlockCondition(true)),
						wantErr: nil,
					}
				},
				func() testParameters {
					return testParameters{
						name:    "fail - Non Mana Return Address in Output with Mana",
						address: iotago.RestrictedAddressWithCapabilities(addr),
						wantErr: iotago.ErrAddressCannotReceiveMana,
					}
				},
			},
		},
	}

	makeTransaction := func(output iotago.Output) (vm.InputSet, iotago.Signature, *iotago.TransactionEssence) {
		inputIDs := tpkg.RandOutputIDs(1)

		inputs := vm.InputSet{
			inputIDs[0]: vm.OutputWithCreationSlot{
				Output: &iotago.BasicOutput{
					Amount: iotago.BaseToken(1_000_000),
					Conditions: iotago.BasicOutputUnlockConditions{
						&iotago.AddressUnlockCondition{Address: ident},
					},
				},
				CreationSlot: 10,
			},
		}

		essence := &iotago.TransactionEssence{
			Inputs: inputIDs.UTXOInputs(),
			Outputs: iotago.TxEssenceOutputs{
				output,
			},
			CreationSlot: 10,
		}
		sigs, err := essence.Sign(testAPI, inputIDs.OrderedSet(inputs.OutputSet()).MustCommitment(testAPI), identAddrKeys)
		require.NoError(t, err)

		return inputs, sigs[0], essence
	}

	for _, tt := range tests {
		for _, makeTestInput := range tt.createTestParameters {
			testInput := makeTestInput()
			t.Run(testInput.name, func(t *testing.T) {
				testOutput := tt.createTestOutput(testInput.address)

				inputs, sig, transactionEssence := makeTransaction(testOutput)

				vmParams := &vm.Params{
					API: testAPI,
				}

				resolvedInputs := vm.ResolvedInputs{InputSet: inputs}
				tx := &iotago.Transaction{
					API:     testAPI,
					Essence: transactionEssence,
					Unlocks: iotago.Unlocks{
						&iotago.SignatureUnlock{Signature: sig},
					},
				}

				err := stardustVM.Execute(tx, vmParams, resolvedInputs, vm.ExecFuncAddressRestrictions())
				if testInput.wantErr != nil {
					require.ErrorIs(t, err, testInput.wantErr)
					return
				}

				require.NoError(t, err)
			})
		}
	}
}

func TestTxSemanticImplicitAccountCreation(t *testing.T) {
	type test struct {
		name    string
		output  iotago.BasicOutput
		wantErr error
	}

	_, edIdent, edIdentAddrKeys := tpkg.RandEd25519Identity()
	_, implicitAccountIdent, _ := tpkg.RandImplicitAccountIdentity()

	tests := []test{
		{
			name: "ok - implicit account creation",
			output: iotago.BasicOutput{
				Mana: 0,
				Conditions: iotago.BasicOutputUnlockConditions{
					&iotago.AddressUnlockCondition{Address: implicitAccountIdent},
				},
			},
			wantErr: nil,
		},
		{
			name: "fail - implicit account contains native tokens",
			output: iotago.BasicOutput{
				NativeTokens: tpkg.RandSortNativeTokens(5),
				Conditions: iotago.BasicOutputUnlockConditions{
					&iotago.AddressUnlockCondition{Address: implicitAccountIdent},
				},
			},
			wantErr: iotago.ErrImplicitAccountContainsNativeTokens,
		},
		{
			name: "fail - implicit account contains additional unlock conditions",
			output: iotago.BasicOutput{
				Conditions: iotago.BasicOutputUnlockConditions{
					&iotago.AddressUnlockCondition{Address: implicitAccountIdent},
					&iotago.TimelockUnlockCondition{SlotIndex: 500},
				},
			},
			wantErr: iotago.ErrImplicitAccountDisallowedUnlockCondition,
		},
	}

	makeTransaction := func(output iotago.Output) (vm.InputSet, iotago.Signature, *iotago.TransactionEssence) {
		inputIDs := tpkg.RandOutputIDs(1)

		inputs := vm.InputSet{
			inputIDs[0]: vm.OutputWithCreationSlot{
				Output: &iotago.BasicOutput{
					Amount: iotago.BaseToken(1_000_000),
					Conditions: iotago.BasicOutputUnlockConditions{
						&iotago.AddressUnlockCondition{Address: edIdent},
					},
				},
				CreationSlot: 10,
			},
		}

		essence := &iotago.TransactionEssence{
			Inputs: inputIDs.UTXOInputs(),
			Outputs: iotago.TxEssenceOutputs{
				output,
			},
			CreationSlot: 10,
		}
		sigs, err := essence.Sign(testAPI, inputIDs.OrderedSet(inputs.OutputSet()).MustCommitment(testAPI), edIdentAddrKeys)
		require.NoError(t, err)

		return inputs, sigs[0], essence
	}

	for _, tt := range tests {
		inputs, sig, transactionEssence := makeTransaction(&tt.output)

		vmParams := &vm.Params{
			API: testAPI,
		}

		resolvedInputs := vm.ResolvedInputs{InputSet: inputs}
		tx := &iotago.Transaction{
			Essence: transactionEssence,
			Unlocks: iotago.Unlocks{
				&iotago.SignatureUnlock{Signature: sig},
			},
		}

		t.Run(tt.name, func(t *testing.T) {
			err := stardustVM.Execute(tx, vmParams, resolvedInputs, vm.ExecFuncImplicitAccountCreation())
			if tt.wantErr != nil {
				require.ErrorIs(t, err, tt.wantErr)
				return
			}

			require.NoError(t, err)
		})
	}
}<|MERGE_RESOLUTION|>--- conflicted
+++ resolved
@@ -5215,14 +5215,9 @@
 							targetSlot := 10 + 100*testProtoParams.ParamEpochDurationInSlots()
 
 							input := inputs[inputIDs[0]]
-<<<<<<< HEAD
 							rentStructure := iotago.NewRentStructure(testProtoParams.RentParameters())
 							excessBaseTokens := input.Output.BaseTokenAmount() - rentStructure.MinDeposit(input.Output)
-							potentialMana, err := testProtoParams.ManaDecayProvider().ManaGenerationWithDecay(excessBaseTokens, slotIndexCreated, slotIndexTarget)
-=======
-							excessBaseTokens := input.Output.BaseTokenAmount() - testProtoParams.RentStructure().MinDeposit(input.Output)
-							potentialMana, err := testProtoParams.ManaDecayProvider().ManaGenerationWithDecay(excessBaseTokens, creationSlot, targetSlot)
->>>>>>> ddf51789
+							potentialMana, err := testProtoParams.ManaDecayProvider().ManaGenerationWithDecay(excessBaseTokens, creationSlot, slotIndexTarget)
 							require.NoError(t, err)
 
 							storedMana, err := testProtoParams.ManaDecayProvider().ManaWithDecay(iotago.MaxMana, creationSlot, targetSlot)
@@ -5283,14 +5278,9 @@
 							targetSlot := 10 + 100*testProtoParams.ParamEpochDurationInSlots()
 
 							input := inputs[inputIDs[0]]
-<<<<<<< HEAD
 							rentStructure := iotago.NewRentStructure(testProtoParams.RentParameters())
 							excessBaseTokens := input.Output.BaseTokenAmount() - rentStructure.MinDeposit(input.Output)
-							potentialMana, err := testProtoParams.ManaDecayProvider().ManaGenerationWithDecay(excessBaseTokens, slotIndexCreated, slotIndexTarget)
-=======
-							excessBaseTokens := input.Output.BaseTokenAmount() - testProtoParams.RentStructure().MinDeposit(input.Output)
-							potentialMana, err := testProtoParams.ManaDecayProvider().ManaGenerationWithDecay(excessBaseTokens, createdSlot, targetSlot)
->>>>>>> ddf51789
+							potentialMana, err := testProtoParams.ManaDecayProvider().ManaGenerationWithDecay(excessBaseTokens, createdSlot, slotIndexTarget)
 							require.NoError(t, err)
 
 							storedMana, err := testProtoParams.ManaDecayProvider().ManaWithDecay(iotago.MaxMana, createdSlot, targetSlot)
