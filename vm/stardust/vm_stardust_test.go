package stardust_test

import (
	"crypto/ed25519"
	"math"
	"math/big"
	"testing"

	"github.com/stretchr/testify/require"

	iotago "github.com/iotaledger/iota.go/v4"
	"github.com/iotaledger/iota.go/v4/tpkg"
	"github.com/iotaledger/iota.go/v4/vm"
	"github.com/iotaledger/iota.go/v4/vm/stardust"
)

const (
	OneMi = 1_000_000

	betaPerYear                  float64 = 1 / 3.0
	slotsPerEpochExponent                = 13
	slotDurationSeconds                  = 10
	generationRate                       = 1
	generationRateExponent               = 27
	decayFactorsExponent                 = 32
	decayFactorEpochsSumExponent         = 20
)

var (
	stardustVM = stardust.NewVirtualMachine()

	testProtoParams = iotago.NewV3ProtocolParameters(
		iotago.WithNetworkOptions("test", "test"),
		iotago.WithSupplyOptions(tpkg.TestTokenSupply, 100, 1, 10),
		iotago.WithTimeProviderOptions(100, slotDurationSeconds, slotsPerEpochExponent),
		iotago.WithManaOptions(generationRate,
			generationRateExponent,
			tpkg.ManaDecayFactors(betaPerYear, 1<<slotsPerEpochExponent, slotDurationSeconds, decayFactorsExponent),
			decayFactorsExponent,
			tpkg.ManaDecayFactorEpochsSum(betaPerYear, 1<<slotsPerEpochExponent, slotDurationSeconds, decayFactorEpochsSumExponent),
			decayFactorEpochsSumExponent,
		),
		iotago.WithStakingOptions(10),
		iotago.WithLivenessOptions(10, 3, 4),
	)

	testAPI = iotago.V3API(testProtoParams)
)

func TestNFTTransition(t *testing.T) {
	_, ident1, ident1AddrKeys := tpkg.RandEd25519Identity()

	inputIDs := tpkg.RandOutputIDs(1)
	inputs := vm.InputSet{
		inputIDs[0]: vm.OutputWithCreationTime{
			Output: &iotago.NFTOutput{
				Amount: OneMi,
				NFTID:  iotago.NFTID{},
				Conditions: iotago.NFTOutputUnlockConditions{
					&iotago.AddressUnlockCondition{Address: ident1},
				},
				Features: nil,
			},
			CreationTime: iotago.SlotIndex(0),
		},
	}

	nftAddr := iotago.NFTAddressFromOutputID(inputIDs[0])
	nftID := nftAddr.NFTID()

	essence := &iotago.TransactionEssence{
		Inputs: inputIDs.UTXOInputs(),
		Outputs: iotago.TxEssenceOutputs{
			&iotago.NFTOutput{
				Amount: OneMi,
				NFTID:  nftID,
				Conditions: iotago.NFTOutputUnlockConditions{
					&iotago.AddressUnlockCondition{Address: ident1},
				},
				Features: nil,
			},
		},
	}

	sigs, err := essence.Sign(testAPI, inputIDs.OrderedSet(inputs.OutputSet()).MustCommitment(testAPI), ident1AddrKeys)
	require.NoError(t, err)

	tx := &iotago.Transaction{
		Essence: essence,
		Unlocks: iotago.Unlocks{
			&iotago.SignatureUnlock{Signature: sigs[0]},
		},
	}
	resolvedInputs := vm.ResolvedInputs{InputSet: inputs}
	require.NoError(t, stardustVM.Execute(tx, &vm.Params{
		API: testAPI,
	}, resolvedInputs))
}

func TestCirculatingSupplyMelting(t *testing.T) {
	_, ident1, ident1AddrKeys := tpkg.RandEd25519Identity()
	accountIdent1 := tpkg.RandAccountAddress()

	inputIDs := tpkg.RandOutputIDs(3)
	inputs := vm.InputSet{
		inputIDs[0]: vm.OutputWithCreationTime{
			Output: &iotago.BasicOutput{
				Amount: OneMi,
				Conditions: iotago.BasicOutputUnlockConditions{
					&iotago.AddressUnlockCondition{Address: ident1},
				},
			},
		},
		inputIDs[1]: vm.OutputWithCreationTime{
			Output: &iotago.AccountOutput{
				Amount:         OneMi,
				NativeTokens:   nil,
				AccountID:      accountIdent1.AccountID(),
				StateIndex:     1,
				StateMetadata:  nil,
				FoundryCounter: 1,
				Conditions: iotago.AccountOutputUnlockConditions{
					&iotago.StateControllerAddressUnlockCondition{Address: ident1},
					&iotago.GovernorAddressUnlockCondition{Address: ident1},
				},
				Features: nil,
			},
		},
		inputIDs[2]: vm.OutputWithCreationTime{
			Output: &iotago.FoundryOutput{
				Amount:       OneMi,
				NativeTokens: nil,
				SerialNumber: 1,
				TokenScheme: &iotago.SimpleTokenScheme{
					MintedTokens:  big.NewInt(50),
					MeltedTokens:  big.NewInt(0),
					MaximumSupply: big.NewInt(50),
				},
				Conditions: iotago.FoundryOutputUnlockConditions{
					&iotago.ImmutableAccountUnlockCondition{Address: accountIdent1},
				},
				Features: nil,
			},
		},
	}

	// set input BasicOutput NativeToken to 50 which get melted
	foundryNativeTokenID := inputs[inputIDs[2]].Output.(*iotago.FoundryOutput).MustNativeTokenID()
	inputs[inputIDs[0]].Output.(*iotago.BasicOutput).NativeTokens = iotago.NativeTokens{
		{
			ID:     foundryNativeTokenID,
			Amount: new(big.Int).SetInt64(50),
		},
	}

	essence := &iotago.TransactionEssence{
		Inputs: inputIDs.UTXOInputs(),
		Outputs: iotago.TxEssenceOutputs{
			&iotago.AccountOutput{
				Amount:         OneMi,
				NativeTokens:   nil,
				AccountID:      accountIdent1.AccountID(),
				StateIndex:     2,
				StateMetadata:  nil,
				FoundryCounter: 1,
				Conditions: iotago.AccountOutputUnlockConditions{
					&iotago.StateControllerAddressUnlockCondition{Address: ident1},
					&iotago.GovernorAddressUnlockCondition{Address: ident1},
				},
				Features: nil,
			},
			&iotago.FoundryOutput{
				Amount:       2 * OneMi,
				NativeTokens: nil,
				SerialNumber: 1,
				TokenScheme: &iotago.SimpleTokenScheme{
					MintedTokens:  big.NewInt(50),
					MeltedTokens:  big.NewInt(50),
					MaximumSupply: big.NewInt(50),
				},
				Conditions: iotago.FoundryOutputUnlockConditions{
					&iotago.ImmutableAccountUnlockCondition{Address: accountIdent1},
				},
				Features: nil,
			},
		},
	}

	sigs, err := essence.Sign(testAPI, inputIDs.OrderedSet(inputs.OutputSet()).MustCommitment(testAPI), ident1AddrKeys)
	require.NoError(t, err)

	tx := &iotago.Transaction{
		Essence: essence,
		Unlocks: iotago.Unlocks{
			&iotago.SignatureUnlock{Signature: sigs[0]},
			&iotago.ReferenceUnlock{Reference: 0},
			&iotago.AccountUnlock{Reference: 1},
		},
	}

	resolvedInputs := vm.ResolvedInputs{InputSet: inputs}
	require.NoError(t, stardustVM.Execute(tx, &vm.Params{
		API: testAPI,
	}, resolvedInputs))
}

func TestStardustTransactionExecution(t *testing.T) {
	type test struct {
		name           string
		vmParams       *vm.Params
		resolvedInputs vm.ResolvedInputs
		tx             *iotago.Transaction
		wantErr        error
	}
	tests := []test{
		func() test {
			var (
				_, ident1, ident1AddrKeys = tpkg.RandEd25519Identity()
				_, ident2, ident2AddrKeys = tpkg.RandEd25519Identity()
				_, ident3, ident3AddrKeys = tpkg.RandEd25519Identity()
				_, ident4, ident4AddrKeys = tpkg.RandEd25519Identity()
				_, ident5, _              = tpkg.RandEd25519Identity()
			)

			var (
				defaultAmount        iotago.BaseToken = OneMi
				storageDepositReturn iotago.BaseToken = OneMi / 2
				nativeTokenTransfer1                  = tpkg.RandSortNativeTokens(10)
				nativeTokenTransfer2                  = tpkg.RandSortNativeTokens(10)
			)

			var (
				nft1ID = tpkg.Rand32ByteArray()
				nft2ID = tpkg.Rand32ByteArray()
			)

			inputIDs := tpkg.RandOutputIDs(16)

			inputs := vm.InputSet{
				inputIDs[0]: vm.OutputWithCreationTime{
					Output: &iotago.BasicOutput{
						Amount: defaultAmount,
						Conditions: iotago.BasicOutputUnlockConditions{
							&iotago.AddressUnlockCondition{Address: ident1},
						},
					},
				},
				inputIDs[1]: vm.OutputWithCreationTime{
					Output: &iotago.BasicOutput{
						Amount:       defaultAmount,
						NativeTokens: nativeTokenTransfer1,
						Conditions: iotago.BasicOutputUnlockConditions{
							&iotago.AddressUnlockCondition{Address: ident2},
						},
					},
				},
				inputIDs[2]: vm.OutputWithCreationTime{
					Output: &iotago.BasicOutput{
						Amount:       defaultAmount,
						NativeTokens: nativeTokenTransfer2,
						Conditions: iotago.BasicOutputUnlockConditions{
							&iotago.AddressUnlockCondition{Address: ident2},
						},
					},
				},
				inputIDs[3]: vm.OutputWithCreationTime{
					Output: &iotago.BasicOutput{
						Amount: defaultAmount,
						Conditions: iotago.BasicOutputUnlockConditions{
							&iotago.AddressUnlockCondition{Address: ident2},
							&iotago.ExpirationUnlockCondition{
								ReturnAddress: ident1,
								SlotIndex:     500,
							},
						},
					},
				},
				inputIDs[4]: vm.OutputWithCreationTime{
					Output: &iotago.BasicOutput{
						Amount: defaultAmount,
						Conditions: iotago.BasicOutputUnlockConditions{
							&iotago.AddressUnlockCondition{Address: ident2},
							&iotago.TimelockUnlockCondition{
								SlotIndex: 500,
							},
						},
					},
				},
				inputIDs[5]: vm.OutputWithCreationTime{
					Output: &iotago.BasicOutput{
						Amount: defaultAmount + storageDepositReturn,
						Conditions: iotago.BasicOutputUnlockConditions{
							&iotago.AddressUnlockCondition{Address: ident2},
							&iotago.StorageDepositReturnUnlockCondition{
								ReturnAddress: ident1,
								Amount:        storageDepositReturn,
							},
							&iotago.TimelockUnlockCondition{
								SlotIndex: 500,
							},
							&iotago.ExpirationUnlockCondition{
								ReturnAddress: ident1,
								SlotIndex:     900,
							},
						},
					},
				},
				inputIDs[6]: vm.OutputWithCreationTime{
					Output: &iotago.AccountOutput{
						Amount:         defaultAmount,
						NativeTokens:   nil,
						AccountID:      iotago.AccountID{},
						StateIndex:     0,
						StateMetadata:  []byte("gov transitioning"),
						FoundryCounter: 0,
						Conditions: iotago.AccountOutputUnlockConditions{
							&iotago.StateControllerAddressUnlockCondition{Address: ident3},
							&iotago.GovernorAddressUnlockCondition{Address: ident4},
						},
						Features: nil,
					},
				},
				inputIDs[7]: vm.OutputWithCreationTime{
					Output: &iotago.AccountOutput{
						Amount:         defaultAmount + defaultAmount, // to fund also the new account output
						NativeTokens:   nil,
						AccountID:      iotago.AccountID{},
						StateIndex:     5,
						StateMetadata:  []byte("current state"),
						FoundryCounter: 5,
						Conditions: iotago.AccountOutputUnlockConditions{
							&iotago.StateControllerAddressUnlockCondition{Address: ident3},
							&iotago.GovernorAddressUnlockCondition{Address: ident4},
						},
						Features: nil,
					},
				},
				inputIDs[8]: vm.OutputWithCreationTime{
					Output: &iotago.AccountOutput{
						Amount:         defaultAmount,
						NativeTokens:   nil,
						AccountID:      iotago.AccountID{},
						StateIndex:     0,
						StateMetadata:  []byte("going to be destroyed"),
						FoundryCounter: 0,
						Conditions: iotago.AccountOutputUnlockConditions{
							&iotago.StateControllerAddressUnlockCondition{Address: ident3},
							&iotago.GovernorAddressUnlockCondition{Address: ident3},
						},
						Features: nil,
					},
				},
				inputIDs[9]: vm.OutputWithCreationTime{
					Output: &iotago.FoundryOutput{
						Amount:       defaultAmount,
						NativeTokens: nil,
						SerialNumber: 1,
						TokenScheme: &iotago.SimpleTokenScheme{
							MintedTokens:  new(big.Int).SetUint64(100),
							MeltedTokens:  big.NewInt(0),
							MaximumSupply: new(big.Int).SetUint64(1000),
						},
						Conditions: iotago.FoundryOutputUnlockConditions{
							&iotago.ImmutableAccountUnlockCondition{Address: iotago.AccountIDFromOutputID(inputIDs[7]).ToAddress().(*iotago.AccountAddress)},
						},
						Features: nil,
					},
				},
				inputIDs[10]: vm.OutputWithCreationTime{
					Output: &iotago.FoundryOutput{
						Amount:       defaultAmount,
						NativeTokens: nil, // filled out later
						SerialNumber: 2,
						TokenScheme: &iotago.SimpleTokenScheme{
							MintedTokens:  new(big.Int).SetUint64(100),
							MeltedTokens:  big.NewInt(0),
							MaximumSupply: new(big.Int).SetUint64(1000),
						},
						Conditions: iotago.FoundryOutputUnlockConditions{
							&iotago.ImmutableAccountUnlockCondition{Address: iotago.AccountIDFromOutputID(inputIDs[7]).ToAddress().(*iotago.AccountAddress)},
						},
						Features: nil,
					},
				},
				inputIDs[11]: vm.OutputWithCreationTime{
					Output: &iotago.FoundryOutput{
						Amount:       defaultAmount,
						NativeTokens: nil,
						SerialNumber: 3,
						TokenScheme: &iotago.SimpleTokenScheme{
							MintedTokens:  new(big.Int).SetUint64(100),
							MeltedTokens:  big.NewInt(0),
							MaximumSupply: new(big.Int).SetUint64(1000),
						},
						Conditions: iotago.FoundryOutputUnlockConditions{
							&iotago.ImmutableAccountUnlockCondition{Address: iotago.AccountIDFromOutputID(inputIDs[7]).ToAddress().(*iotago.AccountAddress)},
						},
						Features: nil,
					},
				},
				inputIDs[12]: vm.OutputWithCreationTime{
					Output: &iotago.FoundryOutput{
						Amount:       defaultAmount,
						NativeTokens: nil,
						SerialNumber: 4,
						TokenScheme: &iotago.SimpleTokenScheme{
							MintedTokens:  new(big.Int).SetUint64(100),
							MeltedTokens:  big.NewInt(50),
							MaximumSupply: new(big.Int).SetUint64(1000),
						},
						Conditions: iotago.FoundryOutputUnlockConditions{
							&iotago.ImmutableAccountUnlockCondition{Address: iotago.AccountIDFromOutputID(inputIDs[7]).ToAddress().(*iotago.AccountAddress)},
						},
						Features: nil,
					},
				},
				inputIDs[13]: vm.OutputWithCreationTime{
					Output: &iotago.NFTOutput{
						Amount:       defaultAmount,
						NativeTokens: nil,
						NFTID:        nft1ID,
						Conditions: iotago.NFTOutputUnlockConditions{
							&iotago.AddressUnlockCondition{Address: ident3},
						},
						Features: iotago.NFTOutputFeatures{
							&iotago.IssuerFeature{Address: ident3},
						},
						ImmutableFeatures: iotago.NFTOutputImmFeatures{
							&iotago.MetadataFeature{Data: []byte("transfer to 4")},
						},
					},
				},
				inputIDs[14]: vm.OutputWithCreationTime{
					Output: &iotago.NFTOutput{
						Amount:       defaultAmount,
						NativeTokens: nil,
						NFTID:        nft2ID,
						Conditions: iotago.NFTOutputUnlockConditions{
							&iotago.AddressUnlockCondition{Address: ident4},
						},
						Features: iotago.NFTOutputFeatures{
							&iotago.IssuerFeature{Address: ident3},
						},
						ImmutableFeatures: iotago.NFTOutputImmFeatures{
							&iotago.MetadataFeature{Data: []byte("going to be destroyed")},
						},
					},
				},
				inputIDs[15]: vm.OutputWithCreationTime{
					Output: &iotago.BasicOutput{
						Amount: defaultAmount,
						Conditions: iotago.BasicOutputUnlockConditions{
							&iotago.AddressUnlockCondition{Address: iotago.NFTID(nft1ID).ToAddress()},
						},
					},
				},
			}

			foundry1Ident3NativeTokenID := inputs[inputIDs[9]].Output.(*iotago.FoundryOutput).MustNativeTokenID()
			foundry2Ident3NativeTokenID := inputs[inputIDs[10]].Output.(*iotago.FoundryOutput).MustNativeTokenID()
			foundry4Ident3NativeTokenID := inputs[inputIDs[12]].Output.(*iotago.FoundryOutput).MustNativeTokenID()

			newFoundryWithInitialSupply := &iotago.FoundryOutput{
				Amount:       defaultAmount,
				NativeTokens: nil,
				SerialNumber: 6,
				TokenScheme: &iotago.SimpleTokenScheme{
					MintedTokens:  big.NewInt(100),
					MeltedTokens:  big.NewInt(0),
					MaximumSupply: new(big.Int).SetInt64(1000),
				},
				Conditions: iotago.FoundryOutputUnlockConditions{
					&iotago.ImmutableAccountUnlockCondition{Address: iotago.AccountIDFromOutputID(inputIDs[7]).ToAddress().(*iotago.AccountAddress)},
				},
				Features: nil,
			}
			newFoundryNativeTokenID := newFoundryWithInitialSupply.MustNativeTokenID()
			newFoundryWithInitialSupply.NativeTokens = iotago.NativeTokens{
				{
					ID:     newFoundryNativeTokenID,
					Amount: big.NewInt(100),
				},
			}

			inputs[inputIDs[10]].Output.(*iotago.FoundryOutput).NativeTokens = iotago.NativeTokens{
				{
					ID:     foundry2Ident3NativeTokenID,
					Amount: big.NewInt(100),
				},
			}

			inputs[inputIDs[12]].Output.(*iotago.FoundryOutput).NativeTokens = iotago.NativeTokens{
				{
					ID:     foundry4Ident3NativeTokenID,
					Amount: big.NewInt(50),
				},
			}

			creationSlot := iotago.SlotIndex(750)
			essence := &iotago.TransactionEssence{
				Inputs:       inputIDs.UTXOInputs(),
				CreationTime: creationSlot,
				Outputs: iotago.TxEssenceOutputs{
					&iotago.BasicOutput{
						Amount: defaultAmount,
						Conditions: iotago.BasicOutputUnlockConditions{
							&iotago.AddressUnlockCondition{Address: ident5},
						},
					},
					&iotago.BasicOutput{
						Amount:       defaultAmount,
						NativeTokens: nativeTokenTransfer1,
						Conditions: iotago.BasicOutputUnlockConditions{
							&iotago.AddressUnlockCondition{Address: ident3},
						},
					},
					&iotago.BasicOutput{
						Amount:       defaultAmount,
						NativeTokens: nativeTokenTransfer2,
						Conditions: iotago.BasicOutputUnlockConditions{
							&iotago.AddressUnlockCondition{Address: ident4},
						},
					},
					&iotago.BasicOutput{
						Amount: defaultAmount,
						Conditions: iotago.BasicOutputUnlockConditions{
							&iotago.AddressUnlockCondition{Address: ident2},
						},
					},
					&iotago.BasicOutput{
						Amount: defaultAmount,
						Conditions: iotago.BasicOutputUnlockConditions{
							&iotago.AddressUnlockCondition{Address: ident2},
						},
					},
					&iotago.BasicOutput{
						Amount: storageDepositReturn,
						Conditions: iotago.BasicOutputUnlockConditions{
							&iotago.AddressUnlockCondition{Address: ident1},
						},
					},
					&iotago.AccountOutput{
						Amount:         defaultAmount,
						NativeTokens:   nil,
						AccountID:      iotago.AccountID{},
						StateIndex:     0,
						StateMetadata:  []byte("a new account output"),
						FoundryCounter: 0,
						Conditions: iotago.AccountOutputUnlockConditions{
							&iotago.StateControllerAddressUnlockCondition{Address: ident3},
							&iotago.GovernorAddressUnlockCondition{Address: ident4},
						},
						Features: nil,
					},
					&iotago.AccountOutput{
						Amount:         defaultAmount,
						NativeTokens:   nil,
						AccountID:      iotago.AccountIDFromOutputID(inputIDs[6]),
						StateIndex:     0,
						StateMetadata:  []byte("gov transitioning"),
						FoundryCounter: 0,
						Conditions: iotago.AccountOutputUnlockConditions{
							&iotago.StateControllerAddressUnlockCondition{Address: ident3},
							&iotago.GovernorAddressUnlockCondition{Address: ident4},
						},
						Features: iotago.AccountOutputFeatures{
							&iotago.MetadataFeature{Data: []byte("the gov mutation on this output")},
						},
					},
					&iotago.AccountOutput{
						Amount:         defaultAmount,
						NativeTokens:   nil,
						AccountID:      iotago.AccountIDFromOutputID(inputIDs[7]),
						StateIndex:     6,
						StateMetadata:  []byte("next state"),
						FoundryCounter: 6,
						Conditions: iotago.AccountOutputUnlockConditions{
							&iotago.StateControllerAddressUnlockCondition{Address: ident3},
							&iotago.GovernorAddressUnlockCondition{Address: ident4},
						},
						Features: nil,
					},
					// new foundry
					newFoundryWithInitialSupply,
					&iotago.FoundryOutput{
						Amount: defaultAmount,
						NativeTokens: iotago.NativeTokens{
							{
								ID:     foundry1Ident3NativeTokenID,
								Amount: new(big.Int).SetUint64(100), // freshly minted
							},
						},
						SerialNumber: 1,
						TokenScheme: &iotago.SimpleTokenScheme{
							MintedTokens:  new(big.Int).SetInt64(200),
							MeltedTokens:  big.NewInt(0),
							MaximumSupply: new(big.Int).SetInt64(1000),
						},
						Conditions: iotago.FoundryOutputUnlockConditions{
							&iotago.ImmutableAccountUnlockCondition{Address: iotago.AccountIDFromOutputID(inputIDs[7]).ToAddress().(*iotago.AccountAddress)},
						},
						Features: nil,
					},
					&iotago.FoundryOutput{
						Amount: defaultAmount,
						NativeTokens: iotago.NativeTokens{
							{
								ID:     foundry2Ident3NativeTokenID,
								Amount: new(big.Int).SetUint64(50), // melted to 50
							},
						},
						SerialNumber: 2,
						TokenScheme: &iotago.SimpleTokenScheme{
							MintedTokens:  new(big.Int).SetInt64(100),
							MeltedTokens:  big.NewInt(50),
							MaximumSupply: new(big.Int).SetInt64(1000),
						},
						Conditions: iotago.FoundryOutputUnlockConditions{
							&iotago.ImmutableAccountUnlockCondition{Address: iotago.AccountIDFromOutputID(inputIDs[7]).ToAddress().(*iotago.AccountAddress)},
						},
						Features: nil,
					},
					&iotago.FoundryOutput{
						Amount:       defaultAmount,
						NativeTokens: nil,
						SerialNumber: 3,
						TokenScheme: &iotago.SimpleTokenScheme{
							MintedTokens:  new(big.Int).SetInt64(100),
							MeltedTokens:  big.NewInt(0),
							MaximumSupply: new(big.Int).SetInt64(1000),
						},
						Conditions: iotago.FoundryOutputUnlockConditions{
							&iotago.ImmutableAccountUnlockCondition{Address: iotago.AccountIDFromOutputID(inputIDs[7]).ToAddress().(*iotago.AccountAddress)},
						},
						Features: iotago.FoundryOutputFeatures{
							&iotago.MetadataFeature{Data: []byte("interesting metadata")},
						},
					},
					// from foundry 4 ident 3 destruction remainder
					&iotago.BasicOutput{
						Amount: defaultAmount,
						Conditions: iotago.BasicOutputUnlockConditions{
							&iotago.AddressUnlockCondition{Address: ident3},
						},
					},
					&iotago.NFTOutput{
						Amount:       defaultAmount,
						NativeTokens: nil,
						NFTID:        iotago.NFTID{},
						Conditions: iotago.NFTOutputUnlockConditions{
							&iotago.AddressUnlockCondition{Address: ident4},
						},
						Features: nil,
						ImmutableFeatures: iotago.NFTOutputImmFeatures{
							&iotago.MetadataFeature{Data: []byte("immutable metadata")},
						},
					},
					&iotago.NFTOutput{
						Amount:       defaultAmount,
						NativeTokens: nil,
						NFTID:        nft1ID,
						Conditions: iotago.NFTOutputUnlockConditions{
							&iotago.AddressUnlockCondition{Address: ident4},
						},
						Features: iotago.NFTOutputFeatures{
							&iotago.IssuerFeature{Address: ident3},
						},
						ImmutableFeatures: iotago.NFTOutputImmFeatures{
							&iotago.MetadataFeature{Data: []byte("transfer to 4")},
						},
					},
					// from NFT ident 4 destruction remainder
					&iotago.BasicOutput{
						Amount: defaultAmount,
						Conditions: iotago.BasicOutputUnlockConditions{
							&iotago.AddressUnlockCondition{Address: ident3},
						},
					},
					// from NFT 1 to ident 5
					&iotago.BasicOutput{
						Amount: defaultAmount,
						Conditions: iotago.BasicOutputUnlockConditions{
							&iotago.AddressUnlockCondition{Address: ident5},
						},
					},
				},
			}

			sigs, err := essence.Sign(testAPI, inputIDs.OrderedSet(inputs.OutputSet()).MustCommitment(testAPI), ident1AddrKeys, ident2AddrKeys, ident3AddrKeys, ident4AddrKeys)
			require.NoError(t, err)

			return test{
				name: "ok",
<<<<<<< HEAD
				vmParams: &vm.Params{External: &iotago.ExternalUnlockParameters{
					ProtocolParameters: testProtoParams,
				}},
				resolvedInputs: vm.ResolvedInputs{
					InputSet:        inputs,
					CommitmentInput: &iotago.Commitment{Index: creationSlot},
				},
=======
				vmParams: &vm.Params{
					API: testAPI,
				},
				resolvedInputs: vm.ResolvedInputs{InputSet: inputs},
>>>>>>> 31d7d74c
				tx: &iotago.Transaction{
					Essence: essence,
					Unlocks: iotago.Unlocks{
						// basic
						&iotago.SignatureUnlock{Signature: sigs[0]},
						&iotago.SignatureUnlock{Signature: sigs[1]},
						&iotago.ReferenceUnlock{Reference: 1},
						&iotago.ReferenceUnlock{Reference: 0},
						&iotago.ReferenceUnlock{Reference: 1},
						&iotago.ReferenceUnlock{Reference: 1},
						// account
						&iotago.SignatureUnlock{Signature: sigs[3]},
						&iotago.SignatureUnlock{Signature: sigs[2]},
						&iotago.ReferenceUnlock{Reference: 7},
						// foundries
						&iotago.AccountUnlock{Reference: 7},
						&iotago.AccountUnlock{Reference: 7},
						&iotago.AccountUnlock{Reference: 7},
						&iotago.AccountUnlock{Reference: 7},
						// nfts
						&iotago.ReferenceUnlock{Reference: 7},
						&iotago.ReferenceUnlock{Reference: 6},
						&iotago.NFTUnlock{Reference: 13},
					},
				},
				wantErr: nil,
			}
		}(),
		func() test {
			accountAddr1 := tpkg.RandAccountAddress()

			_, ident1, ident1AddressKeys := tpkg.RandEd25519Identity()
			_, ident2, _ := tpkg.RandEd25519Identity()

			inputIDs := tpkg.RandOutputIDs(2)
			inFoundry := &iotago.FoundryOutput{
				Amount:       100,
				SerialNumber: 5,
				TokenScheme: &iotago.SimpleTokenScheme{
					MintedTokens:  new(big.Int).SetInt64(1000),
					MeltedTokens:  big.NewInt(0),
					MaximumSupply: new(big.Int).SetInt64(10000),
				},
				Conditions: iotago.FoundryOutputUnlockConditions{
					&iotago.ImmutableAccountUnlockCondition{Address: accountAddr1},
				},
			}
			outFoundry := inFoundry.Clone().(*iotago.FoundryOutput)
			// change the immutable account address unlock
			outFoundry.Conditions = iotago.FoundryOutputUnlockConditions{
				&iotago.ImmutableAccountUnlockCondition{Address: tpkg.RandAccountAddress()},
			}

			inputs := vm.InputSet{
				inputIDs[0]: vm.OutputWithCreationTime{
					Output: &iotago.AccountOutput{
						Amount:     100,
						StateIndex: 0,
						AccountID:  accountAddr1.AccountID(),
						Conditions: iotago.AccountOutputUnlockConditions{
							&iotago.StateControllerAddressUnlockCondition{Address: ident1},
							&iotago.GovernorAddressUnlockCondition{Address: ident2},
						},
					},
				},
				inputIDs[1]: vm.OutputWithCreationTime{
					Output: inFoundry,
				},
			}

			essence := &iotago.TransactionEssence{
				Inputs: inputIDs.UTXOInputs(),
				Outputs: iotago.TxEssenceOutputs{
					&iotago.AccountOutput{
						Amount:     100,
						StateIndex: 1,
						AccountID:  accountAddr1.AccountID(),
						Conditions: iotago.AccountOutputUnlockConditions{
							&iotago.StateControllerAddressUnlockCondition{Address: ident1},
							&iotago.GovernorAddressUnlockCondition{Address: ident2},
						},
					},
					outFoundry,
				},
			}

			sigs, err := essence.Sign(testAPI, inputIDs.OrderedSet(inputs.OutputSet()).MustCommitment(testAPI), ident1AddressKeys)
			require.NoError(t, err)

			return test{
				name: "fail - changed immutable account address unlock",
<<<<<<< HEAD
				vmParams: &vm.Params{External: &iotago.ExternalUnlockParameters{
					ProtocolParameters: testProtoParams,
				}},
				resolvedInputs: vm.ResolvedInputs{
					InputSet: inputs,
				},
=======
				vmParams: &vm.Params{
					API: testAPI,
				},
				resolvedInputs: vm.ResolvedInputs{InputSet: inputs},
>>>>>>> 31d7d74c
				tx: &iotago.Transaction{
					Essence: essence,
					Unlocks: iotago.Unlocks{
						&iotago.SignatureUnlock{Signature: sigs[0]},
						// should be an AccountUnlock
						&iotago.AccountUnlock{Reference: 0},
					},
				},
				// Changing the immutable account address unlock changes foundryID, therefore the chain is broken.
				// Next state of the foundry is empty, meaning it is interpreted as a destroy operation, and native tokens
				// are not balanced.
				wantErr: iotago.ErrNativeTokenSumUnbalanced,
			}
		}(),
		func() test {
			accountAddr1 := tpkg.RandAccountAddress()

			_, ident1, ident1AddressKeys := tpkg.RandEd25519Identity()
			_, ident2, _ := tpkg.RandEd25519Identity()

			inputIDs := tpkg.RandOutputIDs(1)

			inputs := vm.InputSet{
				inputIDs[0]: vm.OutputWithCreationTime{
					Output: &iotago.AccountOutput{
						Amount:     100,
						StateIndex: 0,
						AccountID:  accountAddr1.AccountID(),
						Features: iotago.AccountOutputFeatures{
							&iotago.BlockIssuerFeature{
								BlockIssuerKeys: iotago.BlockIssuerKeys{},
								ExpirySlot:      100,
							},
						},
						Conditions: iotago.AccountOutputUnlockConditions{
							&iotago.StateControllerAddressUnlockCondition{Address: ident1},
							&iotago.GovernorAddressUnlockCondition{Address: ident2},
						},
					},
				},
			}

			essence := &iotago.TransactionEssence{
				CreationTime: 110,
				ContextInputs: iotago.TxEssenceContextInputs{
					&iotago.BICInput{
						AccountID: accountAddr1.AccountID(),
					},
				},
				Inputs: inputIDs.UTXOInputs(),
				Outputs: iotago.TxEssenceOutputs{
					&iotago.AccountOutput{
						Amount:     100,
						StateIndex: 1,
						AccountID:  accountAddr1.AccountID(),
						Features: iotago.AccountOutputFeatures{
							&iotago.BlockIssuerFeature{
								BlockIssuerKeys: iotago.BlockIssuerKeys{},
								ExpirySlot:      1000,
							},
						},
						Conditions: iotago.AccountOutputUnlockConditions{
							&iotago.StateControllerAddressUnlockCondition{Address: ident1},
							&iotago.GovernorAddressUnlockCondition{Address: ident2},
						},
					},
				},
			}

			bicInputs := vm.BICInputSet{
				accountAddr1.AccountID(): 0,
			}

			commitmentInput := &iotago.Commitment{
				Index: 110,
			}

			sigs, err := essence.Sign(testAPI, inputIDs.OrderedSet(inputs.OutputSet()).MustCommitment(testAPI), ident1AddressKeys)
			require.NoError(t, err)

			return test{
				name: "ok - modify block issuer account",
				vmParams: &vm.Params{
					API: testAPI,
				},
				resolvedInputs: vm.ResolvedInputs{InputSet: inputs, BICInputSet: bicInputs, CommitmentInput: commitmentInput},
				tx: &iotago.Transaction{
					Essence: essence,
					Unlocks: iotago.Unlocks{
						&iotago.SignatureUnlock{Signature: sigs[0]},
					},
				},
				wantErr: nil,
			}
		}(),

		func() test {
			accountAddr1 := tpkg.RandAccountAddress()

			_, ident1, ident1AddressKeys := tpkg.RandEd25519Identity()
			_, ident2, _ := tpkg.RandEd25519Identity()

			inputIDs := tpkg.RandOutputIDs(1)

			inputs := vm.InputSet{
				inputIDs[0]: vm.OutputWithCreationTime{
					Output: &iotago.AccountOutput{
						Amount:     100,
						StateIndex: 0,
						AccountID:  accountAddr1.AccountID(),
						Features: iotago.AccountOutputFeatures{
							&iotago.BlockIssuerFeature{
								BlockIssuerKeys: iotago.BlockIssuerKeys{},
								ExpirySlot:      100,
							},
						},
						Conditions: iotago.AccountOutputUnlockConditions{
							&iotago.StateControllerAddressUnlockCondition{Address: ident1},
							&iotago.GovernorAddressUnlockCondition{Address: ident2},
						},
					},
				},
			}

			essence := &iotago.TransactionEssence{
				CreationTime: 110,
				ContextInputs: iotago.TxEssenceContextInputs{
					&iotago.BICInput{
						AccountID: accountAddr1.AccountID(),
					},
				},
				Inputs: inputIDs.UTXOInputs(),
				Outputs: iotago.TxEssenceOutputs{
					&iotago.AccountOutput{
						Amount:     100,
						StateIndex: 1,
						AccountID:  accountAddr1.AccountID(),
						Features: iotago.AccountOutputFeatures{
							&iotago.BlockIssuerFeature{
								BlockIssuerKeys: iotago.BlockIssuerKeys{},
								ExpirySlot:      0,
							},
						},
						Conditions: iotago.AccountOutputUnlockConditions{
							&iotago.StateControllerAddressUnlockCondition{Address: ident1},
							&iotago.GovernorAddressUnlockCondition{Address: ident2},
						},
					},
				},
			}

			bicInputs := vm.BICInputSet{
				accountAddr1.AccountID(): 0,
			}

			commitmentInput := &iotago.Commitment{
				Index: 110,
			}

			sigs, err := essence.Sign(testAPI, inputIDs.OrderedSet(inputs.OutputSet()).MustCommitment(testAPI), ident1AddressKeys)
			require.NoError(t, err)

			return test{
				name: "ok - set block issuer expiry to 0",
				vmParams: &vm.Params{
					API: testAPI,
				},
				resolvedInputs: vm.ResolvedInputs{InputSet: inputs, BICInputSet: bicInputs, CommitmentInput: commitmentInput},
				tx: &iotago.Transaction{
					Essence: essence,
					Unlocks: iotago.Unlocks{
						&iotago.SignatureUnlock{Signature: sigs[0]},
					},
				},
				wantErr: nil,
			}
		}(),

		func() test {
			accountAddr1 := tpkg.RandAccountAddress()

			_, ident1, ident1AddressKeys := tpkg.RandEd25519Identity()

			inputIDs := tpkg.RandOutputIDs(1)

			inputs := vm.InputSet{
				inputIDs[0]: vm.OutputWithCreationTime{
					Output: &iotago.AccountOutput{
						Amount:     100,
						StateIndex: 0,
						AccountID:  accountAddr1.AccountID(),
						Features: iotago.AccountOutputFeatures{
							&iotago.BlockIssuerFeature{
								BlockIssuerKeys: iotago.BlockIssuerKeys{},
							},
						},
						Conditions: iotago.AccountOutputUnlockConditions{
							&iotago.StateControllerAddressUnlockCondition{Address: ident1},
							&iotago.GovernorAddressUnlockCondition{Address: ident1},
						},
					},
				},
			}

			essence := &iotago.TransactionEssence{
				CreationTime: 110,
				ContextInputs: iotago.TxEssenceContextInputs{
					&iotago.BICInput{
						AccountID: accountAddr1.AccountID(),
					},
				},
				Inputs: inputIDs.UTXOInputs(),
				Outputs: iotago.TxEssenceOutputs{
					&iotago.BasicOutput{
						Amount: 100,
						Conditions: iotago.BasicOutputUnlockConditions{
							&iotago.AddressUnlockCondition{Address: ident1},
						},
					},
				},
			}

			bicInputs := vm.BICInputSet{
				accountAddr1.AccountID(): 0,
			}

			commitmentInput := &iotago.Commitment{
				Index: 110,
			}

			sigs, err := essence.Sign(testAPI, inputIDs.OrderedSet(inputs.OutputSet()).MustCommitment(testAPI), ident1AddressKeys)
			require.NoError(t, err)

			return test{
				name: "fail - destroy block issuer account with expiry at slot 0",
				vmParams: &vm.Params{
					API: testAPI,
				},
				resolvedInputs: vm.ResolvedInputs{InputSet: inputs, BICInputSet: bicInputs, CommitmentInput: commitmentInput},
				tx: &iotago.Transaction{
					Essence: essence,
					Unlocks: iotago.Unlocks{
						&iotago.SignatureUnlock{Signature: sigs[0]},
					},
				},

				wantErr: iotago.ErrInvalidBlockIssuerTransition,
			}
		}(),

		func() test {
			accountAddr1 := tpkg.RandAccountAddress()

			_, ident1, ident1AddressKeys := tpkg.RandEd25519Identity()

			inputIDs := tpkg.RandOutputIDs(1)

			inputs := vm.InputSet{
				inputIDs[0]: vm.OutputWithCreationTime{
					Output: &iotago.AccountOutput{
						Amount:     100,
						StateIndex: 0,
						AccountID:  accountAddr1.AccountID(),
						Features: iotago.AccountOutputFeatures{
							&iotago.BlockIssuerFeature{
								BlockIssuerKeys: iotago.BlockIssuerKeys{},
								ExpirySlot:      100,
							},
						},
						Conditions: iotago.AccountOutputUnlockConditions{
							&iotago.StateControllerAddressUnlockCondition{Address: ident1},
							&iotago.GovernorAddressUnlockCondition{Address: ident1},
						},
					},
				},
			}

			essence := &iotago.TransactionEssence{
				CreationTime: 110,
				ContextInputs: iotago.TxEssenceContextInputs{
					&iotago.BICInput{
						AccountID: accountAddr1.AccountID(),
					},
				},
				Inputs: inputIDs.UTXOInputs(),
				Outputs: iotago.TxEssenceOutputs{
					&iotago.BasicOutput{
						Amount: 100,
						Conditions: iotago.BasicOutputUnlockConditions{
							&iotago.AddressUnlockCondition{Address: ident1},
						},
					},
				},
			}

			bicInputs := vm.BICInputSet{
				accountAddr1.AccountID(): 0,
			}

<<<<<<< HEAD
			commitment := &iotago.Commitment{
				Index: 110,
			}

			sigs, err := essence.Sign(inputIDs.OrderedSet(inputs.OutputSet()).MustCommitment(), ident1AddressKeys)
=======
			sigs, err := essence.Sign(testAPI, inputIDs.OrderedSet(inputs.OutputSet()).MustCommitment(testAPI), ident1AddressKeys)
>>>>>>> 31d7d74c
			require.NoError(t, err)

			return test{
				name: "ok - destroy block issuer account",
<<<<<<< HEAD
				vmParams: &vm.Params{External: &iotago.ExternalUnlockParameters{
					ProtocolParameters: testProtoParams,
				}},
				resolvedInputs: vm.ResolvedInputs{InputSet: inputs, BICInputSet: bicInputs, CommitmentInput: commitment},
=======
				vmParams: &vm.Params{
					API: testAPI,
				},
				resolvedInputs: vm.ResolvedInputs{InputSet: inputs, BICInputSet: bicInputs},
>>>>>>> 31d7d74c
				tx: &iotago.Transaction{
					Essence: essence,
					Unlocks: iotago.Unlocks{
						&iotago.SignatureUnlock{Signature: sigs[0]},
					},
				},
				wantErr: nil,
			}
		}(),

		func() test {
			accountAddr1 := tpkg.RandAccountAddress()

			_, ident1, ident1AddressKeys := tpkg.RandEd25519Identity()

			inputIDs := tpkg.RandOutputIDs(1)

			inputs := vm.InputSet{
				inputIDs[0]: vm.OutputWithCreationTime{
					Output: &iotago.AccountOutput{
						Amount:     100,
						StateIndex: 0,
						AccountID:  accountAddr1.AccountID(),
						Features: iotago.AccountOutputFeatures{
							&iotago.BlockIssuerFeature{
								BlockIssuerKeys: iotago.BlockIssuerKeys{},
								ExpirySlot:      100,
							},
						},
						Conditions: iotago.AccountOutputUnlockConditions{
							&iotago.StateControllerAddressUnlockCondition{Address: ident1},
							&iotago.GovernorAddressUnlockCondition{Address: ident1},
						},
					},
				},
			}

			essence := &iotago.TransactionEssence{
				CreationTime: 110,
				Inputs:       inputIDs.UTXOInputs(),
				Outputs: iotago.TxEssenceOutputs{
					&iotago.BasicOutput{
						Amount: 100,
						Conditions: iotago.BasicOutputUnlockConditions{
							&iotago.AddressUnlockCondition{Address: ident1},
						},
					},
				},
			}

<<<<<<< HEAD
			commitment := &iotago.Commitment{
				Index: 110,
			}

			sigs, err := essence.Sign(inputIDs.OrderedSet(inputs.OutputSet()).MustCommitment(), ident1AddressKeys)
=======
			sigs, err := essence.Sign(testAPI, inputIDs.OrderedSet(inputs.OutputSet()).MustCommitment(testAPI), ident1AddressKeys)
>>>>>>> 31d7d74c
			require.NoError(t, err)

			return test{
				name: "fail - destroy block issuer account without supplying BIC",
<<<<<<< HEAD
				vmParams: &vm.Params{External: &iotago.ExternalUnlockParameters{
					ProtocolParameters: testProtoParams,
				}},
				resolvedInputs: vm.ResolvedInputs{InputSet: inputs, CommitmentInput: commitment},
=======
				vmParams: &vm.Params{
					API: testAPI,
				},
				resolvedInputs: vm.ResolvedInputs{InputSet: inputs},
>>>>>>> 31d7d74c
				tx: &iotago.Transaction{
					Essence: essence,
					Unlocks: iotago.Unlocks{
						&iotago.SignatureUnlock{Signature: sigs[0]},
					},
				},
				wantErr: iotago.ErrInvalidBlockIssuerTransition,
			}
		}(),
		func() test {
			accountAddr1 := tpkg.RandAccountAddress()

			_, ident1, ident1AddressKeys := tpkg.RandEd25519Identity()

			inputIDs := tpkg.RandOutputIDs(1)

			inputs := vm.InputSet{
				inputIDs[0]: vm.OutputWithCreationTime{
					Output: &iotago.AccountOutput{
						Amount:     100,
						StateIndex: 0,
						AccountID:  accountAddr1.AccountID(),
						Features: iotago.AccountOutputFeatures{
							&iotago.BlockIssuerFeature{
								BlockIssuerKeys: iotago.BlockIssuerKeys{},
								ExpirySlot:      100,
							},
						},
						Conditions: iotago.AccountOutputUnlockConditions{
							&iotago.StateControllerAddressUnlockCondition{Address: ident1},
							&iotago.GovernorAddressUnlockCondition{Address: ident1},
						},
					},
				},
			}

			essence := &iotago.TransactionEssence{
				CreationTime: 110,
				Inputs:       inputIDs.UTXOInputs(),
				Outputs: iotago.TxEssenceOutputs{
					&iotago.AccountOutput{
						Amount:     100,
						StateIndex: 1,
						AccountID:  accountAddr1.AccountID(),
						Features: iotago.AccountOutputFeatures{
							&iotago.BlockIssuerFeature{
								BlockIssuerKeys: iotago.BlockIssuerKeys{},
								ExpirySlot:      1000,
							},
						},
						Conditions: iotago.AccountOutputUnlockConditions{
							&iotago.StateControllerAddressUnlockCondition{Address: ident1},
							&iotago.GovernorAddressUnlockCondition{Address: ident1},
						},
					},
				},
			}

			sigs, err := essence.Sign(testAPI, inputIDs.OrderedSet(inputs.OutputSet()).MustCommitment(testAPI), ident1AddressKeys)
			require.NoError(t, err)

			return test{
				name: "fail - modify block issuer without supplying BIC",
				vmParams: &vm.Params{
					API: testAPI,
				},
				resolvedInputs: vm.ResolvedInputs{InputSet: inputs},
				tx: &iotago.Transaction{
					Essence: essence,
					Unlocks: iotago.Unlocks{
						&iotago.SignatureUnlock{Signature: sigs[0]},
					},
				},
				wantErr: iotago.ErrInvalidBlockIssuerTransition,
			}
		}(),
	}
	for _, tt := range tests {
		t.Run(tt.name, func(t *testing.T) {
			err := stardustVM.Execute(tt.tx, tt.vmParams, tt.resolvedInputs)
			if tt.wantErr != nil {
				require.ErrorIs(t, err, tt.wantErr)
				return
			}
			require.NoError(t, err)
		})
	}
}

// TODO: add test case for transaction with context inputs.
func TestTxSemanticInputUnlocks(t *testing.T) {
	type test struct {
		name           string
		vmParams       *vm.Params
		resolvedInputs vm.ResolvedInputs
		tx             *iotago.Transaction
		wantErr        error
	}
	tests := []test{
		func() test {
			_, ident1, ident1AddrKeys := tpkg.RandEd25519Identity()
			_, ident2, ident2AddrKeys := tpkg.RandEd25519Identity()

			inputIDs := tpkg.RandOutputIDs(8)
			accountIdent1 := iotago.AccountAddressFromOutputID(inputIDs[1])
			nftIdent1 := tpkg.RandNFTAddress()

			inputs := vm.InputSet{
				inputIDs[0]: vm.OutputWithCreationTime{
					Output: &iotago.BasicOutput{
						Amount: 100,
						Conditions: iotago.BasicOutputUnlockConditions{
							&iotago.AddressUnlockCondition{Address: ident1},
						},
					},
				},
				inputIDs[1]: vm.OutputWithCreationTime{
					Output: &iotago.AccountOutput{
						Amount:    100,
						AccountID: iotago.AccountID{}, // empty on purpose as validation should resolve
						Conditions: iotago.AccountOutputUnlockConditions{
							&iotago.StateControllerAddressUnlockCondition{Address: ident1},
							&iotago.GovernorAddressUnlockCondition{Address: ident1},
						},
					},
				},
				inputIDs[2]: vm.OutputWithCreationTime{
					Output: &iotago.BasicOutput{
						Amount: 100,
						Conditions: iotago.BasicOutputUnlockConditions{
							&iotago.AddressUnlockCondition{Address: &accountIdent1},
						},
					},
				},
				inputIDs[3]: vm.OutputWithCreationTime{
					Output: &iotago.NFTOutput{
						Amount: 100,
						NFTID:  nftIdent1.NFTID(),
						Conditions: iotago.NFTOutputUnlockConditions{
							&iotago.AddressUnlockCondition{Address: &accountIdent1},
						},
					},
				},
				inputIDs[4]: vm.OutputWithCreationTime{
					Output: &iotago.BasicOutput{
						Amount: 100,
						Conditions: iotago.BasicOutputUnlockConditions{
							&iotago.AddressUnlockCondition{Address: nftIdent1},
						},
					},
				},
				// unlockable by sender as expired
				inputIDs[5]: vm.OutputWithCreationTime{
					Output: &iotago.BasicOutput{
						Amount: 100,
						Conditions: iotago.BasicOutputUnlockConditions{
							&iotago.AddressUnlockCondition{Address: ident1},
							&iotago.ExpirationUnlockCondition{
								ReturnAddress: ident2,
								SlotIndex:     5,
							},
						},
					},
				},
				// not unlockable by sender as not expired
				inputIDs[6]: vm.OutputWithCreationTime{
					Output: &iotago.BasicOutput{
						Amount: 100,
						Conditions: iotago.BasicOutputUnlockConditions{
							&iotago.AddressUnlockCondition{Address: ident1},
							&iotago.ExpirationUnlockCondition{
								ReturnAddress: ident2,
								SlotIndex:     20,
							},
						},
					},
				},
				inputIDs[7]: vm.OutputWithCreationTime{
					Output: &iotago.FoundryOutput{
						Amount:       100,
						SerialNumber: 0,
						TokenScheme: &iotago.SimpleTokenScheme{
							MintedTokens:  new(big.Int).SetInt64(100),
							MeltedTokens:  big.NewInt(0),
							MaximumSupply: new(big.Int).SetInt64(1000),
						},
						Conditions: iotago.FoundryOutputUnlockConditions{
							&iotago.ImmutableAccountUnlockCondition{Address: &accountIdent1},
						},
					},
				},
			}

			creationSlot := iotago.SlotIndex(10)
			essence := &iotago.TransactionEssence{
				Inputs: inputIDs.UTXOInputs(),
				Outputs: iotago.TxEssenceOutputs{
					&iotago.AccountOutput{
						Amount:     100,
						AccountID:  accountIdent1.AccountID(),
						StateIndex: 1,
						Conditions: iotago.AccountOutputUnlockConditions{
							&iotago.StateControllerAddressUnlockCondition{Address: ident1},
							&iotago.GovernorAddressUnlockCondition{Address: ident1},
						},
					},
				},
				CreationTime: creationSlot,
			}

			sigs, err := essence.Sign(testAPI, inputIDs.OrderedSet(inputs.OutputSet()).MustCommitment(testAPI), ident1AddrKeys, ident2AddrKeys)
			require.NoError(t, err)

			return test{
<<<<<<< HEAD
				name:     "ok",
				vmParams: &vm.Params{},
				resolvedInputs: vm.ResolvedInputs{
					InputSet: inputs,
					CommitmentInput: &iotago.Commitment{
						Index: creationSlot,
					},
				},
=======
				name: "ok",
				vmParams: &vm.Params{
					API: testAPI,
				},
				resolvedInputs: vm.ResolvedInputs{InputSet: inputs},
>>>>>>> 31d7d74c
				tx: &iotago.Transaction{
					Essence: essence,
					Unlocks: iotago.Unlocks{
						&iotago.SignatureUnlock{Signature: sigs[0]},
						&iotago.ReferenceUnlock{Reference: 0},
						&iotago.AccountUnlock{Reference: 1},
						&iotago.AccountUnlock{Reference: 1},
						&iotago.NFTUnlock{Reference: 3},
						&iotago.SignatureUnlock{Signature: sigs[1]},
						&iotago.ReferenceUnlock{Reference: 0},
						&iotago.AccountUnlock{Reference: 1},
					},
				},
				wantErr: nil,
			}
		}(),
		func() test {
			ident1Sk, ident1, _ := tpkg.RandEd25519Identity()
			_, _, ident2AddrKeys := tpkg.RandEd25519Identity()
			inputIDs := tpkg.RandOutputIDs(1)

			inputs := vm.InputSet{
				inputIDs[0]: vm.OutputWithCreationTime{
					Output: &iotago.BasicOutput{
						Amount: 100,
						Conditions: iotago.BasicOutputUnlockConditions{
							&iotago.AddressUnlockCondition{Address: ident1},
						},
					},
				},
			}

			essence := &iotago.TransactionEssence{Inputs: inputIDs.UTXOInputs()}

			sigs, err := essence.Sign(testAPI, inputIDs.OrderedSet(inputs.OutputSet()).MustCommitment(testAPI), ident2AddrKeys)
			require.NoError(t, err)

			copy(sigs[0].(*iotago.Ed25519Signature).PublicKey[:], ident1Sk.Public().(ed25519.PublicKey))

			return test{
				name: "fail - invalid signature",
<<<<<<< HEAD
				vmParams: &vm.Params{External: &iotago.ExternalUnlockParameters{
					ProtocolParameters: testProtoParams,
				}},
				resolvedInputs: vm.ResolvedInputs{
					InputSet: inputs,
				},
=======
				vmParams: &vm.Params{
					API: testAPI,
				},
				resolvedInputs: vm.ResolvedInputs{InputSet: inputs},
>>>>>>> 31d7d74c
				tx: &iotago.Transaction{
					Essence: essence,
					Unlocks: iotago.Unlocks{
						&iotago.SignatureUnlock{Signature: sigs[0]},
					},
				},
				wantErr: iotago.ErrEd25519SignatureInvalid,
			}
		}(),
		func() test {
			_, ident1, ident1AddressKeys := tpkg.RandEd25519Identity()
			inputIDs := tpkg.RandOutputIDs(2)

			inputs := vm.InputSet{
				inputIDs[0]: vm.OutputWithCreationTime{
					Output: &iotago.BasicOutput{
						Amount: 100,
						Conditions: iotago.BasicOutputUnlockConditions{
							&iotago.AddressUnlockCondition{Address: ident1},
						},
					},
				},
				inputIDs[1]: vm.OutputWithCreationTime{
					Output: &iotago.BasicOutput{
						Amount: 100,
						Conditions: iotago.BasicOutputUnlockConditions{
							&iotago.AddressUnlockCondition{Address: ident1},
						},
					},
				},
			}

			essence := &iotago.TransactionEssence{Inputs: inputIDs.UTXOInputs()}

			sigs, err := essence.Sign(testAPI, inputIDs.OrderedSet(inputs.OutputSet()).MustCommitment(testAPI), ident1AddressKeys)
			require.NoError(t, err)

			return test{
				name: "fail - should contain reference unlock",
				vmParams: &vm.Params{
					API: testAPI,
				},
				resolvedInputs: vm.ResolvedInputs{InputSet: inputs},
				tx: &iotago.Transaction{
					Essence: essence,
					Unlocks: iotago.Unlocks{
						&iotago.SignatureUnlock{Signature: sigs[0]},
						&iotago.SignatureUnlock{Signature: sigs[0]},
					},
				},
				wantErr: iotago.ErrInvalidInputUnlock,
			}
		}(),
		func() test {
			_, ident1, ident1AddressKeys := tpkg.RandEd25519Identity()
			inputIDs := tpkg.RandOutputIDs(2)

			accountIdent1 := iotago.AccountAddressFromOutputID(inputIDs[0])
			inputs := vm.InputSet{
				inputIDs[0]: vm.OutputWithCreationTime{
					Output: &iotago.AccountOutput{
						Amount:    100,
						AccountID: iotago.AccountID{},
						Conditions: iotago.AccountOutputUnlockConditions{
							&iotago.StateControllerAddressUnlockCondition{Address: ident1},
							&iotago.GovernorAddressUnlockCondition{Address: ident1},
						},
					},
				},
				inputIDs[1]: vm.OutputWithCreationTime{
					Output: &iotago.BasicOutput{
						Amount: 100,
						Conditions: iotago.BasicOutputUnlockConditions{
							&iotago.AddressUnlockCondition{Address: &accountIdent1},
						},
					},
				},
			}

			essence := &iotago.TransactionEssence{Inputs: inputIDs.UTXOInputs()}

			sigs, err := essence.Sign(testAPI, inputIDs.OrderedSet(inputs.OutputSet()).MustCommitment(testAPI), ident1AddressKeys)
			require.NoError(t, err)

			return test{
				name: "fail - should contain account unlock",
				vmParams: &vm.Params{
					API: testAPI,
				},
				resolvedInputs: vm.ResolvedInputs{InputSet: inputs},
				tx: &iotago.Transaction{
					Essence: essence,
					Unlocks: iotago.Unlocks{
						&iotago.SignatureUnlock{Signature: sigs[0]},
						&iotago.ReferenceUnlock{Reference: 0},
					},
				},
				wantErr: iotago.ErrInvalidInputUnlock,
			}
		}(),
		func() test {
			_, ident1, ident1AddressKeys := tpkg.RandEd25519Identity()
			inputIDs := tpkg.RandOutputIDs(2)

			nftIdent1 := iotago.NFTAddressFromOutputID(inputIDs[0])
			inputs := vm.InputSet{
				inputIDs[0]: vm.OutputWithCreationTime{
					Output: &iotago.NFTOutput{
						Amount: 100,
						NFTID:  iotago.NFTID{},
						Conditions: iotago.NFTOutputUnlockConditions{
							&iotago.AddressUnlockCondition{Address: ident1},
						},
					},
				},
				inputIDs[1]: vm.OutputWithCreationTime{
					Output: &iotago.BasicOutput{
						Amount: 100,
						Conditions: iotago.BasicOutputUnlockConditions{
							&iotago.AddressUnlockCondition{Address: &nftIdent1},
						},
					},
				},
			}

			essence := &iotago.TransactionEssence{Inputs: inputIDs.UTXOInputs()}

			sigs, err := essence.Sign(testAPI, inputIDs.OrderedSet(inputs.OutputSet()).MustCommitment(testAPI), ident1AddressKeys)
			require.NoError(t, err)

			return test{
				name: "fail - should contain NFT unlock",
				vmParams: &vm.Params{
					API: testAPI,
				},
				resolvedInputs: vm.ResolvedInputs{InputSet: inputs},
				tx: &iotago.Transaction{
					Essence: essence,
					Unlocks: iotago.Unlocks{
						&iotago.SignatureUnlock{Signature: sigs[0]},
						&iotago.ReferenceUnlock{Reference: 0},
					},
				},
				wantErr: iotago.ErrInvalidInputUnlock,
			}
		}(),
		func() test {
			inputIDs := tpkg.RandOutputIDs(2)

			nftIdent1 := iotago.NFTAddressFromOutputID(inputIDs[0])
			nftIdent2 := iotago.NFTAddressFromOutputID(inputIDs[1])

			inputs := vm.InputSet{
				inputIDs[0]: vm.OutputWithCreationTime{
					Output: &iotago.NFTOutput{
						Amount: 100,
						NFTID:  nftIdent1.NFTID(),
						Conditions: iotago.NFTOutputUnlockConditions{
							&iotago.AddressUnlockCondition{Address: &nftIdent2},
						},
					},
				},
				inputIDs[1]: vm.OutputWithCreationTime{
					Output: &iotago.NFTOutput{
						Amount: 100,
						NFTID:  nftIdent2.NFTID(),
						Conditions: iotago.NFTOutputUnlockConditions{
							&iotago.AddressUnlockCondition{Address: &nftIdent2},
						},
					},
				},
			}

			essence := &iotago.TransactionEssence{Inputs: inputIDs.UTXOInputs()}
			_, err := essence.Sign(testAPI, inputIDs.OrderedSet(inputs.OutputSet()).MustCommitment(testAPI))
			require.NoError(t, err)
			return test{
				name: "fail - circular NFT unlock",
				vmParams: &vm.Params{
					API: testAPI,
				},
				resolvedInputs: vm.ResolvedInputs{InputSet: inputs},
				tx: &iotago.Transaction{
					Essence: essence,
					Unlocks: iotago.Unlocks{
						&iotago.NFTUnlock{Reference: 1},
						&iotago.NFTUnlock{Reference: 0},
					},
				},
				wantErr: iotago.ErrInvalidInputUnlock,
			}
		}(),
		func() test {
			_, ident1, _ := tpkg.RandEd25519Identity()
			_, ident2, ident2AddressKeys := tpkg.RandEd25519Identity()
			inputIDs := tpkg.RandOutputIDs(1)

			inputs := vm.InputSet{
				inputIDs[0]: vm.OutputWithCreationTime{
					Output: &iotago.BasicOutput{
						Amount: 100,
						Conditions: iotago.BasicOutputUnlockConditions{
							&iotago.AddressUnlockCondition{Address: ident1},
							&iotago.ExpirationUnlockCondition{
								ReturnAddress: ident2,
								SlotIndex:     10,
							},
						},
					},
				},
			}

			creationSlot := iotago.SlotIndex(5)
			essence := &iotago.TransactionEssence{Inputs: inputIDs.UTXOInputs(), CreationTime: creationSlot}

			sigs, err := essence.Sign(testAPI, inputIDs.OrderedSet(inputs.OutputSet()).MustCommitment(testAPI), ident2AddressKeys)
			require.NoError(t, err)

			return test{
<<<<<<< HEAD
				name:     "fail - sender can not unlock yet",
				vmParams: &vm.Params{},
				resolvedInputs: vm.ResolvedInputs{
					InputSet: inputs,
					CommitmentInput: &iotago.Commitment{
						Index: creationSlot,
					},
				},
=======
				name: "fail - sender can not unlock yet",
				vmParams: &vm.Params{
					API: testAPI,
				},
				resolvedInputs: vm.ResolvedInputs{InputSet: inputs},
>>>>>>> 31d7d74c
				tx: &iotago.Transaction{
					Essence: essence,
					Unlocks: iotago.Unlocks{
						&iotago.SignatureUnlock{Signature: sigs[0]},
					},
				},
				wantErr: iotago.ErrEd25519PubKeyAndAddrMismatch,
			}
		}(),
		func() test {
			_, ident1, ident1AddressKeys := tpkg.RandEd25519Identity()
			_, ident2, _ := tpkg.RandEd25519Identity()
			inputIDs := tpkg.RandOutputIDs(1)

			inputs := vm.InputSet{
				inputIDs[0]: vm.OutputWithCreationTime{
					Output: &iotago.BasicOutput{
						Amount: 100,
						Conditions: iotago.BasicOutputUnlockConditions{
							&iotago.AddressUnlockCondition{Address: ident1},
							&iotago.ExpirationUnlockCondition{
								ReturnAddress: ident2,
								SlotIndex:     10,
							},
						},
					},
				},
			}

			creationSlot := iotago.SlotIndex(10)
			essence := &iotago.TransactionEssence{Inputs: inputIDs.UTXOInputs(), CreationTime: creationSlot}

			sigs, err := essence.Sign(testAPI, inputIDs.OrderedSet(inputs.OutputSet()).MustCommitment(testAPI), ident1AddressKeys)
			require.NoError(t, err)

			return test{
<<<<<<< HEAD
				name:     "fail - receiver can not unlock anymore",
				vmParams: &vm.Params{},
				resolvedInputs: vm.ResolvedInputs{
					InputSet: inputs,
					CommitmentInput: &iotago.Commitment{
						Index: creationSlot,
					},
				},
=======
				name: "fail - receiver can not unlock anymore",
				vmParams: &vm.Params{
					API: testAPI,
				},
				resolvedInputs: vm.ResolvedInputs{InputSet: inputs},
>>>>>>> 31d7d74c
				tx: &iotago.Transaction{
					Essence: essence,
					Unlocks: iotago.Unlocks{
						&iotago.SignatureUnlock{Signature: sigs[0]},
					},
				},
				wantErr: iotago.ErrEd25519PubKeyAndAddrMismatch,
			}
		}(),
		func() test {
			_, ident1, ident1AddressKeys := tpkg.RandEd25519Identity()
			inputIDs := tpkg.RandOutputIDs(3)

			var (
				accountAddr1 = tpkg.RandAccountAddress()
				accountAddr2 = tpkg.RandAccountAddress()
				accountAddr3 = tpkg.RandAccountAddress()
			)

			inputs := vm.InputSet{
				// owned by ident1
				inputIDs[0]: vm.OutputWithCreationTime{
					Output: &iotago.AccountOutput{
						Amount:    100,
						AccountID: accountAddr1.AccountID(),
						Conditions: iotago.AccountOutputUnlockConditions{
							&iotago.StateControllerAddressUnlockCondition{Address: ident1},
							&iotago.GovernorAddressUnlockCondition{Address: ident1},
						},
					},
				},
				// owned by account1
				inputIDs[1]: vm.OutputWithCreationTime{
					Output: &iotago.AccountOutput{
						Amount:    100,
						AccountID: accountAddr2.AccountID(),
						Conditions: iotago.AccountOutputUnlockConditions{
							&iotago.StateControllerAddressUnlockCondition{Address: accountAddr1},
							&iotago.GovernorAddressUnlockCondition{Address: accountAddr1},
						},
					},
				},
				// owned by account1
				inputIDs[2]: vm.OutputWithCreationTime{
					Output: &iotago.AccountOutput{
						Amount:    100,
						AccountID: accountAddr3.AccountID(),
						Conditions: iotago.AccountOutputUnlockConditions{
							&iotago.StateControllerAddressUnlockCondition{Address: accountAddr1},
							&iotago.GovernorAddressUnlockCondition{Address: accountAddr1},
						},
					},
				},
			}

			essence := &iotago.TransactionEssence{Inputs: inputIDs.UTXOInputs()}

			sigs, err := essence.Sign(testAPI, inputIDs.OrderedSet(inputs.OutputSet()).MustCommitment(testAPI), ident1AddressKeys)
			require.NoError(t, err)

			return test{
				name: "fail - referencing other account unlocked by source account",
				vmParams: &vm.Params{
					API: testAPI,
				},
				resolvedInputs: vm.ResolvedInputs{InputSet: inputs},
				tx: &iotago.Transaction{
					Essence: essence,
					Unlocks: iotago.Unlocks{
						&iotago.SignatureUnlock{Signature: sigs[0]},
						&iotago.AccountUnlock{Reference: 0},
						// error, should be 0, because account3 is unlocked by account1, not account2
						&iotago.AccountUnlock{Reference: 1},
					},
				},
				wantErr: iotago.ErrInvalidInputUnlock,
			}
		}(),
		func() test {
			_, ident1, _ := tpkg.RandEd25519Identity()
			_, ident2, ident2AddressKeys := tpkg.RandEd25519Identity()
			inputIDs := tpkg.RandOutputIDs(2)

			accountAddr1 := tpkg.RandAccountAddress()

			inputs := vm.InputSet{
				inputIDs[0]: vm.OutputWithCreationTime{
					Output: &iotago.AccountOutput{
						Amount:    100,
						AccountID: accountAddr1.AccountID(),
						Conditions: iotago.AccountOutputUnlockConditions{
							&iotago.StateControllerAddressUnlockCondition{Address: ident1},
							&iotago.GovernorAddressUnlockCondition{Address: ident2},
						},
					},
				},
				inputIDs[1]: vm.OutputWithCreationTime{
					Output: &iotago.BasicOutput{
						Amount: 100,
						Conditions: iotago.BasicOutputUnlockConditions{
							&iotago.AddressUnlockCondition{Address: accountAddr1},
						},
					},
				},
			}

			essence := &iotago.TransactionEssence{
				Inputs: inputIDs.UTXOInputs(),
				Outputs: iotago.TxEssenceOutputs{
					&iotago.AccountOutput{
						Amount:    100,
						AccountID: accountAddr1.AccountID(),
						Conditions: iotago.AccountOutputUnlockConditions{
							&iotago.StateControllerAddressUnlockCondition{Address: ident1},
							&iotago.GovernorAddressUnlockCondition{Address: ident2},
						},
					},
				},
			}

			sigs, err := essence.Sign(testAPI, inputIDs.OrderedSet(inputs.OutputSet()).MustCommitment(testAPI), ident2AddressKeys)
			require.NoError(t, err)

			return test{
				name: "fail - account output not state transitioning",
				vmParams: &vm.Params{
					API: testAPI,
				},
				resolvedInputs: vm.ResolvedInputs{InputSet: inputs},
				tx: &iotago.Transaction{
					Essence: essence,
					Unlocks: iotago.Unlocks{
						&iotago.SignatureUnlock{Signature: sigs[0]},
						&iotago.AccountUnlock{Reference: 0},
					},
				},
				wantErr: iotago.ErrInvalidInputUnlock,
			}
		}(),
		func() test {
			accountAddr1 := tpkg.RandAccountAddress()

			_, ident1, ident1AddressKeys := tpkg.RandEd25519Identity()
			_, ident2, _ := tpkg.RandEd25519Identity()

			inputIDs := tpkg.RandOutputIDs(2)
			foundryOutput := &iotago.FoundryOutput{
				Amount:       100,
				SerialNumber: 5,
				TokenScheme: &iotago.SimpleTokenScheme{
					MintedTokens:  new(big.Int).SetInt64(1000),
					MeltedTokens:  big.NewInt(0),
					MaximumSupply: new(big.Int).SetInt64(10000),
				},
				Conditions: iotago.FoundryOutputUnlockConditions{
					&iotago.ImmutableAccountUnlockCondition{Address: accountAddr1},
				},
			}

			inputs := vm.InputSet{
				inputIDs[0]: vm.OutputWithCreationTime{
					Output: &iotago.AccountOutput{
						Amount:     100,
						StateIndex: 0,
						AccountID:  accountAddr1.AccountID(),
						Conditions: iotago.AccountOutputUnlockConditions{
							&iotago.StateControllerAddressUnlockCondition{Address: ident1},
							&iotago.GovernorAddressUnlockCondition{Address: ident2},
						},
					},
				},
				inputIDs[1]: vm.OutputWithCreationTime{
					Output: foundryOutput,
				},
			}

			essence := &iotago.TransactionEssence{
				Inputs: inputIDs.UTXOInputs(),
				Outputs: iotago.TxEssenceOutputs{
					&iotago.AccountOutput{
						Amount:     100,
						StateIndex: 1,
						AccountID:  accountAddr1.AccountID(),
						Conditions: iotago.AccountOutputUnlockConditions{
							&iotago.StateControllerAddressUnlockCondition{Address: ident1},
							&iotago.GovernorAddressUnlockCondition{Address: ident2},
						},
					},
					foundryOutput,
				},
			}

			sigs, err := essence.Sign(testAPI, inputIDs.OrderedSet(inputs.OutputSet()).MustCommitment(testAPI), ident1AddressKeys)
			require.NoError(t, err)

			return test{
				name: "fail - wrong unlock for foundry",
				vmParams: &vm.Params{
					API: testAPI,
				},
				resolvedInputs: vm.ResolvedInputs{InputSet: inputs},
				tx: &iotago.Transaction{
					Essence: essence,
					Unlocks: iotago.Unlocks{
						&iotago.SignatureUnlock{Signature: sigs[0]},
						// should be an AccountUnlock
						&iotago.ReferenceUnlock{Reference: 0},
					},
				},
				wantErr: iotago.ErrInvalidInputUnlock,
			}
		}(),
	}
	for _, tt := range tests {
		t.Run(tt.name, func(t *testing.T) {
			err := stardustVM.Execute(tt.tx, tt.vmParams, tt.resolvedInputs, vm.ExecFuncInputUnlocks())
			if tt.wantErr != nil {
				require.ErrorIs(t, err, tt.wantErr)
				return
			}

			require.NoError(t, err)
		})
	}
}

// TODO: add test case for block issuer with keys (differently priced).
func TestTxSemanticDeposit(t *testing.T) {
	type test struct {
		name           string
		vmParams       *vm.Params
		resolvedInputs vm.ResolvedInputs
		tx             *iotago.Transaction
		wantErr        error
	}
	tests := []test{
		func() test {
			_, ident1, ident1AddrKeys := tpkg.RandEd25519Identity()
			_, ident2, ident2AddrKeys := tpkg.RandEd25519Identity()
			inputIDs := tpkg.RandOutputIDs(3)

			inputs := vm.InputSet{
				inputIDs[0]: vm.OutputWithCreationTime{
					Output: &iotago.BasicOutput{
						Amount: 100,
						Conditions: iotago.BasicOutputUnlockConditions{
							&iotago.AddressUnlockCondition{Address: ident1},
						},
					},
				},
				// unlocked by ident1 as it is not expired
				inputIDs[1]: vm.OutputWithCreationTime{
					Output: &iotago.BasicOutput{
						Amount: 500,
						Conditions: iotago.BasicOutputUnlockConditions{
							&iotago.AddressUnlockCondition{Address: ident1},
							&iotago.StorageDepositReturnUnlockCondition{
								ReturnAddress: ident2,
								Amount:        420,
							},
							&iotago.ExpirationUnlockCondition{
								ReturnAddress: ident2,
								SlotIndex:     10,
							},
						},
					},
				},
				// unlocked by ident2 as it is expired
				inputIDs[2]: vm.OutputWithCreationTime{
					Output: &iotago.BasicOutput{
						Amount: 500,
						Conditions: iotago.BasicOutputUnlockConditions{
							&iotago.AddressUnlockCondition{Address: ident1},
							&iotago.StorageDepositReturnUnlockCondition{
								ReturnAddress: ident2,
								Amount:        420,
							},
							&iotago.ExpirationUnlockCondition{
								ReturnAddress: ident2,
								SlotIndex:     2,
							},
						},
					},
				},
			}

			creationSlot := iotago.SlotIndex(5)
			essence := &iotago.TransactionEssence{
				Inputs: inputIDs.UTXOInputs(),
				Outputs: iotago.TxEssenceOutputs{
					&iotago.BasicOutput{
						Amount: 180,
						Conditions: iotago.BasicOutputUnlockConditions{
							&iotago.AddressUnlockCondition{Address: tpkg.RandEd25519Address()},
						},
					},
					&iotago.BasicOutput{
						// return via ident1 + reclaim
						Amount: 420 + 500,
						Conditions: iotago.BasicOutputUnlockConditions{
							&iotago.AddressUnlockCondition{Address: ident2},
						},
					},
				},
				CreationTime: creationSlot,
			}
			sigs, err := essence.Sign(testAPI, inputIDs.OrderedSet(inputs.OutputSet()).MustCommitment(testAPI), ident1AddrKeys, ident2AddrKeys)
			require.NoError(t, err)

			return test{
<<<<<<< HEAD
				name:     "ok",
				vmParams: &vm.Params{},
				resolvedInputs: vm.ResolvedInputs{
					InputSet: inputs,
					CommitmentInput: &iotago.Commitment{
						Index: creationSlot,
					},
				},
=======
				name: "ok",
				vmParams: &vm.Params{
					API: testAPI,
				},
				resolvedInputs: vm.ResolvedInputs{InputSet: inputs},
>>>>>>> 31d7d74c
				tx: &iotago.Transaction{
					Essence: essence,
					Unlocks: iotago.Unlocks{
						&iotago.SignatureUnlock{Signature: sigs[0]},
						&iotago.ReferenceUnlock{Reference: 0},
						&iotago.SignatureUnlock{Signature: sigs[1]},
					},
				},
				wantErr: nil,
			}
		}(),
		func() test {
			_, ident1, ident1AddrKeys := tpkg.RandEd25519Identity()
			_, ident2, _ := tpkg.RandEd25519Identity()
			inputIDs := tpkg.RandOutputIDs(1)

			inputs := vm.InputSet{
				inputIDs[0]: vm.OutputWithCreationTime{
					Output: &iotago.BasicOutput{
						Amount: 1000,
						Conditions: iotago.BasicOutputUnlockConditions{
							&iotago.AddressUnlockCondition{Address: ident1},
							&iotago.StorageDepositReturnUnlockCondition{
								ReturnAddress: ident2,
								Amount:        420,
							},
						},
					},
				},
			}

			essence := &iotago.TransactionEssence{
				Inputs: inputIDs.UTXOInputs(),
				Outputs: iotago.TxEssenceOutputs{
					&iotago.BasicOutput{
						// returns 200 to ident2
						Amount: 200,
						Conditions: iotago.BasicOutputUnlockConditions{
							&iotago.AddressUnlockCondition{Address: ident2},
						},
					},
					&iotago.BasicOutput{
						// returns 221 to ident2
						Amount: 221,
						Conditions: iotago.BasicOutputUnlockConditions{
							&iotago.AddressUnlockCondition{Address: ident2},
						},
					},
					&iotago.BasicOutput{
						// remainder to random address
						Amount: 579,
						Conditions: iotago.BasicOutputUnlockConditions{
							&iotago.AddressUnlockCondition{Address: tpkg.RandEd25519Address()},
						},
					},
				},
			}
			sigs, err := essence.Sign(testAPI, inputIDs.OrderedSet(inputs.OutputSet()).MustCommitment(testAPI), ident1AddrKeys)
			require.NoError(t, err)

			return test{
				name: "ok - more storage deposit returned via more outputs",
				vmParams: &vm.Params{
					API: testAPI,
				},
				resolvedInputs: vm.ResolvedInputs{InputSet: inputs},
				tx: &iotago.Transaction{
					Essence: essence,
					Unlocks: iotago.Unlocks{
						&iotago.SignatureUnlock{Signature: sigs[0]},
					},
				},
				wantErr: nil,
			}
		}(),
		func() test {
			_, ident1, ident1AddrKeys := tpkg.RandEd25519Identity()
			inputIDs := tpkg.RandOutputIDs(1)

			inputs := vm.InputSet{
				inputIDs[0]: vm.OutputWithCreationTime{
					Output: &iotago.BasicOutput{
						Amount: 50,
						Conditions: iotago.BasicOutputUnlockConditions{
							&iotago.AddressUnlockCondition{Address: ident1},
						},
					},
				},
			}

			essence := &iotago.TransactionEssence{
				Inputs: inputIDs.UTXOInputs(),
				Outputs: iotago.TxEssenceOutputs{
					&iotago.BasicOutput{
						Amount: 100,
						Conditions: iotago.BasicOutputUnlockConditions{
							&iotago.AddressUnlockCondition{Address: tpkg.RandEd25519Address()},
						},
					},
				},
				CreationTime: 5,
			}
			sigs, err := essence.Sign(testAPI, inputIDs.OrderedSet(inputs.OutputSet()).MustCommitment(testAPI), ident1AddrKeys)
			require.NoError(t, err)

			return test{
				name: "fail - unbalanced, more on output than input",
				vmParams: &vm.Params{
					API: testAPI,
				},
				resolvedInputs: vm.ResolvedInputs{InputSet: inputs},
				tx: &iotago.Transaction{
					Essence: essence,
					Unlocks: iotago.Unlocks{
						&iotago.SignatureUnlock{Signature: sigs[0]},
					},
				},
				wantErr: iotago.ErrInputOutputSumMismatch,
			}
		}(),
		func() test {
			_, ident1, ident1AddrKeys := tpkg.RandEd25519Identity()
			inputIDs := tpkg.RandOutputIDs(1)

			inputs := vm.InputSet{
				inputIDs[0]: vm.OutputWithCreationTime{
					Output: &iotago.BasicOutput{
						Amount: 100,
						Conditions: iotago.BasicOutputUnlockConditions{
							&iotago.AddressUnlockCondition{Address: ident1},
						},
					},
				},
			}

			essence := &iotago.TransactionEssence{
				Inputs: inputIDs.UTXOInputs(),
				Outputs: iotago.TxEssenceOutputs{
					&iotago.BasicOutput{
						Amount: 50,
						Conditions: iotago.BasicOutputUnlockConditions{
							&iotago.AddressUnlockCondition{Address: tpkg.RandEd25519Address()},
						},
					},
				},
				CreationTime: 5,
			}
			sigs, err := essence.Sign(testAPI, inputIDs.OrderedSet(inputs.OutputSet()).MustCommitment(testAPI), ident1AddrKeys)
			require.NoError(t, err)

			return test{
				name: "fail - unbalanced, more on input than output",
				vmParams: &vm.Params{
					API: testAPI,
				},
				resolvedInputs: vm.ResolvedInputs{InputSet: inputs},
				tx: &iotago.Transaction{
					Essence: essence,
					Unlocks: iotago.Unlocks{
						&iotago.SignatureUnlock{Signature: sigs[0]},
					},
				},
				wantErr: iotago.ErrInputOutputSumMismatch,
			}
		}(),
		func() test {
			_, ident1, ident1AddrKeys := tpkg.RandEd25519Identity()
			_, ident2, _ := tpkg.RandEd25519Identity()
			inputIDs := tpkg.RandOutputIDs(1)

			inputs := vm.InputSet{
				inputIDs[0]: vm.OutputWithCreationTime{
					Output: &iotago.BasicOutput{
						Amount: 500,
						Conditions: iotago.BasicOutputUnlockConditions{
							&iotago.AddressUnlockCondition{Address: ident1},
							&iotago.StorageDepositReturnUnlockCondition{
								ReturnAddress: ident2,
								Amount:        420,
							},
							// not yet expired, so ident1 needs to unlock
							&iotago.ExpirationUnlockCondition{
								ReturnAddress: ident2,
								SlotIndex:     10,
							},
						},
					},
				},
			}

			creationSlot := iotago.SlotIndex(5)
			essence := &iotago.TransactionEssence{
				Inputs: inputIDs.UTXOInputs(),
				Outputs: iotago.TxEssenceOutputs{
					&iotago.BasicOutput{
						Amount: 500,
						Conditions: iotago.BasicOutputUnlockConditions{
							&iotago.AddressUnlockCondition{Address: ident1},
						},
					},
				},
				CreationTime: creationSlot,
			}
			sigs, err := essence.Sign(testAPI, inputIDs.OrderedSet(inputs.OutputSet()).MustCommitment(testAPI), ident1AddrKeys)
			require.NoError(t, err)

			return test{
<<<<<<< HEAD
				name:     "fail - return not fulfilled",
				vmParams: &vm.Params{},
				resolvedInputs: vm.ResolvedInputs{
					InputSet: inputs,
					CommitmentInput: &iotago.Commitment{
						Index: creationSlot,
					},
				},
=======
				name: "fail - return not fulfilled",
				vmParams: &vm.Params{
					API: testAPI,
				},
				resolvedInputs: vm.ResolvedInputs{InputSet: inputs},
>>>>>>> 31d7d74c
				tx: &iotago.Transaction{
					Essence: essence,
					Unlocks: iotago.Unlocks{
						&iotago.SignatureUnlock{Signature: sigs[0]},
					},
				},
				wantErr: iotago.ErrReturnAmountNotFulFilled,
			}
		}(),
		func() test {
			_, ident1, ident1AddrKeys := tpkg.RandEd25519Identity()
			_, ident2, _ := tpkg.RandEd25519Identity()
			inputIDs := tpkg.RandOutputIDs(1)

			inputs := vm.InputSet{
				inputIDs[0]: vm.OutputWithCreationTime{
					Output: &iotago.BasicOutput{
						Amount: 500,
						Conditions: iotago.BasicOutputUnlockConditions{
							&iotago.AddressUnlockCondition{Address: ident1},
							&iotago.StorageDepositReturnUnlockCondition{
								ReturnAddress: ident2,
								Amount:        420,
							},
						},
					},
				},
			}

			essence := &iotago.TransactionEssence{
				Inputs: inputIDs.UTXOInputs(),
				Outputs: iotago.TxEssenceOutputs{
					&iotago.BasicOutput{
						Amount: 80,
						Conditions: iotago.BasicOutputUnlockConditions{
							&iotago.AddressUnlockCondition{Address: ident1},
						},
					},
					&iotago.NFTOutput{
						Amount: 420,
						Conditions: iotago.NFTOutputUnlockConditions{
							&iotago.AddressUnlockCondition{Address: ident2},
						},
					},
				},
			}
			sigs, err := essence.Sign(testAPI, inputIDs.OrderedSet(inputs.OutputSet()).MustCommitment(testAPI), ident1AddrKeys)
			require.NoError(t, err)

			return test{
				name: "fail - storage deposit return not basic output",
				vmParams: &vm.Params{
					API: testAPI,
				},
				resolvedInputs: vm.ResolvedInputs{InputSet: inputs},
				tx: &iotago.Transaction{
					Essence: essence,
					Unlocks: iotago.Unlocks{
						&iotago.SignatureUnlock{Signature: sigs[0]},
					},
				},
				wantErr: iotago.ErrReturnAmountNotFulFilled,
			}
		}(),
		func() test {
			_, ident1, ident1AddrKeys := tpkg.RandEd25519Identity()
			_, ident2, _ := tpkg.RandEd25519Identity()
			inputIDs := tpkg.RandOutputIDs(1)

			inputs := vm.InputSet{
				inputIDs[0]: vm.OutputWithCreationTime{
					Output: &iotago.BasicOutput{
						Amount: 500,
						Conditions: iotago.BasicOutputUnlockConditions{
							&iotago.AddressUnlockCondition{Address: ident1},
							&iotago.StorageDepositReturnUnlockCondition{
								ReturnAddress: ident2,
								Amount:        420,
							},
						},
					},
				},
			}

			essence := &iotago.TransactionEssence{
				Inputs: inputIDs.UTXOInputs(),
				Outputs: iotago.TxEssenceOutputs{
					&iotago.BasicOutput{
						Amount: 80,
						Conditions: iotago.BasicOutputUnlockConditions{
							&iotago.AddressUnlockCondition{Address: ident1},
						},
					},
					&iotago.BasicOutput{
						Amount: 420,
						Conditions: iotago.BasicOutputUnlockConditions{
							&iotago.AddressUnlockCondition{Address: ident2},
							&iotago.ExpirationUnlockCondition{
								ReturnAddress: ident1,
								SlotIndex:     10,
							},
						},
					},
				},
			}
			sigs, err := essence.Sign(testAPI, inputIDs.OrderedSet(inputs.OutputSet()).MustCommitment(testAPI), ident1AddrKeys)
			require.NoError(t, err)

			return test{
				name: "fail - storage deposit return has additional unlocks",
				vmParams: &vm.Params{
					API: testAPI,
				},
				resolvedInputs: vm.ResolvedInputs{InputSet: inputs},
				tx: &iotago.Transaction{
					Essence: essence,
					Unlocks: iotago.Unlocks{
						&iotago.SignatureUnlock{Signature: sigs[0]},
					},
				},
				wantErr: iotago.ErrReturnAmountNotFulFilled,
			}
		}(),
		func() test {
			_, ident1, ident1AddrKeys := tpkg.RandEd25519Identity()
			_, ident2, _ := tpkg.RandEd25519Identity()
			inputIDs := tpkg.RandOutputIDs(1)

			inputs := vm.InputSet{
				inputIDs[0]: vm.OutputWithCreationTime{
					Output: &iotago.BasicOutput{
						Amount: 500,
						Conditions: iotago.BasicOutputUnlockConditions{
							&iotago.AddressUnlockCondition{Address: ident1},
							&iotago.StorageDepositReturnUnlockCondition{
								ReturnAddress: ident2,
								Amount:        420,
							},
						},
					},
				},
			}

			essence := &iotago.TransactionEssence{
				Inputs: inputIDs.UTXOInputs(),
				Outputs: iotago.TxEssenceOutputs{
					&iotago.BasicOutput{
						Amount: 80,
						Conditions: iotago.BasicOutputUnlockConditions{
							&iotago.AddressUnlockCondition{Address: ident1},
						},
					},
					&iotago.BasicOutput{
						Amount: 420,
						Conditions: iotago.BasicOutputUnlockConditions{
							&iotago.AddressUnlockCondition{Address: ident2},
						},
						Features: iotago.BasicOutputFeatures{
							&iotago.MetadataFeature{Data: []byte("foo")},
						},
					},
				},
			}
			sigs, err := essence.Sign(testAPI, inputIDs.OrderedSet(inputs.OutputSet()).MustCommitment(testAPI), ident1AddrKeys)
			require.NoError(t, err)

			return test{
				name: "fail - storage deposit return has feature",
				vmParams: &vm.Params{
					API: testAPI,
				},
				resolvedInputs: vm.ResolvedInputs{InputSet: inputs},
				tx: &iotago.Transaction{
					Essence: essence,
					Unlocks: iotago.Unlocks{
						&iotago.SignatureUnlock{Signature: sigs[0]},
					},
				},
				wantErr: iotago.ErrReturnAmountNotFulFilled,
			}
		}(),
		func() test {
			_, ident1, ident1AddrKeys := tpkg.RandEd25519Identity()
			_, ident2, _ := tpkg.RandEd25519Identity()
			inputIDs := tpkg.RandOutputIDs(1)
			ntId := tpkg.Rand38ByteArray()

			inputs := vm.InputSet{
				inputIDs[0]: vm.OutputWithCreationTime{
					Output: &iotago.BasicOutput{
						Amount: 500,
						NativeTokens: iotago.NativeTokens{
							&iotago.NativeToken{
								ID:     ntId,
								Amount: new(big.Int).SetUint64(1000),
							},
						},
						Conditions: iotago.BasicOutputUnlockConditions{
							&iotago.AddressUnlockCondition{Address: ident1},
							&iotago.StorageDepositReturnUnlockCondition{
								ReturnAddress: ident2,
								Amount:        420,
							},
						},
					},
				},
			}

			essence := &iotago.TransactionEssence{
				Inputs: inputIDs.UTXOInputs(),
				Outputs: iotago.TxEssenceOutputs{
					&iotago.BasicOutput{
						Amount: 80,
						Conditions: iotago.BasicOutputUnlockConditions{
							&iotago.AddressUnlockCondition{Address: ident1},
						},
					},
					&iotago.BasicOutput{
						Amount: 420,
						NativeTokens: iotago.NativeTokens{
							&iotago.NativeToken{
								ID:     ntId,
								Amount: new(big.Int).SetUint64(1000),
							},
						},
						Conditions: iotago.BasicOutputUnlockConditions{
							&iotago.AddressUnlockCondition{Address: ident2},
						},
					},
				},
			}
			sigs, err := essence.Sign(testAPI, inputIDs.OrderedSet(inputs.OutputSet()).MustCommitment(testAPI), ident1AddrKeys)
			require.NoError(t, err)

			return test{
				name: "fail - storage deposit return has native tokens",
				vmParams: &vm.Params{
					API: testAPI,
				},
				resolvedInputs: vm.ResolvedInputs{InputSet: inputs},
				tx: &iotago.Transaction{
					Essence: essence,
					Unlocks: iotago.Unlocks{
						&iotago.SignatureUnlock{Signature: sigs[0]},
					},
				},
				wantErr: iotago.ErrReturnAmountNotFulFilled,
			}
		}(),
	}
	for _, tt := range tests {
		t.Run(tt.name, func(t *testing.T) {
			err := stardustVM.Execute(tt.tx, tt.vmParams, tt.resolvedInputs, vm.ExecFuncInputUnlocks(), vm.ExecFuncBalancedDeposit())
			if tt.wantErr != nil {
				require.ErrorIs(t, err, tt.wantErr)
				return
			}

			require.NoError(t, err)
		})
	}
}

func TestTxSemanticNativeTokens(t *testing.T) {
	foundryAccountIdent := tpkg.RandAccountAddress()
	foundryMaxSupply := new(big.Int).SetInt64(1000)
	foundryMintedSupply := new(big.Int).SetInt64(500)

	inUnrelatedFoundryOutput := &iotago.FoundryOutput{
		Amount:       100,
		SerialNumber: 0,
		TokenScheme: &iotago.SimpleTokenScheme{
			MintedTokens:  foundryMintedSupply,
			MeltedTokens:  big.NewInt(0),
			MaximumSupply: foundryMaxSupply,
		},
		Conditions: iotago.FoundryOutputUnlockConditions{
			&iotago.ImmutableAccountUnlockCondition{Address: foundryAccountIdent},
		},
	}

	outUnrelatedFoundryOutput := &iotago.FoundryOutput{
		Amount:       100,
		SerialNumber: 0,
		TokenScheme: &iotago.SimpleTokenScheme{
			MintedTokens:  foundryMintedSupply,
			MeltedTokens:  big.NewInt(0),
			MaximumSupply: foundryMaxSupply,
		},
		Conditions: iotago.FoundryOutputUnlockConditions{
			&iotago.ImmutableAccountUnlockCondition{Address: foundryAccountIdent},
		},
	}

	type test struct {
		name           string
		vmParams       *vm.Params
		resolvedInputs vm.ResolvedInputs
		tx             *iotago.Transaction
		wantErr        error
	}
	tests := []test{
		func() test {
			inputIDs := tpkg.RandOutputIDs(2)

			ntCount := 10
			nativeTokens := tpkg.RandSortNativeTokens(ntCount)

			inputs := vm.InputSet{
				inputIDs[0]: vm.OutputWithCreationTime{
					Output: &iotago.BasicOutput{
						Amount:       100,
						NativeTokens: nativeTokens[:ntCount/2],
						Conditions: iotago.BasicOutputUnlockConditions{
							&iotago.AddressUnlockCondition{Address: tpkg.RandEd25519Address()},
						},
					},
				},
				inputIDs[1]: vm.OutputWithCreationTime{
					Output: &iotago.BasicOutput{
						Amount:       100,
						NativeTokens: nativeTokens[ntCount/2:],
						Conditions: iotago.BasicOutputUnlockConditions{
							&iotago.AddressUnlockCondition{Address: tpkg.RandEd25519Address()},
						},
					},
				},
			}

			essence := &iotago.TransactionEssence{
				Inputs: inputIDs.UTXOInputs(),
				Outputs: iotago.TxEssenceOutputs{
					&iotago.BasicOutput{
						Amount:       200,
						NativeTokens: nativeTokens,
						Conditions: iotago.BasicOutputUnlockConditions{
							&iotago.AddressUnlockCondition{Address: tpkg.RandEd25519Address()},
						},
					},
				},
			}

			return test{
				name: "ok",
				vmParams: &vm.Params{
					API: testAPI,
				},
				resolvedInputs: vm.ResolvedInputs{InputSet: inputs},
				tx: &iotago.Transaction{
					Essence: essence,
					Unlocks: iotago.Unlocks{},
				},
				wantErr: nil,
			}
		}(),
		func() test {
			inputIDs := tpkg.RandOutputIDs(iotago.MaxNativeTokensCount)
			nativeToken := tpkg.RandNativeToken()

			inputs := vm.InputSet{}
			for i := 0; i < iotago.MaxNativeTokensCount; i++ {
				inputs[inputIDs[i]] = vm.OutputWithCreationTime{
					Output: &iotago.BasicOutput{
						Amount: 100,
						NativeTokens: []*iotago.NativeToken{
							{
								ID:     nativeToken.ID,
								Amount: big.NewInt(1),
							},
						},
						Conditions: iotago.BasicOutputUnlockConditions{
							&iotago.AddressUnlockCondition{Address: tpkg.RandEd25519Address()},
						},
					},
				}
			}

			essence := &iotago.TransactionEssence{
				Inputs: inputIDs.UTXOInputs(),
				Outputs: iotago.TxEssenceOutputs{
					&iotago.BasicOutput{
						Amount: 200,
						NativeTokens: []*iotago.NativeToken{
							{
								ID:     nativeToken.ID,
								Amount: big.NewInt(iotago.MaxNativeTokensCount),
							},
						},
						Conditions: iotago.BasicOutputUnlockConditions{
							&iotago.AddressUnlockCondition{Address: tpkg.RandEd25519Address()},
						},
					},
				},
			}

			return test{
				name: "ok - exceeds limit (in+out) but same native token",
				vmParams: &vm.Params{
					API: testAPI,
				},
				resolvedInputs: vm.ResolvedInputs{InputSet: inputs},
				tx: &iotago.Transaction{
					Essence: essence,
					Unlocks: iotago.Unlocks{},
				},
				wantErr: nil,
			}
		}(),
		func() test {
			inputIDs := tpkg.RandOutputIDs(1)

			inCount := 20
			outCount := 250

			inputs := vm.InputSet{
				inputIDs[0]: vm.OutputWithCreationTime{
					Output: &iotago.BasicOutput{
						Amount:       100,
						NativeTokens: tpkg.RandSortNativeTokens(inCount),
						Conditions: iotago.BasicOutputUnlockConditions{
							&iotago.AddressUnlockCondition{Address: tpkg.RandEd25519Address()},
						},
					},
				},
			}

			essence := &iotago.TransactionEssence{
				Inputs: inputIDs.UTXOInputs(),
				Outputs: iotago.TxEssenceOutputs{
					&iotago.BasicOutput{
						Amount:       200,
						NativeTokens: tpkg.RandSortNativeTokens(outCount),
						Conditions: iotago.BasicOutputUnlockConditions{
							&iotago.AddressUnlockCondition{Address: tpkg.RandEd25519Address()},
						},
					},
				},
			}

			return test{
				name: "fail - exceeds limit (in+out)",
				vmParams: &vm.Params{
					API: testAPI,
				},
				resolvedInputs: vm.ResolvedInputs{InputSet: inputs},
				tx: &iotago.Transaction{
					Essence: essence,
					Unlocks: iotago.Unlocks{},
				},
				wantErr: iotago.ErrMaxNativeTokensCountExceeded,
			}
		}(),
		func() test {
			numDistinctNTs := iotago.MaxNativeTokensCount + 1
			inputIDs := tpkg.RandOutputIDs(uint16(numDistinctNTs))

			inputs := vm.InputSet{}
			for i := 0; i < numDistinctNTs; i++ {
				inputs[inputIDs[i]] = vm.OutputWithCreationTime{
					Output: &iotago.BasicOutput{
						Amount:       100,
						NativeTokens: tpkg.RandSortNativeTokens(1),
						Conditions: iotago.BasicOutputUnlockConditions{
							&iotago.AddressUnlockCondition{Address: tpkg.RandEd25519Address()},
						},
					},
				}
			}

			essence := &iotago.TransactionEssence{
				Inputs: inputIDs.UTXOInputs(),
				Outputs: iotago.TxEssenceOutputs{
					&iotago.BasicOutput{
						Amount: 100 * iotago.BaseToken(numDistinctNTs),
						Conditions: iotago.BasicOutputUnlockConditions{
							&iotago.AddressUnlockCondition{Address: tpkg.RandEd25519Address()},
						},
					},
				},
			}

			return test{
				name: "fail - too many on input side already",
				vmParams: &vm.Params{
					API: testAPI,
				},
				resolvedInputs: vm.ResolvedInputs{InputSet: inputs},
				tx: &iotago.Transaction{
					Essence: essence,
					Unlocks: iotago.Unlocks{},
				},
				wantErr: iotago.ErrMaxNativeTokensCountExceeded,
			}
		}(),
		func() test {
			numDistinctNTs := iotago.MaxNativeTokensCount + 1
			tokens := tpkg.RandSortNativeTokens(numDistinctNTs)
			inputIDs := tpkg.RandOutputIDs(uint16(numDistinctNTs))

			inputs := vm.InputSet{}
			for i := 0; i < numDistinctNTs; i++ {
				inputs[inputIDs[i]] = vm.OutputWithCreationTime{
					Output: &iotago.BasicOutput{
						Amount: 100,
						Conditions: iotago.BasicOutputUnlockConditions{
							&iotago.AddressUnlockCondition{Address: tpkg.RandEd25519Address()},
						},
					},
				}
			}

			outs := make(iotago.TxEssenceOutputs, numDistinctNTs)
			for i := range outs {
				outs[i] = &iotago.BasicOutput{
					Amount:       100,
					NativeTokens: iotago.NativeTokens{tokens[i]},
					Conditions: iotago.BasicOutputUnlockConditions{
						&iotago.AddressUnlockCondition{Address: tpkg.RandEd25519Address()},
					},
				}
			}

			essence := &iotago.TransactionEssence{
				Inputs:  inputIDs.UTXOInputs(),
				Outputs: outs,
			}

			return test{
				name: "fail - too many on output side already",
				vmParams: &vm.Params{
					API: testAPI,
				},
				resolvedInputs: vm.ResolvedInputs{InputSet: inputs},
				tx: &iotago.Transaction{
					Essence: essence,
					Unlocks: iotago.Unlocks{},
				},
				wantErr: iotago.ErrMaxNativeTokensCountExceeded,
			}
		}(),
		func() test {
			numDistinctNTs := iotago.MaxNativeTokensCount
			tokens := tpkg.RandSortNativeTokens(numDistinctNTs)
			inputIDs := tpkg.RandOutputIDs(iotago.MaxInputsCount)

			inputs := vm.InputSet{}
			for i := 0; i < iotago.MaxInputsCount; i++ {
				inputs[inputIDs[i]] = vm.OutputWithCreationTime{
					Output: &iotago.BasicOutput{
						Amount:       100,
						NativeTokens: tokens,
						Conditions: iotago.BasicOutputUnlockConditions{
							&iotago.AddressUnlockCondition{Address: tpkg.RandEd25519Address()},
						},
					},
				}
			}

			outputs := make(iotago.TxEssenceOutputs, iotago.MaxOutputsCount)
			for i := range outputs {
				outputs[i] = &iotago.BasicOutput{
					Amount:       100,
					NativeTokens: tokens,
					Conditions: iotago.BasicOutputUnlockConditions{
						&iotago.AddressUnlockCondition{Address: tpkg.RandEd25519Address()},
					},
				}
			}

			essence := &iotago.TransactionEssence{
				Inputs:  inputIDs.UTXOInputs(),
				Outputs: outputs,
			}

			return test{
				name: "ok - most possible tokens in a tx",
				vmParams: &vm.Params{
					API: testAPI,
				},
				resolvedInputs: vm.ResolvedInputs{InputSet: inputs},
				tx: &iotago.Transaction{
					Essence: essence,
					Unlocks: iotago.Unlocks{},
				},
				wantErr: nil,
			}
		}(),
		func() test {
			numDistinctNTs := iotago.MaxNativeTokensCount
			tokens := tpkg.RandSortNativeTokens(numDistinctNTs)
			inputIDs := tpkg.RandOutputIDs(iotago.MaxInputsCount)

			inputs := vm.InputSet{}
			for i := 0; i < iotago.MaxInputsCount; i++ {
				inputs[inputIDs[i]] = vm.OutputWithCreationTime{
					Output: &iotago.BasicOutput{
						Amount:       100,
						NativeTokens: tokens,
						Conditions: iotago.BasicOutputUnlockConditions{
							&iotago.AddressUnlockCondition{Address: tpkg.RandEd25519Address()},
						},
					},
				}
			}

			outputs := make(iotago.TxEssenceOutputs, iotago.MaxOutputsCount)
			for i := range outputs {
				outputs[i] = &iotago.BasicOutput{
					Amount:       100,
					NativeTokens: tokens,
					Conditions: iotago.BasicOutputUnlockConditions{
						&iotago.AddressUnlockCondition{Address: tpkg.RandEd25519Address()},
					},
				}
			}

			// add one more distinct native token to the last output
			oneMore := tokens.Clone()
			oneMore[len(oneMore)-1] = tpkg.RandNativeToken()

			outputs[iotago.MaxOutputsCount-1] = &iotago.BasicOutput{
				Amount:       100,
				NativeTokens: oneMore,
				Conditions: iotago.BasicOutputUnlockConditions{
					&iotago.AddressUnlockCondition{Address: tpkg.RandEd25519Address()},
				},
			}

			essence := &iotago.TransactionEssence{
				Inputs:  inputIDs.UTXOInputs(),
				Outputs: outputs,
			}

			return test{
				name: "fail - max nt count just exceeded",
				vmParams: &vm.Params{
					API: testAPI,
				},
				resolvedInputs: vm.ResolvedInputs{InputSet: inputs},
				tx: &iotago.Transaction{
					Essence: essence,
					Unlocks: iotago.Unlocks{},
				},
				wantErr: iotago.ErrMaxNativeTokensCountExceeded,
			}
		}(),
		func() test {
			inputIDs := tpkg.RandOutputIDs(1)

			ntCount := 10
			nativeTokens := tpkg.RandSortNativeTokens(ntCount)

			inputs := vm.InputSet{
				inputIDs[0]: vm.OutputWithCreationTime{
					Output: &iotago.BasicOutput{
						Amount:       100,
						NativeTokens: nativeTokens,
						Conditions: iotago.BasicOutputUnlockConditions{
							&iotago.AddressUnlockCondition{Address: tpkg.RandEd25519Address()},
						},
					},
				},
			}

			// unbalance by making one token be excess on the output side
			cpyNativeTokens := nativeTokens.Clone()
			amountToModify := cpyNativeTokens[ntCount/2].Amount
			amountToModify.Add(amountToModify, big.NewInt(1))

			essence := &iotago.TransactionEssence{
				Inputs: inputIDs.UTXOInputs(),
				Outputs: iotago.TxEssenceOutputs{
					&iotago.BasicOutput{
						Amount:       100,
						NativeTokens: cpyNativeTokens,
						Conditions: iotago.BasicOutputUnlockConditions{
							&iotago.AddressUnlockCondition{Address: tpkg.RandEd25519Address()},
						},
					},
				},
			}

			return test{
				name: "fail - unbalanced on output",
				vmParams: &vm.Params{
					API: testAPI,
				},
				resolvedInputs: vm.ResolvedInputs{InputSet: inputs},
				tx: &iotago.Transaction{
					Essence: essence,
					Unlocks: iotago.Unlocks{},
				},
				wantErr: iotago.ErrNativeTokenSumUnbalanced,
			}
		}(),
		func() test {
			inputIDs := tpkg.RandOutputIDs(3)

			ntCount := 20
			nativeTokens := tpkg.RandSortNativeTokens(ntCount)

			inputs := vm.InputSet{
				inputIDs[0]: vm.OutputWithCreationTime{
					Output: &iotago.BasicOutput{
						Amount:       100,
						NativeTokens: nativeTokens[:ntCount/2],
						Conditions: iotago.BasicOutputUnlockConditions{
							&iotago.AddressUnlockCondition{Address: tpkg.RandEd25519Address()},
						},
					},
				},
				inputIDs[1]: vm.OutputWithCreationTime{
					Output: &iotago.BasicOutput{
						Amount:       100,
						NativeTokens: nativeTokens[ntCount/2:],
						Conditions: iotago.BasicOutputUnlockConditions{
							&iotago.AddressUnlockCondition{Address: tpkg.RandEd25519Address()},
						},
					},
				},
				inputIDs[2]: vm.OutputWithCreationTime{
					Output: inUnrelatedFoundryOutput,
				},
			}

			// add a new token to the output side
			cpyNativeTokens := nativeTokens.Clone()
			cpyNativeTokens = append(cpyNativeTokens, tpkg.RandNativeToken())

			essence := &iotago.TransactionEssence{
				Inputs: inputIDs.UTXOInputs(),
				Outputs: iotago.TxEssenceOutputs{
					&iotago.BasicOutput{
						Amount:       100,
						NativeTokens: cpyNativeTokens[:ntCount/2],
						Conditions: iotago.BasicOutputUnlockConditions{
							&iotago.AddressUnlockCondition{Address: tpkg.RandEd25519Address()},
						},
					},
					&iotago.BasicOutput{
						Amount:       100,
						NativeTokens: cpyNativeTokens[ntCount/2:],
						Conditions: iotago.BasicOutputUnlockConditions{
							&iotago.AddressUnlockCondition{Address: tpkg.RandEd25519Address()},
						},
					},
					outUnrelatedFoundryOutput,
				},
			}

			return test{
				name: "fail - unbalanced with unrelated foundry in term of new output tokens",
				vmParams: &vm.Params{
					API: testAPI,
				},
				resolvedInputs: vm.ResolvedInputs{InputSet: inputs},
				tx: &iotago.Transaction{
					Essence: essence,
					Unlocks: iotago.Unlocks{},
				},
				wantErr: iotago.ErrNativeTokenSumUnbalanced,
			}
		}(),
	}

	for _, tt := range tests {
		t.Run(tt.name, func(t *testing.T) {
			err := stardustVM.Execute(tt.tx, tt.vmParams, tt.resolvedInputs, vm.ExecFuncBalancedNativeTokens())
			if tt.wantErr != nil {
				require.ErrorIs(t, err, tt.wantErr)
				return
			}

			require.NoError(t, err)
		})
	}
}

func TestTxSemanticOutputsSender(t *testing.T) {
	type test struct {
		name           string
		vmParams       *vm.Params
		resolvedInputs vm.ResolvedInputs
		tx             *iotago.Transaction
		wantErr        error
	}
	tests := []test{
		func() test {
			_, ident1, ident1AddrKeys := tpkg.RandEd25519Identity()
			inputIDs := tpkg.RandOutputIDs(2)
			nftAddr := tpkg.RandNFTAddress()

			inputs := vm.InputSet{
				inputIDs[0]: vm.OutputWithCreationTime{
					Output: &iotago.BasicOutput{
						Amount: 100,
						Conditions: iotago.BasicOutputUnlockConditions{
							&iotago.AddressUnlockCondition{Address: ident1},
						},
					},
				},
				inputIDs[1]: vm.OutputWithCreationTime{
					Output: &iotago.NFTOutput{
						Amount: 100,
						NFTID:  nftAddr.NFTID(),
						Conditions: iotago.NFTOutputUnlockConditions{
							&iotago.AddressUnlockCondition{Address: ident1},
						},
					},
				},
			}

			essence := &iotago.TransactionEssence{
				Inputs: inputIDs.UTXOInputs(),
				Outputs: iotago.TxEssenceOutputs{
					// sender is an Ed25519 address
					&iotago.BasicOutput{
						Amount: 1337,
						Conditions: iotago.BasicOutputUnlockConditions{
							&iotago.AddressUnlockCondition{Address: tpkg.RandEd25519Address()},
						},
						Features: iotago.BasicOutputFeatures{
							&iotago.SenderFeature{Address: ident1},
						},
					},
					&iotago.AccountOutput{
						Amount: 1337,
						Conditions: iotago.AccountOutputUnlockConditions{
							&iotago.StateControllerAddressUnlockCondition{Address: ident1},
							&iotago.GovernorAddressUnlockCondition{Address: ident1},
						},
						Features: iotago.AccountOutputFeatures{
							&iotago.SenderFeature{Address: ident1},
						},
					},
					&iotago.NFTOutput{
						Amount: 1337,
						Conditions: iotago.NFTOutputUnlockConditions{
							&iotago.AddressUnlockCondition{Address: tpkg.RandEd25519Address()},
						},
						Features: iotago.NFTOutputFeatures{
							&iotago.SenderFeature{Address: ident1},
						},
					},
					// sender is an NFT address
					&iotago.BasicOutput{
						Amount: 1337,
						Conditions: iotago.BasicOutputUnlockConditions{
							&iotago.AddressUnlockCondition{Address: tpkg.RandEd25519Address()},
						},
						Features: iotago.BasicOutputFeatures{
							&iotago.SenderFeature{Address: nftAddr},
						},
					},
					&iotago.AccountOutput{
						Amount: 1337,
						Conditions: iotago.AccountOutputUnlockConditions{
							&iotago.StateControllerAddressUnlockCondition{Address: ident1},
							&iotago.GovernorAddressUnlockCondition{Address: ident1},
						},
						Features: iotago.AccountOutputFeatures{
							&iotago.SenderFeature{Address: nftAddr},
						},
					},
					&iotago.NFTOutput{
						Amount: 1337,
						Conditions: iotago.NFTOutputUnlockConditions{
							&iotago.AddressUnlockCondition{Address: tpkg.RandEd25519Address()},
						},
						Features: iotago.NFTOutputFeatures{
							&iotago.SenderFeature{Address: nftAddr},
						},
					},
				},
			}
			sigs, err := essence.Sign(testAPI, inputIDs.OrderedSet(inputs.OutputSet()).MustCommitment(testAPI), ident1AddrKeys)
			require.NoError(t, err)

			return test{
				name: "ok",
				vmParams: &vm.Params{
					API: testAPI,
				},
				resolvedInputs: vm.ResolvedInputs{InputSet: inputs},
				tx: &iotago.Transaction{
					Essence: essence,
					Unlocks: iotago.Unlocks{
						&iotago.SignatureUnlock{Signature: sigs[0]},
						&iotago.ReferenceUnlock{Reference: 0},
					},
				},
				wantErr: nil,
			}
		}(),
		func() test {
			_, ident1, ident1AddrKeys := tpkg.RandEd25519Identity()
			inputIDs := tpkg.RandOutputIDs(1)

			inputs := vm.InputSet{
				inputIDs[0]: vm.OutputWithCreationTime{
					Output: &iotago.BasicOutput{
						Amount: 100,
						Conditions: iotago.BasicOutputUnlockConditions{
							&iotago.AddressUnlockCondition{Address: ident1},
						},
					},
				},
			}

			essence := &iotago.TransactionEssence{
				Inputs: inputIDs.UTXOInputs(),
				Outputs: iotago.TxEssenceOutputs{
					&iotago.BasicOutput{
						Amount: 1337,
						Conditions: iotago.BasicOutputUnlockConditions{
							&iotago.AddressUnlockCondition{Address: tpkg.RandEd25519Address()},
						},
						Features: iotago.BasicOutputFeatures{
							&iotago.SenderFeature{Address: tpkg.RandEd25519Address()},
						},
					},
				},
			}
			sigs, err := essence.Sign(testAPI, inputIDs.OrderedSet(inputs.OutputSet()).MustCommitment(testAPI), ident1AddrKeys)
			require.NoError(t, err)

			return test{
				name: "fail - sender not unlocked",
				vmParams: &vm.Params{
					API: testAPI,
				},
				resolvedInputs: vm.ResolvedInputs{InputSet: inputs},
				tx: &iotago.Transaction{
					Essence: essence,
					Unlocks: iotago.Unlocks{
						&iotago.SignatureUnlock{Signature: sigs[0]},
					},
				},
				wantErr: iotago.ErrSenderFeatureNotUnlocked,
			}
		}(),
		func() test {
			_, stateController, _ := tpkg.RandEd25519Identity()
			_, governor, governorAddrKeys := tpkg.RandEd25519Identity()
			inputIDs := tpkg.RandOutputIDs(1)
			accountAddr := tpkg.RandAccountAddress()
			accountId := accountAddr.AccountID()

			inputs := vm.InputSet{
				inputIDs[0]: vm.OutputWithCreationTime{
					Output: &iotago.AccountOutput{
						Amount:    100,
						AccountID: accountId,
						Conditions: iotago.AccountOutputUnlockConditions{
							&iotago.StateControllerAddressUnlockCondition{Address: stateController},
							&iotago.GovernorAddressUnlockCondition{Address: governor},
						},
					},
				},
			}

			essence := &iotago.TransactionEssence{
				Inputs: inputIDs.UTXOInputs(),
				Outputs: iotago.TxEssenceOutputs{
					&iotago.AccountOutput{
						Amount:    100,
						AccountID: accountId,
						Conditions: iotago.AccountOutputUnlockConditions{
							&iotago.StateControllerAddressUnlockCondition{Address: stateController},
							&iotago.GovernorAddressUnlockCondition{Address: governor},
						},
						Features: iotago.AccountOutputFeatures{
							&iotago.SenderFeature{Address: accountAddr},
						},
					},
				},
			}
			sigs, err := essence.Sign(testAPI, inputIDs.OrderedSet(inputs.OutputSet()).MustCommitment(testAPI), governorAddrKeys)
			require.NoError(t, err)

			return test{
				name: "fail - sender not unlocked due to governance transition",
				vmParams: &vm.Params{
					API: testAPI,
				},
				resolvedInputs: vm.ResolvedInputs{InputSet: inputs},
				tx: &iotago.Transaction{
					Essence: essence,
					Unlocks: iotago.Unlocks{
						&iotago.SignatureUnlock{Signature: sigs[0]},
					},
				},
				wantErr: iotago.ErrSenderFeatureNotUnlocked,
			}
		}(),
		func() test {
			_, stateController, stateControllerAddrKeys := tpkg.RandEd25519Identity()
			_, governor, _ := tpkg.RandEd25519Identity()
			inputIDs := tpkg.RandOutputIDs(1)
			accountAddr := tpkg.RandAccountAddress()
			accountId := accountAddr.AccountID()
			currentStateIndex := uint32(1)

			inputs := vm.InputSet{
				inputIDs[0]: vm.OutputWithCreationTime{
					Output: &iotago.AccountOutput{
						Amount:     100,
						AccountID:  accountId,
						StateIndex: currentStateIndex,
						Conditions: iotago.AccountOutputUnlockConditions{
							&iotago.StateControllerAddressUnlockCondition{Address: stateController},
							&iotago.GovernorAddressUnlockCondition{Address: governor},
						},
					},
				},
			}

			essence := &iotago.TransactionEssence{
				Inputs: inputIDs.UTXOInputs(),
				Outputs: iotago.TxEssenceOutputs{
					&iotago.AccountOutput{
						Amount:     100,
						AccountID:  accountId,
						StateIndex: currentStateIndex + 1,
						Conditions: iotago.AccountOutputUnlockConditions{
							&iotago.StateControllerAddressUnlockCondition{Address: stateController},
							&iotago.GovernorAddressUnlockCondition{Address: governor},
						},
						Features: iotago.AccountOutputFeatures{
							&iotago.SenderFeature{Address: accountAddr},
						},
					},
				},
			}
			sigs, err := essence.Sign(testAPI, inputIDs.OrderedSet(inputs.OutputSet()).MustCommitment(testAPI), stateControllerAddrKeys)
			require.NoError(t, err)

			return test{
				name: "ok - account addr unlocked with state transition",
				vmParams: &vm.Params{
					API: testAPI,
				},
				resolvedInputs: vm.ResolvedInputs{InputSet: inputs},
				tx: &iotago.Transaction{
					Essence: essence,
					Unlocks: iotago.Unlocks{
						&iotago.SignatureUnlock{Signature: sigs[0]},
					},
				},
				wantErr: nil,
			}
		}(),
		func() test {
			_, stateController, _ := tpkg.RandEd25519Identity()
			_, governor, governorAddrKeys := tpkg.RandEd25519Identity()
			inputIDs := tpkg.RandOutputIDs(1)
			accountAddr := tpkg.RandAccountAddress()
			accountId := accountAddr.AccountID()

			inputs := vm.InputSet{
				inputIDs[0]: vm.OutputWithCreationTime{
					Output: &iotago.AccountOutput{
						Amount:    100,
						AccountID: accountId,
						Conditions: iotago.AccountOutputUnlockConditions{
							&iotago.StateControllerAddressUnlockCondition{Address: stateController},
							&iotago.GovernorAddressUnlockCondition{Address: governor},
						},
					},
				},
			}

			essence := &iotago.TransactionEssence{
				Inputs: inputIDs.UTXOInputs(),
				Outputs: iotago.TxEssenceOutputs{
					&iotago.AccountOutput{
						Amount:    100,
						AccountID: accountId,
						Conditions: iotago.AccountOutputUnlockConditions{
							&iotago.StateControllerAddressUnlockCondition{Address: stateController},
							&iotago.GovernorAddressUnlockCondition{Address: governor},
						},
						Features: iotago.AccountOutputFeatures{
							&iotago.SenderFeature{Address: governor},
						},
					},
				},
			}
			sigs, err := essence.Sign(testAPI, inputIDs.OrderedSet(inputs.OutputSet()).MustCommitment(testAPI), governorAddrKeys)
			require.NoError(t, err)

			return test{
				name: "ok - sender is governor address",
				vmParams: &vm.Params{
					API: testAPI,
				},
				resolvedInputs: vm.ResolvedInputs{InputSet: inputs},
				tx: &iotago.Transaction{
					Essence: essence,
					Unlocks: iotago.Unlocks{
						&iotago.SignatureUnlock{Signature: sigs[0]},
					},
				},
				wantErr: nil,
			}
		}(),
	}
	for _, tt := range tests {
		t.Run(tt.name, func(t *testing.T) {
			err := stardustVM.Execute(tt.tx, tt.vmParams, tt.resolvedInputs, vm.ExecFuncInputUnlocks(), vm.ExecFuncSenderUnlocked())
			if tt.wantErr != nil {
				require.ErrorIs(t, err, tt.wantErr)
				return
			}

			require.NoError(t, err)
		})
	}
}

func TestTxSemanticOutputsIssuer(t *testing.T) {
	type test struct {
		name           string
		vmParams       *vm.Params
		resolvedInputs vm.ResolvedInputs
		tx             *iotago.Transaction
		wantErr        error
	}
	tests := []test{
		func() test {
			_, ident1, ident1AddrKeys := tpkg.RandEd25519Identity()
			_, stateController, _ := tpkg.RandEd25519Identity()
			_, governor, governorAddrKeys := tpkg.RandEd25519Identity()
			inputIDs := tpkg.RandOutputIDs(2)
			accountAddr := tpkg.RandAccountAddress()
			accountId := accountAddr.AccountID()

			inputs := vm.InputSet{
				inputIDs[0]: vm.OutputWithCreationTime{
					Output: &iotago.AccountOutput{
						Amount:    100,
						AccountID: accountId,
						Conditions: iotago.AccountOutputUnlockConditions{
							&iotago.StateControllerAddressUnlockCondition{Address: stateController},
							&iotago.GovernorAddressUnlockCondition{Address: governor},
						},
					},
				},
				inputIDs[1]: vm.OutputWithCreationTime{
					Output: &iotago.BasicOutput{
						Amount: 100,
						Conditions: iotago.BasicOutputUnlockConditions{
							&iotago.AddressUnlockCondition{Address: ident1},
						},
					},
				},
			}

			essence := &iotago.TransactionEssence{
				Inputs: inputIDs.UTXOInputs(),
				Outputs: iotago.TxEssenceOutputs{
					&iotago.AccountOutput{
						Amount:    100,
						AccountID: accountId,
						Conditions: iotago.AccountOutputUnlockConditions{
							&iotago.StateControllerAddressUnlockCondition{Address: stateController},
							&iotago.GovernorAddressUnlockCondition{Address: governor},
						},
					},
					&iotago.NFTOutput{
						Amount: 100,
						Conditions: iotago.NFTOutputUnlockConditions{
							&iotago.AddressUnlockCondition{Address: ident1},
						},
						ImmutableFeatures: iotago.NFTOutputImmFeatures{
							&iotago.IssuerFeature{Address: accountAddr},
						},
					},
				},
			}
			sigs, err := essence.Sign(testAPI, inputIDs.OrderedSet(inputs.OutputSet()).MustCommitment(testAPI), governorAddrKeys, ident1AddrKeys)
			require.NoError(t, err)

			return test{
				name: "fail - issuer not unlocked due to governance transition",
				vmParams: &vm.Params{
					API: testAPI,
				},
				resolvedInputs: vm.ResolvedInputs{InputSet: inputs},
				tx: &iotago.Transaction{
					Essence: essence,
					Unlocks: iotago.Unlocks{
						&iotago.SignatureUnlock{Signature: sigs[0]},
						&iotago.SignatureUnlock{Signature: sigs[1]},
					},
				},
				wantErr: iotago.ErrIssuerFeatureNotUnlocked,
			}
		}(),
		func() test {
			_, ident1, ident1AddrKeys := tpkg.RandEd25519Identity()
			_, stateController, stateControllerAddrKeys := tpkg.RandEd25519Identity()
			_, governor, _ := tpkg.RandEd25519Identity()
			inputIDs := tpkg.RandOutputIDs(2)
			accountAddr := tpkg.RandAccountAddress()
			accountId := accountAddr.AccountID()
			currentStateIndex := uint32(1)

			nftAddr := tpkg.RandNFTAddress()

			inputs := vm.InputSet{
				// possible issuers: accountAddr, stateController, nftAddr, ident1
				inputIDs[0]: vm.OutputWithCreationTime{
					Output: &iotago.AccountOutput{
						Amount:     100,
						AccountID:  accountId,
						StateIndex: currentStateIndex,
						Conditions: iotago.AccountOutputUnlockConditions{
							&iotago.StateControllerAddressUnlockCondition{Address: stateController},
							&iotago.GovernorAddressUnlockCondition{Address: governor},
						},
					},
				},
				inputIDs[1]: vm.OutputWithCreationTime{
					Output: &iotago.NFTOutput{
						Amount: 900,
						NFTID:  nftAddr.NFTID(),
						Conditions: iotago.NFTOutputUnlockConditions{
							&iotago.AddressUnlockCondition{Address: ident1},
						},
					},
				},
			}

			essence := &iotago.TransactionEssence{
				Inputs: inputIDs.UTXOInputs(),
				Outputs: iotago.TxEssenceOutputs{
					// transitioned account + nft
					&iotago.AccountOutput{
						Amount:     100,
						AccountID:  accountId,
						StateIndex: currentStateIndex + 1,
						Conditions: iotago.AccountOutputUnlockConditions{
							&iotago.StateControllerAddressUnlockCondition{Address: stateController},
							&iotago.GovernorAddressUnlockCondition{Address: governor},
						},
					},
					&iotago.NFTOutput{
						Amount: 100,
						NFTID:  nftAddr.NFTID(),
						Conditions: iotago.NFTOutputUnlockConditions{
							&iotago.AddressUnlockCondition{Address: ident1},
						},
					},
					// issuer is accountAddr
					&iotago.NFTOutput{
						Amount: 100,
						Conditions: iotago.NFTOutputUnlockConditions{
							&iotago.AddressUnlockCondition{Address: ident1},
						},
						ImmutableFeatures: iotago.NFTOutputImmFeatures{
							&iotago.IssuerFeature{Address: accountAddr},
						},
					},
					&iotago.AccountOutput{
						Amount: 100,
						Conditions: iotago.AccountOutputUnlockConditions{
							&iotago.StateControllerAddressUnlockCondition{Address: stateController},
							&iotago.GovernorAddressUnlockCondition{Address: governor},
						},
						ImmutableFeatures: iotago.AccountOutputImmFeatures{
							&iotago.IssuerFeature{Address: accountAddr},
						},
					},
					// issuer is stateController
					&iotago.NFTOutput{
						Amount: 100,
						Conditions: iotago.NFTOutputUnlockConditions{
							&iotago.AddressUnlockCondition{Address: ident1},
						},
						ImmutableFeatures: iotago.NFTOutputImmFeatures{
							&iotago.IssuerFeature{Address: stateController},
						},
					},
					&iotago.AccountOutput{
						Amount: 100,
						Conditions: iotago.AccountOutputUnlockConditions{
							&iotago.StateControllerAddressUnlockCondition{Address: stateController},
							&iotago.GovernorAddressUnlockCondition{Address: governor},
						},
						ImmutableFeatures: iotago.AccountOutputImmFeatures{
							&iotago.IssuerFeature{Address: stateController},
						},
					},
					// issuer is nftAddr
					&iotago.NFTOutput{
						Amount: 100,
						Conditions: iotago.NFTOutputUnlockConditions{
							&iotago.AddressUnlockCondition{Address: ident1},
						},
						ImmutableFeatures: iotago.NFTOutputImmFeatures{
							&iotago.IssuerFeature{Address: nftAddr},
						},
					},
					&iotago.AccountOutput{
						Amount: 100,
						Conditions: iotago.AccountOutputUnlockConditions{
							&iotago.StateControllerAddressUnlockCondition{Address: stateController},
							&iotago.GovernorAddressUnlockCondition{Address: governor},
						},
						ImmutableFeatures: iotago.AccountOutputImmFeatures{
							&iotago.IssuerFeature{Address: nftAddr},
						},
					},
					// issuer is ident1
					&iotago.NFTOutput{
						Amount: 100,
						Conditions: iotago.NFTOutputUnlockConditions{
							&iotago.AddressUnlockCondition{Address: ident1},
						},
						ImmutableFeatures: iotago.NFTOutputImmFeatures{
							&iotago.IssuerFeature{Address: ident1},
						},
					},
					&iotago.AccountOutput{
						Amount: 100,
						Conditions: iotago.AccountOutputUnlockConditions{
							&iotago.StateControllerAddressUnlockCondition{Address: stateController},
							&iotago.GovernorAddressUnlockCondition{Address: governor},
						},
						ImmutableFeatures: iotago.AccountOutputImmFeatures{
							&iotago.IssuerFeature{Address: ident1},
						},
					},
				},
			}
			sigs, err := essence.Sign(testAPI, inputIDs.OrderedSet(inputs.OutputSet()).MustCommitment(testAPI), stateControllerAddrKeys, ident1AddrKeys)
			require.NoError(t, err)

			return test{
				name: "ok - issuer unlocked with state transition",
				vmParams: &vm.Params{
					API: testAPI,
				},
				resolvedInputs: vm.ResolvedInputs{InputSet: inputs},
				tx: &iotago.Transaction{
					Essence: essence,
					Unlocks: iotago.Unlocks{
						&iotago.SignatureUnlock{Signature: sigs[0]},
						&iotago.SignatureUnlock{Signature: sigs[1]},
					},
				},
				wantErr: nil,
			}
		}(),
		func() test {
			_, ident1, ident1AddrKeys := tpkg.RandEd25519Identity()
			_, stateController, _ := tpkg.RandEd25519Identity()
			_, governor, governorAddrKeys := tpkg.RandEd25519Identity()
			inputIDs := tpkg.RandOutputIDs(2)
			accountAddr := tpkg.RandAccountAddress()
			accountId := accountAddr.AccountID()

			inputs := vm.InputSet{
				inputIDs[0]: vm.OutputWithCreationTime{
					Output: &iotago.AccountOutput{
						Amount:    100,
						AccountID: accountId,
						Conditions: iotago.AccountOutputUnlockConditions{
							&iotago.StateControllerAddressUnlockCondition{Address: stateController},
							&iotago.GovernorAddressUnlockCondition{Address: governor},
						},
					},
				},
				inputIDs[1]: vm.OutputWithCreationTime{
					Output: &iotago.BasicOutput{
						Amount: 100,
						Conditions: iotago.BasicOutputUnlockConditions{
							&iotago.AddressUnlockCondition{Address: ident1},
						},
					},
				},
			}

			essence := &iotago.TransactionEssence{
				Inputs: inputIDs.UTXOInputs(),
				Outputs: iotago.TxEssenceOutputs{
					&iotago.AccountOutput{
						Amount:    100,
						AccountID: accountId,
						Conditions: iotago.AccountOutputUnlockConditions{
							&iotago.StateControllerAddressUnlockCondition{Address: stateController},
							&iotago.GovernorAddressUnlockCondition{Address: governor},
						},
					},
					&iotago.NFTOutput{
						Amount: 100,
						Conditions: iotago.NFTOutputUnlockConditions{
							&iotago.AddressUnlockCondition{Address: ident1},
						},
						ImmutableFeatures: iotago.NFTOutputImmFeatures{
							&iotago.IssuerFeature{Address: governor},
						},
					},
				},
			}
			sigs, err := essence.Sign(testAPI, inputIDs.OrderedSet(inputs.OutputSet()).MustCommitment(testAPI), governorAddrKeys, ident1AddrKeys)
			require.NoError(t, err)

			return test{
				name: "ok - issuer is the governor",
				vmParams: &vm.Params{
					API: testAPI,
				},
				resolvedInputs: vm.ResolvedInputs{InputSet: inputs},
				tx: &iotago.Transaction{
					Essence: essence,
					Unlocks: iotago.Unlocks{
						&iotago.SignatureUnlock{Signature: sigs[0]},
						&iotago.SignatureUnlock{Signature: sigs[1]},
					},
				},
				wantErr: nil,
			}
		}(),
	}
	for _, tt := range tests {
		t.Run(tt.name, func(t *testing.T) {
			err := stardustVM.Execute(tt.tx, tt.vmParams, tt.resolvedInputs)
			if tt.wantErr != nil {
				require.ErrorIs(t, err, tt.wantErr)
				return
			}

			require.NoError(t, err)
		})
	}
}

func TestTxSemanticTimelocks(t *testing.T) {
	type test struct {
		name           string
		vmParams       *vm.Params
		resolvedInputs vm.ResolvedInputs
		tx             *iotago.Transaction
		wantErr        error
	}
	tests := []test{
		func() test {
			_, ident1, ident1AddrKeys := tpkg.RandEd25519Identity()
			inputIDs := tpkg.RandOutputIDs(1)

			inputs := vm.InputSet{
				inputIDs[0]: vm.OutputWithCreationTime{
					Output: &iotago.BasicOutput{
						Conditions: iotago.BasicOutputUnlockConditions{
							&iotago.AddressUnlockCondition{Address: ident1},
							&iotago.TimelockUnlockCondition{
								SlotIndex: 5,
							},
						},
					},
				},
			}

<<<<<<< HEAD
			creationSlot := iotago.SlotIndex(10)
			essence := &iotago.TransactionEssence{Inputs: inputIDs.UTXOInputs(), CreationTime: creationSlot}
			sigs, err := essence.Sign(inputIDs.OrderedSet(inputs.OutputSet()).MustCommitment(), ident1AddrKeys)
			require.NoError(t, err)

			return test{
				name:     "ok",
				vmParams: &vm.Params{},
				resolvedInputs: vm.ResolvedInputs{
					InputSet: inputs,
					CommitmentInput: &iotago.Commitment{
						Index: creationSlot,
					},
				},
=======
			essence := &iotago.TransactionEssence{Inputs: inputIDs.UTXOInputs(), CreationTime: 10}
			sigs, err := essence.Sign(testAPI, inputIDs.OrderedSet(inputs.OutputSet()).MustCommitment(testAPI), ident1AddrKeys)
			require.NoError(t, err)

			return test{
				name: "ok",
				vmParams: &vm.Params{
					API: testAPI,
				},
				resolvedInputs: vm.ResolvedInputs{InputSet: inputs},
>>>>>>> 31d7d74c
				tx: &iotago.Transaction{
					Essence: essence,
					Unlocks: iotago.Unlocks{
						&iotago.SignatureUnlock{Signature: sigs[0]},
					},
				},
				wantErr: nil,
			}
		}(),
		func() test {
			_, ident1, ident1AddrKeys := tpkg.RandEd25519Identity()
			inputIDs := tpkg.RandOutputIDs(1)

			inputs := vm.InputSet{
				inputIDs[0]: vm.OutputWithCreationTime{
					Output: &iotago.BasicOutput{
						Amount: 100,
						Conditions: iotago.BasicOutputUnlockConditions{
							&iotago.AddressUnlockCondition{Address: ident1},
							&iotago.TimelockUnlockCondition{
								SlotIndex: 15,
							},
						},
					},
				},
			}

			creationSlot := iotago.SlotIndex(10)
			essence := &iotago.TransactionEssence{Inputs: inputIDs.UTXOInputs(), CreationTime: 10}
			sigs, err := essence.Sign(testAPI, inputIDs.OrderedSet(inputs.OutputSet()).MustCommitment(testAPI), ident1AddrKeys)
			require.NoError(t, err)

			return test{
<<<<<<< HEAD
				name:     "fail - timelock not expired",
				vmParams: &vm.Params{},
				resolvedInputs: vm.ResolvedInputs{
					InputSet: inputs,
					CommitmentInput: &iotago.Commitment{
						Index: creationSlot,
					},
				},
=======
				name: "fail - timelock not expired",
				vmParams: &vm.Params{
					API: testAPI,
				},
				resolvedInputs: vm.ResolvedInputs{InputSet: inputs},
>>>>>>> 31d7d74c
				tx: &iotago.Transaction{
					Essence: essence,
					Unlocks: iotago.Unlocks{
						&iotago.SignatureUnlock{Signature: sigs[0]},
					},
				},
				wantErr: iotago.ErrTimelockNotExpired,
			}
		}(),
		func() test {
			_, ident1, ident1AddrKeys := tpkg.RandEd25519Identity()
			inputIDs := tpkg.RandOutputIDs(1)

			inputs := vm.InputSet{
				inputIDs[0]: vm.OutputWithCreationTime{
					Output: &iotago.BasicOutput{
						Amount: 100,
						Conditions: iotago.BasicOutputUnlockConditions{
							&iotago.AddressUnlockCondition{Address: ident1},
							&iotago.TimelockUnlockCondition{
								SlotIndex: 1337,
							},
						},
					},
				},
			}

<<<<<<< HEAD
			creationSlot := iotago.SlotIndex(666)
			essence := &iotago.TransactionEssence{Inputs: inputIDs.UTXOInputs(), CreationTime: creationSlot}
			sigs, err := essence.Sign(inputIDs.OrderedSet(inputs.OutputSet()).MustCommitment(), ident1AddrKeys)
			require.NoError(t, err)

			return test{
				name:     "fail - timelock not expired",
				vmParams: &vm.Params{},
				resolvedInputs: vm.ResolvedInputs{
					InputSet: inputs,
					CommitmentInput: &iotago.Commitment{
						Index: creationSlot,
					},
				},
=======
			essence := &iotago.TransactionEssence{Inputs: inputIDs.UTXOInputs(), CreationTime: 666}
			sigs, err := essence.Sign(testAPI, inputIDs.OrderedSet(inputs.OutputSet()).MustCommitment(testAPI), ident1AddrKeys)
			require.NoError(t, err)

			return test{
				name: "fail - timelock not expired",
				vmParams: &vm.Params{
					API: testAPI,
				},
				resolvedInputs: vm.ResolvedInputs{InputSet: inputs},
>>>>>>> 31d7d74c
				tx: &iotago.Transaction{
					Essence: essence,
					Unlocks: iotago.Unlocks{
						&iotago.SignatureUnlock{Signature: sigs[0]},
					},
				},
				wantErr: iotago.ErrTimelockNotExpired,
			}
		}(),
		func() test {
			_, ident1, ident1AddrKeys := tpkg.RandEd25519Identity()
			inputIDs := tpkg.RandOutputIDs(1)

			inputs := vm.InputSet{
				inputIDs[0]: vm.OutputWithCreationTime{
					Output: &iotago.BasicOutput{
						Amount: 100,
						Conditions: iotago.BasicOutputUnlockConditions{
							&iotago.AddressUnlockCondition{Address: ident1},
							&iotago.TimelockUnlockCondition{
								SlotIndex: 1000,
							},
						},
					},
				},
			}

			creationSlot := iotago.SlotIndex(1005)
			essence := &iotago.TransactionEssence{Inputs: inputIDs.UTXOInputs(), CreationTime: creationSlot}
			sigs, err := essence.Sign(inputIDs.OrderedSet(inputs.OutputSet()).MustCommitment(), ident1AddrKeys)
			require.NoError(t, err)

			return test{
				name:     "fail - no commitment input for timelock",
				vmParams: &vm.Params{},
				resolvedInputs: vm.ResolvedInputs{
					InputSet: inputs,
				},
				tx: &iotago.Transaction{
					Essence: essence,
					Unlocks: iotago.Unlocks{
						&iotago.SignatureUnlock{Signature: sigs[0]},
					},
				},
				wantErr: iotago.ErrTimelockConditionCommitmentInputRequired,
			}
		}(),
	}
	for _, tt := range tests {
		t.Run(tt.name, func(t *testing.T) {
			err := stardustVM.Execute(tt.tx, tt.vmParams, tt.resolvedInputs, vm.ExecFuncTimelocks())
			if tt.wantErr != nil {
				require.ErrorIs(t, err, tt.wantErr)
				return
			}

			require.NoError(t, err)
		})
	}
}

// TODO: add some more failing test cases.
func TestTxSemanticMana(t *testing.T) {
	type test struct {
		name           string
		vmParams       *vm.Params
		resolvedInputs vm.ResolvedInputs
		tx             *iotago.Transaction
		wantErr        error
	}
	tests := []test{
		func() test {
			_, ident1, ident1AddrKeys := tpkg.RandEd25519Identity()
			inputIDs := tpkg.RandOutputIDs(1)

			inputs := vm.InputSet{
				inputIDs[0]: vm.OutputWithCreationTime{
					Output: &iotago.BasicOutput{
						Amount: OneMi,
						Mana:   math.MaxUint64,
						Conditions: iotago.BasicOutputUnlockConditions{
							&iotago.AddressUnlockCondition{Address: ident1},
						},
					},
					CreationTime: 10,
				},
			}

			essence := &iotago.TransactionEssence{
				Inputs: inputIDs.UTXOInputs(),
				Outputs: iotago.TxEssenceOutputs{
					&iotago.BasicOutput{
						Amount: OneMi,
						Mana: func() iotago.Mana {
							var slotIndexCreated iotago.SlotIndex = 10
							slotIndexTarget := 10 + 100*testProtoParams.ParamEpochDurationInSlots()

							potentialMana, err := testProtoParams.ManaDecayProvider().PotentialManaWithDecay(OneMi, slotIndexCreated, slotIndexTarget)
							require.NoError(t, err)

							storedMana, err := testProtoParams.ManaDecayProvider().StoredManaWithDecay(math.MaxUint64, slotIndexCreated, slotIndexTarget)
							require.NoError(t, err)

							return potentialMana + storedMana
						}(),
						Conditions: iotago.BasicOutputUnlockConditions{
							&iotago.AddressUnlockCondition{Address: tpkg.RandEd25519Address()},
						},
					},
				},
				CreationTime: 10 + 100*testProtoParams.ParamEpochDurationInSlots(),
			}
			sigs, err := essence.Sign(testAPI, inputIDs.OrderedSet(inputs.OutputSet()).MustCommitment(testAPI), ident1AddrKeys)
			require.NoError(t, err)

			return test{
				name: "ok - stored Mana only without allotment",
				vmParams: &vm.Params{
					API: testAPI,
				},
				resolvedInputs: vm.ResolvedInputs{InputSet: inputs},
				tx: &iotago.Transaction{
					Essence: essence,
					Unlocks: iotago.Unlocks{
						&iotago.SignatureUnlock{Signature: sigs[0]},
					},
				},
				wantErr: nil,
			}
		}(),
		func() test {
			_, ident1, ident1AddrKeys := tpkg.RandEd25519Identity()
			inputIDs := tpkg.RandOutputIDs(1)

			inputs := vm.InputSet{
				inputIDs[0]: vm.OutputWithCreationTime{
					Output: &iotago.BasicOutput{
						Amount: OneMi,
						Mana:   math.MaxUint64,
						Conditions: iotago.BasicOutputUnlockConditions{
							&iotago.AddressUnlockCondition{Address: ident1},
						},
					},
					CreationTime: 10,
				},
			}

			essence := &iotago.TransactionEssence{
				Inputs: inputIDs.UTXOInputs(),
				Outputs: iotago.TxEssenceOutputs{
					&iotago.BasicOutput{
						Amount: OneMi,
						Mana: func() iotago.Mana {
							var slotIndexCreated iotago.SlotIndex = 10
							slotIndexTarget := 10 + 100*testProtoParams.ParamEpochDurationInSlots()

							potentialMana, err := testProtoParams.ManaDecayProvider().PotentialManaWithDecay(OneMi, slotIndexCreated, slotIndexTarget)
							require.NoError(t, err)

							storedMana, err := testProtoParams.ManaDecayProvider().StoredManaWithDecay(math.MaxUint64, slotIndexCreated, slotIndexTarget)
							require.NoError(t, err)

							// generated mana + decay - allotment
							return potentialMana + storedMana - 50
						}(),
						Conditions: iotago.BasicOutputUnlockConditions{
							&iotago.AddressUnlockCondition{Address: tpkg.RandEd25519Address()},
						},
					},
				},
				Allotments: iotago.Allotments{
					&iotago.Allotment{Value: 50},
				},
				CreationTime: 10 + 100*testProtoParams.ParamEpochDurationInSlots(),
			}
			sigs, err := essence.Sign(testAPI, inputIDs.OrderedSet(inputs.OutputSet()).MustCommitment(testAPI), ident1AddrKeys)
			require.NoError(t, err)

			return test{
				name: "ok - stored and allotted",
				vmParams: &vm.Params{
					API: testAPI,
				},
				resolvedInputs: vm.ResolvedInputs{InputSet: inputs},
				tx: &iotago.Transaction{
					Essence: essence,
					Unlocks: iotago.Unlocks{
						&iotago.SignatureUnlock{Signature: sigs[0]},
					},
				},
				wantErr: nil,
			}
		}(),
		func() test {
			_, ident1, ident1AddrKeys := tpkg.RandEd25519Identity()
			inputIDs := tpkg.RandOutputIDs(1)

			inputs := vm.InputSet{
				inputIDs[0]: vm.OutputWithCreationTime{
					Output: &iotago.BasicOutput{
						Amount: 5,
						Mana:   10,
						Conditions: iotago.BasicOutputUnlockConditions{
							&iotago.AddressUnlockCondition{Address: ident1},
						},
					},
					CreationTime: 20,
				},
			}

			essence := &iotago.TransactionEssence{
				Inputs: inputIDs.UTXOInputs(),
				Outputs: iotago.TxEssenceOutputs{
					&iotago.BasicOutput{
						Amount: 5,
						Mana:   35,
						Conditions: iotago.BasicOutputUnlockConditions{
							&iotago.AddressUnlockCondition{Address: tpkg.RandEd25519Address()},
						},
					},
				},
				CreationTime: 15,
			}
			sigs, err := essence.Sign(testAPI, inputIDs.OrderedSet(inputs.OutputSet()).MustCommitment(testAPI), ident1AddrKeys)
			require.NoError(t, err)

			return test{
				name: "fail - input created after tx",
				vmParams: &vm.Params{

					API: testAPI,
				},
				resolvedInputs: vm.ResolvedInputs{InputSet: inputs},
				tx: &iotago.Transaction{
					Essence: essence,
					Unlocks: iotago.Unlocks{
						&iotago.SignatureUnlock{Signature: sigs[0]},
					},
				},
				wantErr: iotago.ErrInputCreationAfterTxCreation,
			}
		}(),
		func() test {
			_, ident1, ident1AddrKeys := tpkg.RandEd25519Identity()
			inputIDs := tpkg.RandOutputIDs(1)

			inputs := vm.InputSet{
				inputIDs[0]: vm.OutputWithCreationTime{
					Output: &iotago.BasicOutput{
						Amount: 5,
						Mana:   10,
						Conditions: iotago.BasicOutputUnlockConditions{
							&iotago.AddressUnlockCondition{Address: ident1},
						},
					},
					CreationTime: 15,
				},
			}

			essence := &iotago.TransactionEssence{
				Inputs: inputIDs.UTXOInputs(),
				Outputs: iotago.TxEssenceOutputs{
					&iotago.BasicOutput{
						Amount: 5,
						Mana:   10,
						Conditions: iotago.BasicOutputUnlockConditions{
							&iotago.AddressUnlockCondition{Address: tpkg.RandEd25519Address()},
						},
					},
				},
				CreationTime: 15,
			}
			sigs, err := essence.Sign(testAPI, inputIDs.OrderedSet(inputs.OutputSet()).MustCommitment(testAPI), ident1AddrKeys)
			require.NoError(t, err)

			return test{
				name: "ok - input created in same slot as tx",
				vmParams: &vm.Params{
					API: testAPI,
				},
				resolvedInputs: vm.ResolvedInputs{InputSet: inputs},
				tx: &iotago.Transaction{
					Essence: essence,
					Unlocks: iotago.Unlocks{
						&iotago.SignatureUnlock{Signature: sigs[0]},
					},
				},
				wantErr: nil,
			}
		}(),
	}
	for _, tt := range tests {
		t.Run(tt.name, func(t *testing.T) {
			err := stardustVM.Execute(tt.tx, tt.vmParams, tt.resolvedInputs, vm.ExecFuncInputUnlocks(), vm.ExecFuncBalancedMana())
			if tt.wantErr != nil {
				require.ErrorIs(t, err, tt.wantErr)
				return
			}

			require.NoError(t, err)
		})
	}
}

func TestManaRewardsClaimingStaking(t *testing.T) {
	_, ident, identAddrKeys := tpkg.RandEd25519Identity()
	accountIdent := tpkg.RandAccountAddress()

	var manaRewardAmount iotago.Mana = 200
	currentSlot := 20 * testProtoParams.ParamEpochDurationInSlots()
	currentEpoch := testProtoParams.TimeProvider().EpochFromSlot(currentSlot)

	inputIDs := tpkg.RandOutputIDs(1)
	inputs := vm.InputSet{
		inputIDs[0]: vm.OutputWithCreationTime{
			Output: &iotago.AccountOutput{
				Amount:         OneMi * 10,
				NativeTokens:   nil,
				AccountID:      accountIdent.AccountID(),
				StateIndex:     1,
				StateMetadata:  nil,
				Mana:           0,
				FoundryCounter: 0,
				Conditions: iotago.AccountOutputUnlockConditions{
					&iotago.StateControllerAddressUnlockCondition{Address: ident},
					&iotago.GovernorAddressUnlockCondition{Address: ident},
				},
				Features: iotago.AccountOutputFeatures{
					&iotago.StakingFeature{
						StakedAmount: 100,
						FixedCost:    50,
						StartEpoch:   currentEpoch - 10,
						EndEpoch:     currentEpoch,
					},
				},
			},
		},
	}

	essence := &iotago.TransactionEssence{
		Inputs: inputIDs.UTXOInputs(),
		Outputs: iotago.TxEssenceOutputs{
			&iotago.AccountOutput{
				Amount:         OneMi * 5,
				NativeTokens:   nil,
				AccountID:      accountIdent.AccountID(),
				StateIndex:     2,
				StateMetadata:  nil,
				FoundryCounter: 0,
				Conditions: iotago.AccountOutputUnlockConditions{
					&iotago.StateControllerAddressUnlockCondition{Address: ident},
					&iotago.GovernorAddressUnlockCondition{Address: ident},
				},
				Features: nil,
			},
			&iotago.BasicOutput{
				Amount:       OneMi * 5,
				NativeTokens: nil,
				Mana:         manaRewardAmount,
				Conditions: iotago.BasicOutputUnlockConditions{
					&iotago.AddressUnlockCondition{Address: accountIdent},
				},
				Features: nil,
			},
		},
	}

	sigs, err := essence.Sign(testAPI, inputIDs.OrderedSet(inputs.OutputSet()).MustCommitment(testAPI), identAddrKeys)
	require.NoError(t, err)

	tx := &iotago.Transaction{
		Essence: essence,
		Unlocks: iotago.Unlocks{
			&iotago.SignatureUnlock{Signature: sigs[0]},
		},
	}

	resolvedInputs := vm.ResolvedInputs{
		InputSet: inputs,
		RewardsInputSet: map[iotago.ChainID]iotago.Mana{
			accountIdent.AccountID(): manaRewardAmount,
		},
		CommitmentInput: &iotago.Commitment{
			Index: currentSlot,
		},
	}
	require.NoError(t, stardustVM.Execute(tx, &vm.Params{
		API: testAPI,
	}, resolvedInputs))
}

func TestManaRewardsClaimingDelegation(t *testing.T) {
	_, ident, identAddrKeys := tpkg.RandEd25519Identity()

	const manaRewardAmount iotago.Mana = 200
	currentSlot := 20 * testProtoParams.ParamEpochDurationInSlots()
	currentEpoch := testProtoParams.TimeProvider().EpochFromSlot(currentSlot)

	inputIDs := tpkg.RandOutputIDs(1)
	inputs := vm.InputSet{
		inputIDs[0]: vm.OutputWithCreationTime{
			Output: &iotago.DelegationOutput{
				Amount:            OneMi * 10,
				DelegatedAmount:   OneMi * 10,
				DelegationID:      iotago.EmptyDelegationId(),
				ValidatorID:       iotago.EmptyAccountID(),
				StartEpoch:        currentEpoch,
				EndEpoch:          currentEpoch + 5,
				ImmutableFeatures: nil,
				Conditions: iotago.DelegationOutputUnlockConditions{
					&iotago.AddressUnlockCondition{Address: ident},
				},
			},
		},
	}
	delegationID := iotago.DelegationIDFromOutputID(inputIDs[0])

	essence := &iotago.TransactionEssence{
		Inputs: inputIDs.UTXOInputs(),
		Outputs: iotago.TxEssenceOutputs{
			&iotago.BasicOutput{
				Amount: OneMi * 10,
				Mana:   manaRewardAmount,
				Conditions: iotago.BasicOutputUnlockConditions{
					&iotago.AddressUnlockCondition{Address: ident},
				},
				Features: nil,
			},
		},
		CreationTime: currentSlot,
	}

	sigs, err := essence.Sign(testAPI, inputIDs.OrderedSet(inputs.OutputSet()).MustCommitment(testAPI), identAddrKeys)
	require.NoError(t, err)

	tx := &iotago.Transaction{
		Essence: essence,
		Unlocks: iotago.Unlocks{
			&iotago.SignatureUnlock{Signature: sigs[0]},
		},
	}

	resolvedInputs := vm.ResolvedInputs{
		InputSet: inputs,
		RewardsInputSet: map[iotago.ChainID]iotago.Mana{
			delegationID: manaRewardAmount,
		},
	}
	require.NoError(t, stardustVM.Execute(tx, &vm.Params{
		API: testAPI,
	}, resolvedInputs))
}<|MERGE_RESOLUTION|>--- conflicted
+++ resolved
@@ -691,20 +691,13 @@
 
 			return test{
 				name: "ok",
-<<<<<<< HEAD
-				vmParams: &vm.Params{External: &iotago.ExternalUnlockParameters{
-					ProtocolParameters: testProtoParams,
-				}},
+				vmParams: &vm.Params{
+					API: testAPI,
+				},
 				resolvedInputs: vm.ResolvedInputs{
 					InputSet:        inputs,
 					CommitmentInput: &iotago.Commitment{Index: creationSlot},
 				},
-=======
-				vmParams: &vm.Params{
-					API: testAPI,
-				},
-				resolvedInputs: vm.ResolvedInputs{InputSet: inputs},
->>>>>>> 31d7d74c
 				tx: &iotago.Transaction{
 					Essence: essence,
 					Unlocks: iotago.Unlocks{
@@ -796,19 +789,10 @@
 
 			return test{
 				name: "fail - changed immutable account address unlock",
-<<<<<<< HEAD
-				vmParams: &vm.Params{External: &iotago.ExternalUnlockParameters{
-					ProtocolParameters: testProtoParams,
-				}},
-				resolvedInputs: vm.ResolvedInputs{
-					InputSet: inputs,
-				},
-=======
 				vmParams: &vm.Params{
 					API: testAPI,
 				},
 				resolvedInputs: vm.ResolvedInputs{InputSet: inputs},
->>>>>>> 31d7d74c
 				tx: &iotago.Transaction{
 					Essence: essence,
 					Unlocks: iotago.Unlocks{
@@ -1108,30 +1092,19 @@
 				accountAddr1.AccountID(): 0,
 			}
 
-<<<<<<< HEAD
 			commitment := &iotago.Commitment{
 				Index: 110,
 			}
 
-			sigs, err := essence.Sign(inputIDs.OrderedSet(inputs.OutputSet()).MustCommitment(), ident1AddressKeys)
-=======
 			sigs, err := essence.Sign(testAPI, inputIDs.OrderedSet(inputs.OutputSet()).MustCommitment(testAPI), ident1AddressKeys)
->>>>>>> 31d7d74c
 			require.NoError(t, err)
 
 			return test{
 				name: "ok - destroy block issuer account",
-<<<<<<< HEAD
-				vmParams: &vm.Params{External: &iotago.ExternalUnlockParameters{
-					ProtocolParameters: testProtoParams,
-				}},
+				vmParams: &vm.Params{
+					API: testAPI,
+				},
 				resolvedInputs: vm.ResolvedInputs{InputSet: inputs, BICInputSet: bicInputs, CommitmentInput: commitment},
-=======
-				vmParams: &vm.Params{
-					API: testAPI,
-				},
-				resolvedInputs: vm.ResolvedInputs{InputSet: inputs, BICInputSet: bicInputs},
->>>>>>> 31d7d74c
 				tx: &iotago.Transaction{
 					Essence: essence,
 					Unlocks: iotago.Unlocks{
@@ -1182,30 +1155,19 @@
 				},
 			}
 
-<<<<<<< HEAD
 			commitment := &iotago.Commitment{
 				Index: 110,
 			}
 
-			sigs, err := essence.Sign(inputIDs.OrderedSet(inputs.OutputSet()).MustCommitment(), ident1AddressKeys)
-=======
 			sigs, err := essence.Sign(testAPI, inputIDs.OrderedSet(inputs.OutputSet()).MustCommitment(testAPI), ident1AddressKeys)
->>>>>>> 31d7d74c
 			require.NoError(t, err)
 
 			return test{
 				name: "fail - destroy block issuer account without supplying BIC",
-<<<<<<< HEAD
-				vmParams: &vm.Params{External: &iotago.ExternalUnlockParameters{
-					ProtocolParameters: testProtoParams,
-				}},
+				vmParams: &vm.Params{
+					API: testAPI,
+				},
 				resolvedInputs: vm.ResolvedInputs{InputSet: inputs, CommitmentInput: commitment},
-=======
-				vmParams: &vm.Params{
-					API: testAPI,
-				},
-				resolvedInputs: vm.ResolvedInputs{InputSet: inputs},
->>>>>>> 31d7d74c
 				tx: &iotago.Transaction{
 					Essence: essence,
 					Unlocks: iotago.Unlocks{
@@ -1420,22 +1382,16 @@
 			require.NoError(t, err)
 
 			return test{
-<<<<<<< HEAD
-				name:     "ok",
-				vmParams: &vm.Params{},
+				name: "ok",
+				vmParams: &vm.Params{
+					API: testAPI,
+				},
 				resolvedInputs: vm.ResolvedInputs{
 					InputSet: inputs,
 					CommitmentInput: &iotago.Commitment{
 						Index: creationSlot,
 					},
 				},
-=======
-				name: "ok",
-				vmParams: &vm.Params{
-					API: testAPI,
-				},
-				resolvedInputs: vm.ResolvedInputs{InputSet: inputs},
->>>>>>> 31d7d74c
 				tx: &iotago.Transaction{
 					Essence: essence,
 					Unlocks: iotago.Unlocks{
@@ -1477,19 +1433,10 @@
 
 			return test{
 				name: "fail - invalid signature",
-<<<<<<< HEAD
-				vmParams: &vm.Params{External: &iotago.ExternalUnlockParameters{
-					ProtocolParameters: testProtoParams,
-				}},
-				resolvedInputs: vm.ResolvedInputs{
-					InputSet: inputs,
-				},
-=======
 				vmParams: &vm.Params{
 					API: testAPI,
 				},
 				resolvedInputs: vm.ResolvedInputs{InputSet: inputs},
->>>>>>> 31d7d74c
 				tx: &iotago.Transaction{
 					Essence: essence,
 					Unlocks: iotago.Unlocks{
@@ -1709,22 +1656,16 @@
 			require.NoError(t, err)
 
 			return test{
-<<<<<<< HEAD
-				name:     "fail - sender can not unlock yet",
-				vmParams: &vm.Params{},
+				name: "fail - sender can not unlock yet",
+				vmParams: &vm.Params{
+					API: testAPI,
+				},
 				resolvedInputs: vm.ResolvedInputs{
 					InputSet: inputs,
 					CommitmentInput: &iotago.Commitment{
 						Index: creationSlot,
 					},
 				},
-=======
-				name: "fail - sender can not unlock yet",
-				vmParams: &vm.Params{
-					API: testAPI,
-				},
-				resolvedInputs: vm.ResolvedInputs{InputSet: inputs},
->>>>>>> 31d7d74c
 				tx: &iotago.Transaction{
 					Essence: essence,
 					Unlocks: iotago.Unlocks{
@@ -1761,22 +1702,16 @@
 			require.NoError(t, err)
 
 			return test{
-<<<<<<< HEAD
-				name:     "fail - receiver can not unlock anymore",
-				vmParams: &vm.Params{},
+				name: "fail - receiver can not unlock anymore",
+				vmParams: &vm.Params{
+					API: testAPI,
+				},
 				resolvedInputs: vm.ResolvedInputs{
 					InputSet: inputs,
 					CommitmentInput: &iotago.Commitment{
 						Index: creationSlot,
 					},
 				},
-=======
-				name: "fail - receiver can not unlock anymore",
-				vmParams: &vm.Params{
-					API: testAPI,
-				},
-				resolvedInputs: vm.ResolvedInputs{InputSet: inputs},
->>>>>>> 31d7d74c
 				tx: &iotago.Transaction{
 					Essence: essence,
 					Unlocks: iotago.Unlocks{
@@ -2087,22 +2022,16 @@
 			require.NoError(t, err)
 
 			return test{
-<<<<<<< HEAD
-				name:     "ok",
-				vmParams: &vm.Params{},
+				name: "ok",
+				vmParams: &vm.Params{
+					API: testAPI,
+				},
 				resolvedInputs: vm.ResolvedInputs{
 					InputSet: inputs,
 					CommitmentInput: &iotago.Commitment{
 						Index: creationSlot,
 					},
 				},
-=======
-				name: "ok",
-				vmParams: &vm.Params{
-					API: testAPI,
-				},
-				resolvedInputs: vm.ResolvedInputs{InputSet: inputs},
->>>>>>> 31d7d74c
 				tx: &iotago.Transaction{
 					Essence: essence,
 					Unlocks: iotago.Unlocks{
@@ -2310,22 +2239,16 @@
 			require.NoError(t, err)
 
 			return test{
-<<<<<<< HEAD
-				name:     "fail - return not fulfilled",
-				vmParams: &vm.Params{},
+				name: "fail - return not fulfilled",
+				vmParams: &vm.Params{
+					API: testAPI,
+				},
 				resolvedInputs: vm.ResolvedInputs{
 					InputSet: inputs,
 					CommitmentInput: &iotago.Commitment{
 						Index: creationSlot,
 					},
 				},
-=======
-				name: "fail - return not fulfilled",
-				vmParams: &vm.Params{
-					API: testAPI,
-				},
-				resolvedInputs: vm.ResolvedInputs{InputSet: inputs},
->>>>>>> 31d7d74c
 				tx: &iotago.Transaction{
 					Essence: essence,
 					Unlocks: iotago.Unlocks{
@@ -3791,33 +3714,22 @@
 				},
 			}
 
-<<<<<<< HEAD
 			creationSlot := iotago.SlotIndex(10)
 			essence := &iotago.TransactionEssence{Inputs: inputIDs.UTXOInputs(), CreationTime: creationSlot}
-			sigs, err := essence.Sign(inputIDs.OrderedSet(inputs.OutputSet()).MustCommitment(), ident1AddrKeys)
-			require.NoError(t, err)
-
-			return test{
-				name:     "ok",
-				vmParams: &vm.Params{},
+			sigs, err := essence.Sign(testAPI, inputIDs.OrderedSet(inputs.OutputSet()).MustCommitment(testAPI), ident1AddrKeys)
+			require.NoError(t, err)
+
+			return test{
+				name: "ok",
+				vmParams: &vm.Params{
+					API: testAPI,
+				},
 				resolvedInputs: vm.ResolvedInputs{
 					InputSet: inputs,
 					CommitmentInput: &iotago.Commitment{
 						Index: creationSlot,
 					},
 				},
-=======
-			essence := &iotago.TransactionEssence{Inputs: inputIDs.UTXOInputs(), CreationTime: 10}
-			sigs, err := essence.Sign(testAPI, inputIDs.OrderedSet(inputs.OutputSet()).MustCommitment(testAPI), ident1AddrKeys)
-			require.NoError(t, err)
-
-			return test{
-				name: "ok",
-				vmParams: &vm.Params{
-					API: testAPI,
-				},
-				resolvedInputs: vm.ResolvedInputs{InputSet: inputs},
->>>>>>> 31d7d74c
 				tx: &iotago.Transaction{
 					Essence: essence,
 					Unlocks: iotago.Unlocks{
@@ -3851,22 +3763,16 @@
 			require.NoError(t, err)
 
 			return test{
-<<<<<<< HEAD
-				name:     "fail - timelock not expired",
-				vmParams: &vm.Params{},
+				name: "fail - timelock not expired",
+				vmParams: &vm.Params{
+					API: testAPI,
+				},
 				resolvedInputs: vm.ResolvedInputs{
 					InputSet: inputs,
 					CommitmentInput: &iotago.Commitment{
 						Index: creationSlot,
 					},
 				},
-=======
-				name: "fail - timelock not expired",
-				vmParams: &vm.Params{
-					API: testAPI,
-				},
-				resolvedInputs: vm.ResolvedInputs{InputSet: inputs},
->>>>>>> 31d7d74c
 				tx: &iotago.Transaction{
 					Essence: essence,
 					Unlocks: iotago.Unlocks{
@@ -3894,33 +3800,22 @@
 				},
 			}
 
-<<<<<<< HEAD
 			creationSlot := iotago.SlotIndex(666)
 			essence := &iotago.TransactionEssence{Inputs: inputIDs.UTXOInputs(), CreationTime: creationSlot}
-			sigs, err := essence.Sign(inputIDs.OrderedSet(inputs.OutputSet()).MustCommitment(), ident1AddrKeys)
-			require.NoError(t, err)
-
-			return test{
-				name:     "fail - timelock not expired",
-				vmParams: &vm.Params{},
+			sigs, err := essence.Sign(testAPI, inputIDs.OrderedSet(inputs.OutputSet()).MustCommitment(testAPI), ident1AddrKeys)
+			require.NoError(t, err)
+
+			return test{
+				name: "fail - timelock not expired",
+				vmParams: &vm.Params{
+					API: testAPI,
+				},
 				resolvedInputs: vm.ResolvedInputs{
 					InputSet: inputs,
 					CommitmentInput: &iotago.Commitment{
 						Index: creationSlot,
 					},
 				},
-=======
-			essence := &iotago.TransactionEssence{Inputs: inputIDs.UTXOInputs(), CreationTime: 666}
-			sigs, err := essence.Sign(testAPI, inputIDs.OrderedSet(inputs.OutputSet()).MustCommitment(testAPI), ident1AddrKeys)
-			require.NoError(t, err)
-
-			return test{
-				name: "fail - timelock not expired",
-				vmParams: &vm.Params{
-					API: testAPI,
-				},
-				resolvedInputs: vm.ResolvedInputs{InputSet: inputs},
->>>>>>> 31d7d74c
 				tx: &iotago.Transaction{
 					Essence: essence,
 					Unlocks: iotago.Unlocks{
@@ -3950,7 +3845,7 @@
 
 			creationSlot := iotago.SlotIndex(1005)
 			essence := &iotago.TransactionEssence{Inputs: inputIDs.UTXOInputs(), CreationTime: creationSlot}
-			sigs, err := essence.Sign(inputIDs.OrderedSet(inputs.OutputSet()).MustCommitment(), ident1AddrKeys)
+			sigs, err := essence.Sign(testAPI, inputIDs.OrderedSet(inputs.OutputSet()).MustCommitment(testAPI), ident1AddrKeys)
 			require.NoError(t, err)
 
 			return test{
