--- conflicted
+++ resolved
@@ -136,13 +136,8 @@
 			return ierrors.Wrap(iotago.ErrInvalidBlockIssuerTransition, "no commitment provided")
 		}
 
-<<<<<<< HEAD
 		if nextBIFeat.ExpirySlot != 0 && nextBIFeat.ExpirySlot < vmParams.WorkingSet.Commitment.Index+vmParams.API.ProtocolParameters().EvictionAge() {
-			return fmt.Errorf("%w: block issuer feature expiry set too soon", iotago.ErrInvalidBlockIssuerTransition)
-=======
-		if nextBIFeat.ExpirySlot != 0 && nextBIFeat.ExpirySlot < vmParams.WorkingSet.Commitment.Index+vmParams.External.ProtocolParameters.EvictionAge {
 			return ierrors.Wrap(iotago.ErrInvalidBlockIssuerTransition, "block issuer feature expiry set too soon")
->>>>>>> aa6f640c
 		}
 	}
 
@@ -273,24 +268,14 @@
 		if nextBIFeat == nil {
 			return ierrors.Wrap(iotago.ErrInvalidBlockIssuerTransition, "cannot remove block issuer feature until it expires")
 		}
-<<<<<<< HEAD
 		if nextBIFeat.ExpirySlot != 0 && nextBIFeat.ExpirySlot != currentBIFeat.ExpirySlot && nextBIFeat.ExpirySlot < txSlotIndex+vmParams.API.ProtocolParameters().EvictionAge() {
-			return fmt.Errorf("%w: block issuer feature expiry set too soon", iotago.ErrInvalidBlockIssuerTransition)
-=======
-		if nextBIFeat.ExpirySlot != 0 && nextBIFeat.ExpirySlot != currentBIFeat.ExpirySlot && nextBIFeat.ExpirySlot < txSlotIndex+vmParams.External.ProtocolParameters.EvictionAge {
 			return ierrors.Wrap(iotago.ErrInvalidBlockIssuerTransition, "block issuer feature expiry set too soon")
->>>>>>> aa6f640c
 		}
 
 	} else if nextBIFeat != nil {
 		// if the block issuer feature has expired, it must either be removed or expiry extended.
-<<<<<<< HEAD
 		if nextBIFeat.ExpirySlot != 0 && nextBIFeat.ExpirySlot < txSlotIndex+vmParams.API.ProtocolParameters().EvictionAge() {
-			return fmt.Errorf("%w: block issuer feature expiry set too soon", iotago.ErrInvalidBlockIssuerTransition)
-=======
-		if nextBIFeat.ExpirySlot != 0 && nextBIFeat.ExpirySlot < txSlotIndex+vmParams.External.ProtocolParameters.EvictionAge {
 			return ierrors.Wrap(iotago.ErrInvalidBlockIssuerTransition, "block issuer feature expiry set too soon")
->>>>>>> aa6f640c
 		}
 	}
 
