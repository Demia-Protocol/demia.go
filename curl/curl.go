--- conflicted
+++ resolved
@@ -48,23 +48,6 @@
 	return c
 }
 
-<<<<<<< HEAD
-// Squeeze squeezes a 81 trytes long hash.
-func (c *Curl) Squeeze() Trytes {
-	ret := MustTritsToTrytes(c.State[:HashTrinarySize])
-	c.Transform()
-	return ret
-}
-
-// Absorb fills the internal State of the sponge with the given trits.
-// It panics if the given trytes are not valid.
-func (c *Curl) Absorb(in Trytes) {
-	var inTrits Trits
-	if len(in) == 0 {
-		inTrits = Trits{0}
-	} else {
-		inTrits = MustTrytesToTrits(in)
-=======
 // Squeeze squeezes out trits of the given length. Length has to be a multiple of HashTrinarySize.
 func (c *Curl) Squeeze(length int) (Trits, error) {
 	if length%HashTrinarySize != 0 {
@@ -86,7 +69,6 @@
 	out, err := c.Squeeze(length)
 	if err != nil {
 		panic(err)
->>>>>>> 45f94ff4
 	}
 	return out
 }
@@ -109,14 +91,14 @@
 // Absorb fills the internal State of the sponge with the given trits.
 func (c *Curl) Absorb(in Trits) error {
 	var lenn int
-	for i := 0; i < len(inTrits); i += lenn {
+	for i := 0; i < len(in); i += lenn {
 		lenn = HashTrinarySize
 
-		if len(inTrits)-i < HashTrinarySize {
-			lenn = len(inTrits) - i
+		if len(in)-i < HashTrinarySize {
+			lenn = len(in) - i
 		}
 
-		copy(c.State, inTrits[i:i+lenn])
+		copy(c.State, in[i:i+lenn])
 		c.Transform()
 	}
 	return nil
@@ -180,13 +162,6 @@
 	return c.Squeeze(HashTrinarySize)
 }
 
-<<<<<<< HEAD
-// HashTrytes returns hash of t.
-func HashTrytes(trytes Trytes) Trytes {
-	c := NewCurl()
-	c.Absorb(trytes)
-	return c.Squeeze()
-=======
 // HashTrytes returns the hash of the given trytes.
 func HashTrytes(t Trytes) (Trytes, error) {
 	c := NewCurl()
@@ -205,5 +180,4 @@
 		panic(err)
 	}
 	return trytes
->>>>>>> 45f94ff4
 }