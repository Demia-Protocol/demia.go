--- conflicted
+++ resolved
@@ -39,14 +39,11 @@
 	return AddressKeys{Address: addr, Keys: prvKey}
 }
 
-<<<<<<< HEAD
-=======
 // NewAddressKeysForImplicitAccountCreationAddress returns new AddressKeys for ImplicitAccountCreationAddress.
 func NewAddressKeysForImplicitAccountCreationAddress(addr *ImplicitAccountCreationAddress, prvKey ed25519.PrivateKey) AddressKeys {
 	return AddressKeys{Address: addr, Keys: prvKey}
 }
 
->>>>>>> aea3a46d
 // NewAddressKeysForRestrictedEd25519Address returns new AddressKeys for a restricted Ed25519Address.
 func NewAddressKeysForRestrictedEd25519Address(addr *RestrictedAddress, prvKey ed25519.PrivateKey) (AddressKeys, error) {
 	switch addr.Address.(type) {
@@ -57,14 +54,11 @@
 	}
 }
 
-<<<<<<< HEAD
 // NewAddressKeysForImplicitAccountAddress returns new AddressKeys for Implicit Account Creation Address.
 func NewAddressKeysForImplicitAccountAddress(addr *ImplicitAccountCreationAddress, prvKey ed25519.PrivateKey) AddressKeys {
 	return AddressKeys{Address: addr, Keys: prvKey}
 }
 
-=======
->>>>>>> aea3a46d
 // NewInMemoryAddressSigner creates a new InMemoryAddressSigner holding the given AddressKeys.
 func NewInMemoryAddressSigner(addrKeys ...AddressKeys) AddressSigner {
 	ss := &InMemoryAddressSigner{
@@ -84,13 +78,8 @@
 
 func (s *InMemoryAddressSigner) Sign(addr Address, msg []byte) (signature Signature, err error) {
 
-<<<<<<< HEAD
-	signatureForEd25519Address := func(edAddr *Ed25519Address, msg []byte) (signature Signature, err error) {
-		maybePrvKey, ok := s.addrKeys[edAddr.String()]
-=======
 	signatureForEd25519Address := func(edAddr DirectUnlockableAddress, msg []byte) (signature Signature, err error) {
 		maybePrvKey, ok := s.addrKeys[edAddr.Key()]
->>>>>>> aea3a46d
 		if !ok {
 			return nil, ierrors.Errorf("can't sign message for Ed25519 address: %w", ErrAddressKeysNotMapped)
 		}
@@ -107,7 +96,6 @@
 
 		return ed25519Sig, nil
 	}
-<<<<<<< HEAD
 
 	switch address := addr.(type) {
 	case *Ed25519Address:
@@ -121,26 +109,6 @@
 			return nil, ierrors.Wrapf(ErrUnknownAddrType, "unknown underlying address type %T in restricted address", addr)
 		}
 	case *ImplicitAccountCreationAddress:
-		maybePrvKey, ok := s.addrKeys[addr.String()]
-		if !ok {
-			return nil, ierrors.Errorf("can't sign message for ImplicitAccountCreation address: %w", ErrAddressKeysNotMapped)
-		}
-=======
->>>>>>> aea3a46d
-
-	switch address := addr.(type) {
-	case *Ed25519Address:
-		return signatureForEd25519Address(address, msg)
-
-	case *RestrictedAddress:
-		switch underlyingAddr := address.Address.(type) {
-		case *Ed25519Address:
-			return signatureForEd25519Address(underlyingAddr, msg)
-		default:
-			return nil, ierrors.Wrapf(ErrUnknownAddrType, "unknown underlying address type %T in restricted address", addr)
-		}
-
-	case *ImplicitAccountCreationAddress:
 		return signatureForEd25519Address(address, msg)
 
 	default:
