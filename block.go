package iotago

import (
	"bytes"
	"context"
	"crypto/ed25519"
	"fmt"
	"runtime"
	"sort"
	"time"

	"github.com/pkg/errors"
	"golang.org/x/crypto/blake2b"

	hiveEd25519 "github.com/iotaledger/hive.go/crypto/ed25519"
	"github.com/iotaledger/hive.go/serializer/v2"
	"github.com/iotaledger/hive.go/serializer/v2/byteutils"
	"github.com/iotaledger/iota.go/v4/hexutil"
	"github.com/iotaledger/iota.go/v4/pow"
)

const (
	// BlockIDLength defines the length of a block ID.
	BlockIDLength = SlotIdentifierLength
	// MaxBlockSize defines the maximum size of a block.
	MaxBlockSize = 32768
	// BlockMinStrongParents defines the minimum amount of strong parents in a block.
	BlockMinStrongParents = 1
	// BlockMinParents defines the minimum amount of non-strong parents in a block.
	BlockMinParents = 0
	// BlockMaxParents defines the maximum amount of parents in a block.
	BlockMaxParents = 8
)

// EmptyBlockID returns an empty BlockID.
func EmptyBlockID() BlockID {
	return emptySlotIdentifier
}

// BlockID is the ID of a Block.
type BlockID = SlotIdentifier

// BlockIDs are IDs of blocks.
type BlockIDs []BlockID

// ToHex converts the BlockIDs to their hex representation.
func (ids BlockIDs) ToHex() []string {
	hexIDs := make([]string, len(ids))
	for i, id := range ids {
		hexIDs[i] = hexutil.EncodeHex(id[:])
	}
	return hexIDs
}

// RemoveDupsAndSort removes duplicated BlockIDs and sorts the slice by the lexical ordering.
func (ids BlockIDs) RemoveDupsAndSort() BlockIDs {
	sorted := append(BlockIDs{}, ids...)
	sort.Slice(sorted, func(i, j int) bool {
		return bytes.Compare(sorted[i][:], sorted[j][:]) == -1
	})

	var result BlockIDs
	var prev BlockID
	for i, id := range sorted {
		if i == 0 || !bytes.Equal(prev[:], id[:]) {
			result = append(result, id)
		}
		prev = id
	}
	return result
}

// BlockIDsFromHexString converts the given block IDs from their hex to BlockID representation.
func BlockIDsFromHexString(blockIDsHex []string) (BlockIDs, error) {
	result := make(BlockIDs, len(blockIDsHex))

	for i, hexString := range blockIDsHex {
		blockID, err := SlotIdentifierFromHexString(hexString)
		if err != nil {
			return nil, err
		}
		result[i] = blockID
	}

	return result, nil
}

type BlockPayload interface {
	Payload
}

// StrongParentsIDs is a slice of BlockIDs the block strongly references.
type StrongParentsIDs = BlockIDs

// WeakParentsIDs is a slice of BlockIDs the block weakly references.
type WeakParentsIDs = BlockIDs

// ShallowLikeParentIDs is a slice of BlockIDs the block shallow like references.
type ShallowLikeParentIDs = BlockIDs

// Block represents a vertex in the Tangle.
type Block struct {
	// The protocol version under which this block operates.
	ProtocolVersion byte `serix:"0,mapKey=protocolVersion"`

	NetworkID NetworkID `serix:"1,mapKey=networkId"`

	// The parents the block references.
	StrongParents      StrongParentsIDs     `serix:"2,lengthPrefixType=uint8,mapKey=strongParents"`
	WeakParents        WeakParentsIDs       `serix:"3,lengthPrefixType=uint8,mapKey=weakParents"`
	ShallowLikeParents ShallowLikeParentIDs `serix:"4,lengthPrefixType=uint8,mapKey=shallowLikeParents"`

	IssuerID    AccountID `serix:"5,mapKey=issuerID"`
	IssuingTime time.Time `serix:"6,mapKey=issuingTime"`

	SlotCommitment      *Commitment `serix:"7,mapKey=slotCommitment"`
	LatestFinalizedSlot SlotIndex   `serix:"8,mapKey=latestFinalizedSlot"`

	// The inner payload of the block. Can be nil.
	Payload BlockPayload `serix:"9,optional,mapKey=payload,omitempty"`

	BurnedMana uint64 `serix:"10,mapKey=burnedMana"`

	Signature Signature `serix:"11,mapKey=signature"`

	// The nonce which lets this block fulfill the PoW requirements.
	Nonce uint64 `serix:"12,mapKey=nonce"`
}

func (b *Block) ContentHash() (Identifier, error) {
	data, err := internalEncode(b)
	if err != nil {
		return Identifier{}, fmt.Errorf("failed to encode block: %w", err)
	}

	return contentHashFromBlockBytes(data)
}

func BlockIdentifierFromBlockBytes(blockBytes []byte) (Identifier, error) {
	contentHash, err := contentHashFromBlockBytes(blockBytes)
	if err != nil {
		return emptyIdentifier, err
	}

	signatureBytes, err := signatureBytesFromBlockBytes(blockBytes)
	if err != nil {
		return emptyIdentifier, err
	}

	nonceBytes := blockBytes[len(blockBytes)-serializer.UInt64ByteSize:]

	return IdentifierFromData(byteutils.ConcatBytes(contentHash[:], signatureBytes[:], nonceBytes[:])), nil
}

func contentHashFromBlockBytes(blockBytes []byte) (Identifier, error) {
	if len(blockBytes) < Ed25519SignatureSerializedBytesSize+serializer.UInt64ByteSize {
		return Identifier{}, errors.New("not enough block bytes")
	}
	return blake2b.Sum256(blockBytes[:len(blockBytes)-Ed25519SignatureSerializedBytesSize-serializer.UInt64ByteSize]), nil
}

func signatureBytesFromBlockBytes(blockBytes []byte) ([Ed25519SignatureSerializedBytesSize]byte, error) {
	if len(blockBytes) < Ed25519SignatureSerializedBytesSize+serializer.UInt64ByteSize {
		return [Ed25519SignatureSerializedBytesSize]byte{}, errors.New("not enough block bytes")
	}
	return [Ed25519SignatureSerializedBytesSize]byte(blockBytes[len(blockBytes)-Ed25519SignatureSerializedBytesSize-serializer.UInt64ByteSize:]), nil
}

// SigningMessage returns the to be signed message.
// It is the 'encoded(IssuingTime)+encoded(SlotCommitment.ID()+contentHash'.
func (b *Block) SigningMessage() ([]byte, error) {
	contentHash, err := b.ContentHash()
	if err != nil {
		return nil, err
	}

	issuingTimeBytes, err := internalEncode(b.IssuingTime)
	if err != nil {
		return nil, fmt.Errorf("failed to serialize block's issuing time: %w", err)
	}

	commitmentID, err := b.SlotCommitment.ID()
	if err != nil {
		return nil, fmt.Errorf("failed to serialize block's commitment ID: %w", err)
	}

	return byteutils.ConcatBytes(issuingTimeBytes, commitmentID[:], contentHash[:]), nil
}

// Sign produces signatures signing the essence for every given AddressKeys.
// The produced signatures are in the same order as the AddressKeys.
func (b *Block) Sign(addrKey AddressKeys) (Signature, error) {
	signMsg, err := b.SigningMessage()
	if err != nil {
		return nil, err
	}

	signer := NewInMemoryAddressSigner(addrKey)

	return signer.Sign(addrKey.Address, signMsg)
}

// VerifySignature verifies the Signature of the block.
func (b *Block) VerifySignature() (valid bool, err error) {
	signingMessage, err := b.SigningMessage()
	if err != nil {
		return false, err
	}

	edSig, isEdSig := b.Signature.(*Ed25519Signature)
	if !isEdSig {
		return false, fmt.Errorf("only ed2519 signatures supported, got %s", b.Signature.Type())
	}

	if edSig.PublicKey == [ed25519.PublicKeySize]byte{} {
		return false, fmt.Errorf("empty publicKeys are invalid")
	}

	return hiveEd25519.Verify(edSig.PublicKey[:], signingMessage, edSig.Signature[:]), nil
}

// ID computes the ID of the Block.
<<<<<<< HEAD
func (b *Block) ID(slotTimeProvider *TimeProvider) (BlockID, error) {
=======
func (b *Block) ID(timeProvider *TimeProvider) (BlockID, error) {
>>>>>>> d38ac802
	data, err := internalEncode(b)
	if err != nil {
		return BlockID{}, fmt.Errorf("can't compute block ID: %w", err)
	}

<<<<<<< HEAD
	slotIndex := slotTimeProvider.SlotIndexFromTime(b.IssuingTime)
=======
	slotIndex := timeProvider.SlotIndexFromTime(b.IssuingTime)
>>>>>>> d38ac802

	blockIdentifier, err := BlockIdentifierFromBlockBytes(data)
	if err != nil {
		return BlockID{}, err
	}

	return NewSlotIdentifier(slotIndex, blockIdentifier), nil
}

// MustID works like ID but panics if the BlockID can't be computed.
<<<<<<< HEAD
func (b *Block) MustID(slotTimeProvider *TimeProvider) BlockID {
	blockID, err := b.ID(slotTimeProvider)
=======
func (b *Block) MustID(timeProvider *TimeProvider) BlockID {
	blockID, err := b.ID(timeProvider)
>>>>>>> d38ac802
	if err != nil {
		panic(err)
	}
	return blockID
}

// POW computes the PoW score of the Block.
func (b *Block) POW() (float64, []byte, error) {
	data, err := internalEncode(b)
	if err != nil {
		return 0, nil, fmt.Errorf("can't compute block PoW score: %w", err)
	}
	return pow.Score(data), data, nil
}

// DoPOW executes the proof-of-work required to fulfill the targetScore.
// Use the given context to cancel proof-of-work.
func (b *Block) DoPOW(ctx context.Context, targetScore float64) error {
	data, err := internalEncode(b)
	if err != nil {
		return fmt.Errorf("can't compute block PoW score: %w", err)
	}
	powRelevantData := data[:len(data)-8]
	worker := pow.New(runtime.NumCPU())
	nonce, err := worker.Mine(ctx, powRelevantData, targetScore)
	if err != nil {
		return err
	}
	b.Nonce = nonce
	return nil
}<|MERGE_RESOLUTION|>--- conflicted
+++ resolved
@@ -220,21 +220,13 @@
 }
 
 // ID computes the ID of the Block.
-<<<<<<< HEAD
-func (b *Block) ID(slotTimeProvider *TimeProvider) (BlockID, error) {
-=======
 func (b *Block) ID(timeProvider *TimeProvider) (BlockID, error) {
->>>>>>> d38ac802
 	data, err := internalEncode(b)
 	if err != nil {
 		return BlockID{}, fmt.Errorf("can't compute block ID: %w", err)
 	}
 
-<<<<<<< HEAD
-	slotIndex := slotTimeProvider.SlotIndexFromTime(b.IssuingTime)
-=======
 	slotIndex := timeProvider.SlotIndexFromTime(b.IssuingTime)
->>>>>>> d38ac802
 
 	blockIdentifier, err := BlockIdentifierFromBlockBytes(data)
 	if err != nil {
@@ -245,13 +237,8 @@
 }
 
 // MustID works like ID but panics if the BlockID can't be computed.
-<<<<<<< HEAD
-func (b *Block) MustID(slotTimeProvider *TimeProvider) BlockID {
-	blockID, err := b.ID(slotTimeProvider)
-=======
 func (b *Block) MustID(timeProvider *TimeProvider) BlockID {
 	blockID, err := b.ID(timeProvider)
->>>>>>> d38ac802
 	if err != nil {
 		panic(err)
 	}
