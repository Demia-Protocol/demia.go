package builder

import (
	"github.com/iotaledger/hive.go/core/safemath"
	"github.com/iotaledger/hive.go/ierrors"
	iotago "github.com/iotaledger/iota.go/v4"
)

// ErrTransactionBuilder defines a generic error occurring within the TransactionBuilder.
var ErrTransactionBuilder = ierrors.New("transaction builder error")

// NewTransactionBuilder creates a new TransactionBuilder.
func NewTransactionBuilder(api iotago.API) *TransactionBuilder {
	return &TransactionBuilder{
		api: api,
		transaction: &iotago.Transaction{
			API: api,
			TransactionEssence: &iotago.TransactionEssence{
				NetworkID:     api.ProtocolParameters().NetworkID(),
				ContextInputs: iotago.TxEssenceContextInputs{},
				Inputs:        iotago.TxEssenceInputs{},
				Allotments:    iotago.Allotments{},
				Capabilities:  iotago.TransactionCapabilitiesBitMask{},
			},
			Outputs: iotago.TxEssenceOutputs{},
		},
		inputOwner: map[iotago.OutputID]iotago.Address{},
		inputs:     iotago.OutputSet{},
	}
}

// TransactionBuilder is used to easily build up a SignedTransaction.
type TransactionBuilder struct {
	api              iotago.API
	occurredBuildErr error
	transaction      *iotago.Transaction
	inputs           iotago.OutputSet
	inputOwner       map[iotago.OutputID]iotago.Address
}

// TxInput defines an input with the address to unlock.
type TxInput struct {
	// The address which needs to be unlocked to spend this input.
	UnlockTarget iotago.Address `json:"address"`
	// The ID of the referenced input.
	InputID iotago.OutputID `json:"inputId"`
	// The output which is used as an input.
	Input iotago.Output `json:"input"`
}

func (b *TransactionBuilder) Clone() *TransactionBuilder {
	cpyInputOwner := make(map[iotago.OutputID]iotago.Address, len(b.inputOwner))
	for outputID, address := range b.inputOwner {
		cpyInputOwner[outputID] = address.Clone()
	}

	return &TransactionBuilder{
		api:              b.api,
		occurredBuildErr: b.occurredBuildErr,
		transaction:      b.transaction.Clone(),
		inputs:           b.inputs.Clone(),
		inputOwner:       cpyInputOwner,
	}
}

// AddInput adds the given input to the builder.
func (b *TransactionBuilder) AddInput(input *TxInput) *TransactionBuilder {
	b.inputOwner[input.InputID] = input.UnlockTarget
	b.transaction.TransactionEssence.Inputs = append(b.transaction.TransactionEssence.Inputs, input.InputID.UTXOInput())
	b.inputs[input.InputID] = input.Input

	return b
}

// TransactionBuilderInputFilter is a filter function which determines whether
// an input should be used or not. (returning true = pass). The filter can also
// be used to accumulate data over the set of inputs, i.e. the input sum etc.
type TransactionBuilderInputFilter func(outputID iotago.OutputID, input iotago.Output) bool

// AddContextInput adds the given context input to the builder.
func (b *TransactionBuilder) AddContextInput(contextInput iotago.Input) *TransactionBuilder {
	b.transaction.TransactionEssence.ContextInputs = append(b.transaction.TransactionEssence.ContextInputs, contextInput)

	return b
}

// IncreaseAllotment adds or increases the given allotment to the builder.
func (b *TransactionBuilder) IncreaseAllotment(accountID iotago.AccountID, value iotago.Mana) *TransactionBuilder {
	if value == 0 {
		return b
	}

	// check if the allotment already exists and add the value on top
	for _, allotment := range b.transaction.Allotments {
		if allotment.AccountID == accountID {
			allotment.Value += value
			return b
		}
	}

	// allotment does not exist yet
	b.transaction.Allotments = append(b.transaction.Allotments, &iotago.Allotment{
		AccountID: accountID,
		Value:     value,
	})

	return b
}

// AddOutput adds the given output to the builder.
func (b *TransactionBuilder) AddOutput(output iotago.Output) *TransactionBuilder {
	b.transaction.Outputs = append(b.transaction.Outputs, output)

	return b
}

// WithTransactionCapabilities sets the capabilities of the transaction.
func (b *TransactionBuilder) WithTransactionCapabilities(capabilities iotago.TransactionCapabilitiesBitMask) *TransactionBuilder {
	b.transaction.Capabilities = capabilities
	return b
}

func (b *TransactionBuilder) CreationSlot() iotago.SlotIndex {
	return b.transaction.CreationSlot
}

func (b *TransactionBuilder) SetCreationSlot(creationSlot iotago.SlotIndex) *TransactionBuilder {
	b.transaction.CreationSlot = creationSlot

	return b
}

// AddTaggedDataPayload adds the given TaggedData as the inner payload.
func (b *TransactionBuilder) AddTaggedDataPayload(payload *iotago.TaggedData) *TransactionBuilder {
	b.transaction.Payload = payload

	return b
}

// TransactionFunc is a function which receives a SignedTransaction as its parameter.
type TransactionFunc func(tx *iotago.SignedTransaction)

func (b *TransactionBuilder) AllotRequiredManaAndStoreRemainingManaInOutput(targetSlot iotago.SlotIndex, rmc iotago.Mana, blockIssuerAccountID iotago.AccountID, storedManaOutputIndex int) *TransactionBuilder {
	setBuildError := func(err error) *TransactionBuilder {
		b.occurredBuildErr = err
		return b
	}

	if storedManaOutputIndex >= len(b.transaction.Outputs) {
		return setBuildError(ierrors.Errorf("given storedManaOutputIndex does not exist: %d", storedManaOutputIndex))
	}

	// calculate the minimum required mana to issue the block
	minRequiredMana, err := b.MinRequiredAllotedMana(b.api.ProtocolParameters().WorkScoreStructure(), rmc, blockIssuerAccountID)
	if err != nil {
		return setBuildError(ierrors.Wrap(err, "failed to calculate the minimum required mana to issue the block"))
	}

	unboundManaInputsLeftoverBalance, err := b.calculateAvailableManaLeftover(targetSlot, minRequiredMana, blockIssuerAccountID)
	if err != nil {
		return setBuildError(err)
	}

	// allot the mana to the block issuer account (we increase the value, so we don't interfere with the already alloted value)
	b.IncreaseAllotment(blockIssuerAccountID, minRequiredMana)

	// move the remaining mana to stored mana on the specified output index
	switch output := b.transaction.Outputs[storedManaOutputIndex].(type) {
	case *iotago.BasicOutput:
		output.Mana += unboundManaInputsLeftoverBalance
	case *iotago.AccountOutput:
		output.Mana += unboundManaInputsLeftoverBalance
	case *iotago.NFTOutput:
		output.Mana += unboundManaInputsLeftoverBalance
	default:
		return setBuildError(ierrors.Wrapf(iotago.ErrUnknownOutputType, "output type %T does not support stored mana", output))
	}

	return b
}

// AllotAllMana allots all available mana to the provided account, even if the alloted value is less than the minimum required mana value to issue the block.
func (b *TransactionBuilder) AllotAllMana(targetSlot iotago.SlotIndex, blockIssuerAccountID iotago.AccountID) *TransactionBuilder {
	setBuildError := func(err error) *TransactionBuilder {
		b.occurredBuildErr = err
		return b
	}

	unboundManaInputsLeftoverBalance, err := b.calculateAvailableManaLeftover(targetSlot, 0, blockIssuerAccountID)
	if err != nil {
		return setBuildError(err)
	}

	// allot the mana to the block issuer account (we increase the value, so we don't interfere with the already alloted value)
	b.IncreaseAllotment(blockIssuerAccountID, unboundManaInputsLeftoverBalance)

	return b
}

func (b *TransactionBuilder) calculateAvailableManaLeftover(targetSlot iotago.SlotIndex, minRequiredMana iotago.Mana, blockIssuerAccountID iotago.AccountID) (iotago.Mana, error) {
	// calculate the available mana on input side
	_, unboundManaInputs, accountBoundManaInputs, err := CalculateAvailableMana(b.api.ProtocolParameters(), b.inputs, targetSlot)
	if err != nil {
		return 0, ierrors.Wrap(err, "failed to calculate the available mana on input side")
	}

	// update the account bound mana balances if they exist and/or the onbound mana balance
	updateUnboundAndAccountBoundManaBalances := func(accountID iotago.AccountID, accountBoundManaOut iotago.Mana) error {
		// check if there is account bound mana for this account on the input side
		if accountBalance, exists := accountBoundManaInputs[accountID]; exists {
			// check if there is enough account bound mana for this account on the input side
			if accountBalance < accountBoundManaOut {
				// not enough mana for this account on the input side
				// => set the remaining account bound mana for this account to 0
				accountBoundManaInputs[accountID] = 0

				// subtract the remainder from the unbound mana
				unboundManaInputs, err = safemath.SafeSub(unboundManaInputs, accountBoundManaOut-accountBalance)
				if err != nil {
					return ierrors.Wrapf(err, "not enough unbound mana on the input side for account %s while subtracting remainder", accountID.String())
				}

				return nil
			}

			// there is enough account bound mana for this account, subtract it from there
			accountBoundManaInputs[accountID] -= accountBoundManaOut

			return nil
		}

		// no account bound mana available for the given account, subtract it from the unbounded mana
		unboundManaInputs, err = safemath.SafeSub(unboundManaInputs, accountBoundManaOut)
		if err != nil {
			return ierrors.Wrapf(err, "not enough unbound mana on the input side for account %s", accountID.String())
		}

		return nil
	}

	// subtract the stored mana on the outputs side
	for _, o := range b.transaction.Outputs {
		switch output := o.(type) {
		case *iotago.AccountOutput:
			// mana on account outputs is locked to this account
			if err = updateUnboundAndAccountBoundManaBalances(output.AccountID, output.StoredMana()); err != nil {
				return 0, ierrors.Wrap(err, "failed to subtract the stored mana on the outputs side for account output")
			}

		default:
			// check if the output locked mana to a certain account
			if accountID, isManaLocked := b.hasManalockCondition(output); isManaLocked {
				if err = updateUnboundAndAccountBoundManaBalances(accountID, output.StoredMana()); err != nil {
					return 0, ierrors.Wrap(err, "failed to subtract the stored mana on the outputs side, while checking locked mana")
				}
			} else {
				unboundManaInputs, err = safemath.SafeSub(unboundManaInputs, output.StoredMana())
				if err != nil {
					return 0, ierrors.Wrap(err, "failed to subtract the stored mana on the outputs side")
				}
			}
		}
	}

	// subtract the already alloted mana
	for _, allotment := range b.transaction.Allotments {
		if err = updateUnboundAndAccountBoundManaBalances(allotment.AccountID, allotment.Value); err != nil {
			return 0, ierrors.Wrap(err, "failed to subtract the already alloted mana")
		}
	}

<<<<<<< HEAD
	// calculate the minimum required mana to issue the block
	minRequiredMana, err := b.MinRequiredAllotedMana(b.api.ProtocolParameters().WorkScoreParameters(), rmc, blockIssuerAccountID)
	if err != nil {
		return setBuildError(ierrors.Wrap(err, "failed to calculate the minimum required mana to issue the block"))
=======
	// subtract the minimum required mana to issue the block
	if err = updateUnboundAndAccountBoundManaBalances(blockIssuerAccountID, minRequiredMana); err != nil {
		return 0, ierrors.Wrap(err, "failed to subtract the minimum required mana to issue the block")
>>>>>>> 0058a6ff
	}

	return unboundManaInputs, nil
}

// hasManalockCondition checks if the output is locked for a certain time to an account.
func (b *TransactionBuilder) hasManalockCondition(output iotago.Output) (iotago.AccountID, bool) {
	minManalockedSlot := b.transaction.CreationSlot + 2*b.api.ProtocolParameters().MaxCommittableAge()

	if !output.UnlockConditionSet().HasTimelockUntil(minManalockedSlot) {
		return iotago.EmptyAccountID, false
	}

	unlockAddress := output.UnlockConditionSet().Address()
	if unlockAddress == nil {
		return iotago.EmptyAccountID, false
	}

	if unlockAddress.Address.Type() != iotago.AddressAccount {
		return iotago.EmptyAccountID, false
	}
	//nolint:forcetypeassert // we can safely assume that this is an AccountAddress
	accountAddress := unlockAddress.Address.(*iotago.AccountAddress)

	return accountAddress.AccountID(), true
}

// BuildAndSwapToBlockBuilder builds the transaction and then swaps to a BasicBlockBuilder with
// the transaction set as its payload. txFunc can be nil.
func (b *TransactionBuilder) BuildAndSwapToBlockBuilder(signer iotago.AddressSigner, txFunc TransactionFunc) *BasicBlockBuilder {
	blockBuilder := NewBasicBlockBuilder(b.api)
	tx, err := b.Build(signer)
	if err != nil {
		blockBuilder.err = err

		return blockBuilder
	}
	if txFunc != nil {
		txFunc(tx)
	}

	return blockBuilder.Payload(tx)
}

func CalculateAvailableMana(protoParams iotago.ProtocolParameters, inputSet iotago.OutputSet, targetSlot iotago.SlotIndex) (iotago.Mana, iotago.Mana, map[iotago.AccountID]iotago.Mana, error) {
	var totalMana iotago.Mana
	var unboundMana iotago.Mana
	accountBoundMana := make(map[iotago.AccountID]iotago.Mana)

	for inputID, input := range inputSet {
		// calculate the potential mana of the input
		var potentialMana iotago.Mana

		// we need to ignore the storage deposit, because it doesn't generate mana
		minDeposit, err := iotago.NewStorageScoreStructure(protoParams.StorageScoreParameters()).MinDeposit(input)
		if err != nil {
			return 0, 0, nil, ierrors.Wrap(err, "failed to calculate min deposit")
		}
		if input.BaseTokenAmount() > minDeposit {
			excessBaseTokens, err := safemath.SafeSub(input.BaseTokenAmount(), minDeposit)
			if err != nil {
				return 0, 0, nil, ierrors.Wrap(err, "failed to calculate excessBaseTokens of the input")
			}

			potentialMana, err = protoParams.ManaDecayProvider().ManaGenerationWithDecay(excessBaseTokens, inputID.CreationSlot(), targetSlot)
			if err != nil {
				return 0, 0, nil, ierrors.Wrap(err, "failed to calculate potential mana generation and decay")
			}
		}

		// calculate the decayed stored mana of the input
		storedMana, err := protoParams.ManaDecayProvider().ManaWithDecay(input.StoredMana(), inputID.CreationSlot(), targetSlot)
		if err != nil {
			return 0, 0, nil, ierrors.Wrap(err, "failed to calculate stored mana decay")
		}

		inputMana, err := safemath.SafeAdd(potentialMana, storedMana)
		if err != nil {
			return 0, 0, nil, ierrors.Wrap(err, "failed to calculate mana of the input")
		}

		if accountOutput, isAccountOutput := input.(*iotago.AccountOutput); isAccountOutput {
			accountBoundMana[accountOutput.AccountID] += inputMana
		} else {
			unboundMana, err = safemath.SafeAdd(unboundMana, inputMana)
			if err != nil {
				return 0, 0, nil, ierrors.Wrap(err, "failed to add input mana")
			}
		}

		totalMana, err = safemath.SafeAdd(totalMana, inputMana)
		if err != nil {
			return 0, 0, nil, ierrors.Wrap(err, "failed to add input mana")
		}
	}

	return totalMana, unboundMana, accountBoundMana, nil
}

// MinRequiredAllotedMana returns the minimum alloted mana required to issue a ProtocolBlock
// with 4 strong parents, the transaction payload from the builder and 1 allotment for the block issuer.
func (b *TransactionBuilder) MinRequiredAllotedMana(workScoreParameters *iotago.WorkScoreParameters, rmc iotago.Mana, blockIssuerAccountID iotago.AccountID) (iotago.Mana, error) {
	// clone the essence allotments to not modify the original transaction
	allotmentsCpy := b.transaction.Allotments.Clone()

	// undo the changes to the allotments at the end
	defer func() {
		b.transaction.Allotments = allotmentsCpy
	}()

	// add an empty allotment to account for the later added allotment for the block issuer in case it does not exist yet
	b.IncreaseAllotment(blockIssuerAccountID, 0)

	// create a signed transaction with a empty signer to get the correct workscore.
	// later the transaction needs to be signed with the correct signer, after the alloted mana was set correctly.
	dummyTxPayload, err := b.Build(&iotago.EmptyAddressSigner{})
	if err != nil {
		return 0, ierrors.Wrap(err, "failed to build the transaction payload")
	}

	payloadWorkScore, err := dummyTxPayload.WorkScore(workScoreParameters)
	if err != nil {
		return 0, ierrors.Wrap(err, "failed to calculate the transaction payload workscore")
	}

	workScore, err := workScoreParameters.Block.Add(payloadWorkScore)
	if err != nil {
		return 0, ierrors.Wrap(err, "failed to add the block workscore")
	}

	manaCost, err := iotago.ManaCost(rmc, workScore)
	if err != nil {
		return 0, ierrors.Wrap(err, "failed to calculate the mana cost")
	}

	return manaCost, nil
}

// Build sings the inputs with the given signer and returns the built payload.
func (b *TransactionBuilder) Build(signer iotago.AddressSigner) (*iotago.SignedTransaction, error) {
	switch {
	case b.occurredBuildErr != nil:
		return nil, b.occurredBuildErr
	case signer == nil:
		return nil, ierrors.Wrap(ErrTransactionBuilder, "must supply signer")
	}

	// prepare the inputs commitment in the same order as the inputs in the essence
	var inputIDs iotago.OutputIDs
	for _, input := range b.transaction.TransactionEssence.Inputs {
		//nolint:forcetypeassert // we can safely assume that this is an UTXOInput
		inputIDs = append(inputIDs, input.(*iotago.UTXOInput).OutputID())
	}

	inputs := inputIDs.OrderedSet(b.inputs)

	txEssenceData, err := b.transaction.SigningMessage()
	if err != nil {
		return nil, ierrors.Wrap(err, "failed to calculate tx transaction for signing message")
	}

	unlockPos := map[string]int{}
	unlocks := iotago.Unlocks{}
	for i, inputRef := range b.transaction.TransactionEssence.Inputs {
		//nolint:forcetypeassert // we can safely assume that this is an UTXOInput
		addr := b.inputOwner[inputRef.(*iotago.UTXOInput).OutputID()]
		addrKey := addr.Key()

		pos, unlocked := unlockPos[addrKey]
		if !unlocked {
			// the output's owning chain address must have been unlocked already
			if _, is := addr.(iotago.ChainAddress); is {
				return nil, ierrors.Errorf("input %d's owning chain is not unlocked, chainID %s, type %s", i, addr, addr.Type())
			}

			// produce signature
			var signature iotago.Signature
			signature, err = signer.Sign(addr, txEssenceData)
			if err != nil {
				return nil, ierrors.Wrapf(err, "failed to sign tx transaction: %s", txEssenceData)
			}

			unlocks = append(unlocks, &iotago.SignatureUnlock{Signature: signature})
			addChainAsUnlocked(inputs[i], i, unlockPos)
			unlockPos[addrKey] = i

			continue
		}

		unlocks = addReferentialUnlock(addr, unlocks, pos)
		addChainAsUnlocked(inputs[i], i, unlockPos)
	}

	sigTxPayload := &iotago.SignedTransaction{
		API:         b.api,
		Transaction: b.transaction,
		Unlocks:     unlocks,
	}

	return sigTxPayload, nil
}

func addReferentialUnlock(addr iotago.Address, unlocks iotago.Unlocks, pos int) iotago.Unlocks {
	switch addr.(type) {
	case *iotago.AccountAddress:
		return append(unlocks, &iotago.AccountUnlock{Reference: uint16(pos)})
	case *iotago.NFTAddress:
		return append(unlocks, &iotago.NFTUnlock{Reference: uint16(pos)})
	default:
		return append(unlocks, &iotago.ReferenceUnlock{Reference: uint16(pos)})
	}
}

func addChainAsUnlocked(input iotago.Output, posUnlocked int, prevUnlocked map[string]int) {
	if chainInput, is := input.(iotago.ChainOutput); is && chainInput.ChainID().Addressable() {
		prevUnlocked[chainInput.ChainID().ToAddress().Key()] = posUnlocked
	}
}<|MERGE_RESOLUTION|>--- conflicted
+++ resolved
@@ -151,7 +151,7 @@
 	}
 
 	// calculate the minimum required mana to issue the block
-	minRequiredMana, err := b.MinRequiredAllotedMana(b.api.ProtocolParameters().WorkScoreStructure(), rmc, blockIssuerAccountID)
+	minRequiredMana, err := b.MinRequiredAllotedMana(b.api.ProtocolParameters().WorkScoreParameters(), rmc, blockIssuerAccountID)
 	if err != nil {
 		return setBuildError(ierrors.Wrap(err, "failed to calculate the minimum required mana to issue the block"))
 	}
@@ -269,16 +269,9 @@
 		}
 	}
 
-<<<<<<< HEAD
-	// calculate the minimum required mana to issue the block
-	minRequiredMana, err := b.MinRequiredAllotedMana(b.api.ProtocolParameters().WorkScoreParameters(), rmc, blockIssuerAccountID)
-	if err != nil {
-		return setBuildError(ierrors.Wrap(err, "failed to calculate the minimum required mana to issue the block"))
-=======
 	// subtract the minimum required mana to issue the block
 	if err = updateUnboundAndAccountBoundManaBalances(blockIssuerAccountID, minRequiredMana); err != nil {
 		return 0, ierrors.Wrap(err, "failed to subtract the minimum required mana to issue the block")
->>>>>>> 0058a6ff
 	}
 
 	return unboundManaInputs, nil
